--- conflicted
+++ resolved
@@ -15,98 +15,8 @@
 om = ObjectManager()
 c.add_ons.append(om)
 c.communicate(commands)
-<<<<<<< HEAD
-# Run FOVE spiral calibration.
-commands = []
-commands.append({"$type": "start_fove_calibration", "profile_name": "test"})
-c.communicate(commands)
-c.communicate([])
-
-g1_z = -0.3
-g2_z = -0.35
-g3_z = -0.4
-xlt = -0.135
-xmid = 0
-xrt = 0.135
-yup = 0.9
-ymid = 0.8
-ylow = 0.7
-five_pnt_x_pos = [xlt, xmid, xrt, xlt, xrt, xlt + 0.0175, xmid, xrt - 0.0175, xlt + 0.0175, xrt - 0.0175, xlt + 0.025, xmid, xrt - 0.025, xlt + 0.025, xrt - 0.025]
-five_pnt_y_pos = [yup, ymid, ylow, ylow, yup, yup, ymid, ylow, ylow, yup, yup, ymid, ylow, ylow, yup]
-five_pnt_z_pos = [g1_z, g1_z, g1_z, g1_z, g1_z, g2_z, g2_z, g2_z, g2_z, g2_z, g3_z, g3_z, g3_z, g3_z, g3_z]
-sphere_ids = []
-touch_time = 0.5
-eye_data: Dict[int, float] = dict()
-timer_started = False
-gaze_depth_list = []
-
-commands = []
-# Create sphere groups 1-3.
-for i in range(15):
-    obj_id = Controller.get_unique_id()
-    sphere_ids.append(obj_id)
-    commands.extend(Controller.get_add_physics_object(model_name="sphere",
-                                                      object_id=obj_id,
-                                                      position={"x": five_pnt_x_pos[i], "y": five_pnt_y_pos[i], "z": five_pnt_z_pos[i]},
-                                                      scale_mass=False,
-                                                      scale_factor={"x": 0.025, "y": 0.025, "z": 0.025},
-                                                      default_physics_values=False,
-                                                      mass=1.0,
-                                                      dynamic_friction=1.0,
-                                                      static_friction=1.0,
-                                                      bounciness=0,
-                                                      kinematic=True,
-                                                      gravity=False,
-                                                      library="models_flex.json"))
-c.communicate(commands)
-
-while not vr.done:
-    commands = []
-    for sphere_id in sphere_ids: 
-        touching = False
-        for bone in vr.right_hand_collisions:
-            if sphere_id in vr.right_hand_collisions[bone]:
-                touching = True
-                if timer_started == False: 
-                    start_time = time.time()
-                    timer_started = True
-                    # Clear gaze depth list.
-                    gaze_depth_list.clear()
-                break
-        if touching:
-            if timer_started:
-                curr_time = time.time()
-            if  (curr_time - start_time) < touch_time:
-                # Touch event is still under defined duration, so keep it blue.
-                color = {"r": 0, "g": 0, "b": 1.0, "a": 1.0}
-                # Store eye tracking data for the user looking at this sphere.
-                gaze_depth_list.append(vr.combined_depth)
-            else:
-                # User touched this sphere for the defined duration, so render it inactive.
-                commands.append({"$type": "set_object_visibility", "id": sphere_id, "visible": False})
-                # Get average of gaze_depth values captured during touch event.
-                if len(gaze_depth_list) > 0:
-                    eye_data[sphere_id] = sum(gaze_depth_list) / len(gaze_depth_list)
-                    print("ID = " + str(sphere_id) + ", Avg. = " + str(eye_data[sphere_id]) + ", Length = " + str(len(gaze_depth_list)))
-                    # Clear gaze depth list and remove sphere ID from use.
-                    gaze_depth_list.clear()
-                sphere_ids.remove(sphere_id)
-                timer_started = False
-        else:
-            # Reset color if sphere is still active and not being touched.
-            if sphere_id in sphere_ids:
-                color = {"r": 1.0, "g": 1.0, "b": 1.0, "a": 1.0}
-                #gaze_depth_list.clear()
-        commands.append({"$type": "set_color", "color": color, "id": sphere_id})
-    c.communicate(commands)
-    if (len(sphere_ids)) == 0:
-        # All spheres have been touched, so begin waiting for hardware button trigger.
-        c.communicate([])
-
-=======
 
 while not vr.done:
     c.communicate([])
    
->>>>>>> e792a4ba
 c.communicate({"$type": "terminate"})