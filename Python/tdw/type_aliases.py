from pathlib import Path
from typing import Union, Dict
from pathlib import Path
import numpy as np

# A target position or object: an integer (an object ID), a numpy array (a position), or a dictionary (a position).
TARGET = Union[int, np.ndarray, Dict[str,  float]]

# A position: A numpy array or a dictionary.
POSITION = Union[np.ndarray, Dict[str, float]]

# A rotation: A numpy array or a dictionary.
ROTATION = Union[np.ndarray, Dict[str, float]]

<<<<<<< HEAD
# A string path or `Path`.
=======
# A string of a path or a Path-like object.
>>>>>>> af020de9
PATH = Union[str, Path]<|MERGE_RESOLUTION|>--- conflicted
+++ resolved
@@ -12,9 +12,5 @@
 # A rotation: A numpy array or a dictionary.
 ROTATION = Union[np.ndarray, Dict[str, float]]
 
-<<<<<<< HEAD
-# A string path or `Path`.
-=======
 # A string of a path or a Path-like object.
->>>>>>> af020de9
 PATH = Union[str, Path]