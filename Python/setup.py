from setuptools import setup, find_packages
from pathlib import Path
import re

<<<<<<< HEAD
__version__ = "1.11.4.0"
=======
__version__ = "1.11.7.1"
>>>>>>> ae8fe0aa
readme_path = Path('../README.md')
if readme_path.exists():
    long_description = readme_path.read_text(encoding='utf-8')
    # Replace relative markdown links with absolute https links.
    long_description = re.sub(r'\[(.*?)\]\((Documentation/(.*?))\)',
                              r'[\1](https://github.com/threedworld-mit/tdw/blob/master/\2)',
                              long_description,
                              flags=re.MULTILINE)
    long_description = long_description.replace("![](splash.jpg)",
                                                '<img src="https://raw.githubusercontent.com/threedworld-mit/tdw/master/splash.jpg">')
else:
    long_description = "See: https://github.com/threedworld-mit/tdw"

setup(
    name='tdw',
    version=__version__,
    description='3D simulation environment',
    long_description=long_description,
    long_description_content_type='text/markdown',
    url='https://github.com/threedworld-mit/tdw',
    author_email='alters@mit.edu',
    author='Massachusetts Institute of Technology',
    license='BSD',
    classifiers=[
        'Development Status :: 5 - Production/Stable',
        'Intended Audience :: Developers',
        'Topic :: Software Development',
        'License :: OSI Approved :: BSD License',
        'Programming Language :: Python :: 3.6',
        'Programming Language :: Python :: 3.7',
        'Programming Language :: Python :: 3.8'
    ],
    packages=find_packages(),
    include_package_data=True,
    keywords='unity simulation ml machine-learning',
    install_requires=['pyzmq', 'numpy', 'scipy', 'pillow', 'tqdm', 'psutil', 'boto3', 'botocore', 'requests',
                      'pyinstaller', 'overrides', 'packaging', 'pydub', 'ikpy==3.1', 'screeninfo']
)
<|MERGE_RESOLUTION|>--- conflicted
+++ resolved
@@ -1,47 +1,43 @@
-from setuptools import setup, find_packages
-from pathlib import Path
-import re
-
-<<<<<<< HEAD
-__version__ = "1.11.4.0"
-=======
-__version__ = "1.11.7.1"
->>>>>>> ae8fe0aa
-readme_path = Path('../README.md')
-if readme_path.exists():
-    long_description = readme_path.read_text(encoding='utf-8')
-    # Replace relative markdown links with absolute https links.
-    long_description = re.sub(r'\[(.*?)\]\((Documentation/(.*?))\)',
-                              r'[\1](https://github.com/threedworld-mit/tdw/blob/master/\2)',
-                              long_description,
-                              flags=re.MULTILINE)
-    long_description = long_description.replace("![](splash.jpg)",
-                                                '<img src="https://raw.githubusercontent.com/threedworld-mit/tdw/master/splash.jpg">')
-else:
-    long_description = "See: https://github.com/threedworld-mit/tdw"
-
-setup(
-    name='tdw',
-    version=__version__,
-    description='3D simulation environment',
-    long_description=long_description,
-    long_description_content_type='text/markdown',
-    url='https://github.com/threedworld-mit/tdw',
-    author_email='alters@mit.edu',
-    author='Massachusetts Institute of Technology',
-    license='BSD',
-    classifiers=[
-        'Development Status :: 5 - Production/Stable',
-        'Intended Audience :: Developers',
-        'Topic :: Software Development',
-        'License :: OSI Approved :: BSD License',
-        'Programming Language :: Python :: 3.6',
-        'Programming Language :: Python :: 3.7',
-        'Programming Language :: Python :: 3.8'
-    ],
-    packages=find_packages(),
-    include_package_data=True,
-    keywords='unity simulation ml machine-learning',
-    install_requires=['pyzmq', 'numpy', 'scipy', 'pillow', 'tqdm', 'psutil', 'boto3', 'botocore', 'requests',
-                      'pyinstaller', 'overrides', 'packaging', 'pydub', 'ikpy==3.1', 'screeninfo']
-)
+from setuptools import setup, find_packages
+from pathlib import Path
+import re
+
+__version__ = "1.11.7.1"
+readme_path = Path('../README.md')
+if readme_path.exists():
+    long_description = readme_path.read_text(encoding='utf-8')
+    # Replace relative markdown links with absolute https links.
+    long_description = re.sub(r'\[(.*?)\]\((Documentation/(.*?))\)',
+                              r'[\1](https://github.com/threedworld-mit/tdw/blob/master/\2)',
+                              long_description,
+                              flags=re.MULTILINE)
+    long_description = long_description.replace("![](splash.jpg)",
+                                                '<img src="https://raw.githubusercontent.com/threedworld-mit/tdw/master/splash.jpg">')
+else:
+    long_description = "See: https://github.com/threedworld-mit/tdw"
+
+setup(
+    name='tdw',
+    version=__version__,
+    description='3D simulation environment',
+    long_description=long_description,
+    long_description_content_type='text/markdown',
+    url='https://github.com/threedworld-mit/tdw',
+    author_email='alters@mit.edu',
+    author='Massachusetts Institute of Technology',
+    license='BSD',
+    classifiers=[
+        'Development Status :: 5 - Production/Stable',
+        'Intended Audience :: Developers',
+        'Topic :: Software Development',
+        'License :: OSI Approved :: BSD License',
+        'Programming Language :: Python :: 3.6',
+        'Programming Language :: Python :: 3.7',
+        'Programming Language :: Python :: 3.8'
+    ],
+    packages=find_packages(),
+    include_package_data=True,
+    keywords='unity simulation ml machine-learning',
+    install_requires=['pyzmq', 'numpy', 'scipy', 'pillow', 'tqdm', 'psutil', 'boto3', 'botocore', 'requests',
+                      'pyinstaller', 'overrides', 'packaging', 'pydub', 'ikpy==3.1', 'screeninfo']
+)