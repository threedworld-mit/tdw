# TDWUtils

`from tdw.tdw_utils import TDWUtils`

Utility functions for controllers.

Usage:

```python
from tdw.tdw_utils import TDWUtils
```

***

#### vector3_to_array

**`TDWUtils.vector3_to_array(vector3)`**

_This is a static function._

Convert a Vector3 object to a numpy array.


| Parameter | Type | Default | Description |
| --- | --- | --- | --- |
| vector3 |  Dict[str, float] |  | The Vector3 object, e.g. `{"x": 0, "y": 0, "z": 0}` |

_Returns:_  A numpy array.

#### array_to_vector3

**`TDWUtils.array_to_vector3(arr)`**

_This is a static function._

Convert a numpy array to a Vector3.


| Parameter | Type | Default | Description |
| --- | --- | --- | --- |
| arr |  np.array |  | The numpy array. |

_Returns:_  A Vector3, e.g. `{"x": 0, "y": 0, "z": 0}`

#### vector4_to_array

**`TDWUtils.vector4_to_array(vector4)`**

_This is a static function._

Convert a Vector4 to a numpy array.


| Parameter | Type | Default | Description |
| --- | --- | --- | --- |
| vector4 |  Dict[str, float] |  | The Vector4 object, e.g. `{"x": 0, "y": 0, "z": 0, "w": 0}` |

_Returns:_  A numpy array.

#### array_to_vector4

**`TDWUtils.array_to_vector4(arr)`**

_This is a static function._

Convert a numpy array to a Vector4.


| Parameter | Type | Default | Description |
| --- | --- | --- | --- |
| arr |  np.array |  | The numpy array. |

_Returns:_  A Vector4, e.g. `{"x": 0, "y": 0, "z": 0, "w": 0}`

#### color_to_array

**`TDWUtils.color_to_array(color)`**

_This is a static function._

Convert a RGB Color to a numpy array.


| Parameter | Type | Default | Description |
| --- | --- | --- | --- |
| color |  Dict[str, float] |  | The Color object, e.g. `{"r": 0, "g": 0, "b": 0, "a": 1}` |

_Returns:_  A numpy array.

#### array_to_color

**`TDWUtils.array_to_color(arr)`**

_This is a static function._

Convert a numpy array to a RGBA Color. If no A value is supplied it will default to 1.


| Parameter | Type | Default | Description |
| --- | --- | --- | --- |
| arr |  np.array |  | The array. |

_Returns:_  A Color, e.g. `{"r": 0, "g": 0, "b": 0, "a": 1}`

#### get_random_point_in_circle

**`TDWUtils.get_random_point_in_circle(center, radius)`**

_This is a static function._

Get a random point in a circle, defined by a center and radius.


| Parameter | Type | Default | Description |
| --- | --- | --- | --- |
| center |  np.array |  | The center of the circle. |
| radius |  float |  | The radius of the circle. |

_Returns:_  A numpy array. The y value (`arr[1]`) is always 0.

#### get_magnitude

**`TDWUtils.get_magnitude(vector3)`**

_This is a static function._

Get the magnitude of a Vector3.


| Parameter | Type | Default | Description |
| --- | --- | --- | --- |
| vector3 |  Dict[str, float] |  | The Vector3 object, e.g. `{"x": 0, "y": 0, "z": 0}` |

_Returns:_  The vector magnitude.

#### extend_line

**`TDWUtils.extend_line(p0, p1, d)`**

**`TDWUtils.extend_line(p0, p1, d, clamp_y=True)`**

_This is a static function._

Extend the line defined by p0 to p1 by distance d. Clamps the y value to 0.


| Parameter | Type | Default | Description |
| --- | --- | --- | --- |
| p0 |  np.array |  | The origin. |
| p1 |  np.array |  | The second point. |
| d |  float |  | The distance of which the line is to be extended. |
| clamp_y |  | True | Clamp the y value to 0. |

_Returns:_  The position at distance d.

#### get_distance

**`TDWUtils.get_distance(vector3_0, vector3_1)`**

_This is a static function._

Calculate the distance between two Vector3 (e.g. `{"x": 0, "y": 0, "z": 0}`) objects.


| Parameter | Type | Default | Description |
| --- | --- | --- | --- |
| vector3_0 |  Dict[str, float] |  | The first Vector3. |
| vector3_1 |  Dict[str, float] |  | The second Vector3. |

_Returns:_  The distance.

#### get_box

**`TDWUtils.get_box(width, length)`**

_This is a static function._

Returns a list of x,y positions that can be used to create a box with the `create_exterior_walls` command.

| Parameter | Type | Default | Description |
| --- | --- | --- | --- |
| width |  int |  | The width of the box. |
| length |  int |  | The length of the box. |

_Returns:_  The box as represented by a list of `{"x": x, "y": y}` dictionaries.

#### get_vector3

**`TDWUtils.get_vector3(x, y, z)`**

_This is a static function._


| Parameter | Type | Default | Description |
| --- | --- | --- | --- |
| x |  |  | The x value. |
| y |  |  | The y value. |
| z |  |  | The z value. |

_Returns:_  A Vector3: {"x": x, "y", y, "z": z}

#### create_empty_room

**`TDWUtils.create_empty_room(width, length)`**

_This is a static function._


| Parameter | Type | Default | Description |
| --- | --- | --- | --- |
| width |  int |  | The width of the room. |
| length |  int |  | The length of the room. |

_Returns:_  A `create_exterior_walls` command that creates a box with dimensions (width, length).

#### create_room_from_image

**`TDWUtils.create_room_from_image(filepath)`**

**`TDWUtils.create_room_from_image(filepath, exterior_color=(255, interior_color=(0)`**

_This is a static function._

Load a .png file from the disk and use it to create a room. Each pixel on the image is a grid point.


| Parameter | Type | Default | Description |
| --- | --- | --- | --- |
| filepath |  str |  | The absolute filepath to the image. |
| exterior_color |  | (255 | The color on the image marking exterior walls (default=red). |
| interior_color |  | (0 | The color on the image marking interior walls (default=black). |

_Returns:_  A list of commands: The first creates the exterior walls, and the second creates the interior walls.

#### save_images

**`TDWUtils.save_images(images, filename)`**

**`TDWUtils.save_images(images, output_directory="dist", filename, resize_to=None, append_pass=True)`**

_This is a static function._

Save each image in the Images object.
The name of the image will be: pass_filename.extension, e.g.: `"0000"` -> `depth_0000.png`
The images object includes the pass and extension information.

| Parameter | Type | Default | Description |
| --- | --- | --- | --- |
| images |  Images |  | The Images object. Contains each capture pass plus metadata. |
| output_directory |  | "dist" | The directory to write images to. |
| filename |  str |  | The filename of each image, minus the extension. The image pass will be appended as a prefix. |
| resize_to |  | None | Specify a (width, height) tuple to resize the images to. This is slower than saving as-is. |
| append_pass |  bool  | True | If false, the image pass will _not_ be appended to the filename as a prefix, e.g.: `"0000"`: -> "`0000.jpg"` |

#### get_shaped_depth_pass

**`TDWUtils.get_shaped_depth_pass(images, index)`**

_This is a static function._

The `_depth` and `_depth_simple` passes are a 1D array of RGB values, as oppposed to a png or jpg like every other pass.
This function reshapes the array into a 2D array of RGB values.


| Parameter | Type | Default | Description |
| --- | --- | --- | --- |
| images |  Images |  | The `Images` output data. |
| index |  int |  | The index in `Images` of the depth pass. See: `Images.get_pass_mask()`. |

_Returns:_  A reshaped depth pass. Shape is: `(height, width, 3)`.

#### zero_padding

**`TDWUtils.zero_padding(integer)`**

**`TDWUtils.zero_padding(integer, width=4)`**

_This is a static function._


| Parameter | Type | Default | Description |
| --- | --- | --- | --- |
| integer |  int |  | The integer being converted. |
| width |  | 4 | The total number of digits in the string. If integer == 3 and width == 4, output is: "0003". |

_Returns:_  A string representation of an integer padded with zeroes, e.g. converts `3` to `"0003"`.

#### get_pil_image

**`TDWUtils.get_pil_image(images, index)`**

_This is a static function._

Converts Images output data to a PIL Image object.
Use this function to read and analyze an image in memory.
Do NOT use this function to save image data to disk; `save_image` is much faster.


| Parameter | Type | Default | Description |
| --- | --- | --- | --- |
| images |  Images |  | Images data from the build. |
| index |  int |  | The index of the image in Images.get_image |

_Returns:_  A PIL image.

#### get_segmentation_colors

**`TDWUtils.get_segmentation_colors(id_pass)`**

_This is a static function._


| Parameter | Type | Default | Description |
| --- | --- | --- | --- |
| id_pass |  np.array |  | The ID pass image as a numpy array. |

_Returns:_  A list of unique colors in the ID pass.

#### get_random_position_on_nav_mesh

**`TDWUtils.get_random_position_on_nav_mesh(c, width, length)`**

**`TDWUtils.get_random_position_on_nav_mesh(c, width, length, bake=True, rng=random.uniform, x_e=0, z_e=0)`**

_This is a static function._

Returns a random position on a NavMesh.


| Parameter | Type | Default | Description |
| --- | --- | --- | --- |
| c |  Controller |  | The controller. |
| width |  float |  | The width of the environment. |
| length |  float |  | The length of the environment. |
| bake |  | True | If true, send bake_nav_mesh. |
| rng |  | random.uniform | Random number generator. |
| x_e |  | 0 | The x position of the environment. |
| z_e |  | 0 | The z position of the environment. |

_Returns:_  The coordinates as a tuple `(x, y, z)`

#### set_visual_material

**`TDWUtils.set_visual_material(c, substructure, object_id, material)`**

**`TDWUtils.set_visual_material(c, substructure, object_id, material, quality="med")`**

_This is a static function._


| Parameter | Type | Default | Description |
| --- | --- | --- | --- |
| c |  Controller |  | The controller. |
| substructure |  List[dict] |  | The metadata substructure of the object. |
| object_id |  int |  | The ID of the object in the scene. |
| material |  str |  | The name of the new material. |
| quality |  | "med" | The quality of the material. |

_Returns:_  A list of commands to set ALL visual materials on an object to a single material.

#### get_depth_values

**`TDWUtils.get_depth_values(image)`**

**`TDWUtils.get_depth_values(image, depth_pass="_depth", width=256, height=256, near_plane=0.1, far_plane=100)`**

_This is a static function._

Get the depth values of each pixel in a _depth image pass.
The far plane is hardcoded as 100. The near plane is hardcoded as 0.1.
(This is due to how the depth shader is implemented.)


| Parameter | Type | Default | Description |
| --- | --- | --- | --- |
| image |  np.array |  | The image pass as a numpy array. |
| depth_pass |  str  | "_depth" | The type of depth pass. This determines how the values are decoded. Options: `"_depth"`, `"_depth_simple"`. |
| width |  int  | 256 | The width of the screen in pixels. See output data `Images.get_width()`. |
| height |  int  | 256 | The height of the screen in pixels. See output data `Images.get_height()`. |
| near_plane |  float  | 0.1 | The near clipping plane. See command `set_camera_clipping_planes`. The default value in this function is the default value of the near clipping plane. |
| far_plane |  float  | 100 | The far clipping plane. See command `set_camera_clipping_planes`. The default value in this function is the default value of the far clipping plane. |

_Returns:_  An array of depth values.

#### get_point_cloud

**`TDWUtils.get_point_cloud(depth, camera_matrix)`**

**`TDWUtils.get_point_cloud(depth, camera_matrix, vfov=54.43222, filename=None, near_plane=0.1, far_plane=100)`**

_This is a static function._

Create a point cloud from an numpy array of depth values.


| Parameter | Type | Default | Description |
| --- | --- | --- | --- |
| depth |  |  | Depth values converted from a depth pass. See: `TDWUtils.get_depth_values()` |
| camera_matrix |  Union[np.array, tuple] |  | The camera matrix as a tuple or numpy array. See: [`send_camera_matrices`](https://github.com/threedworld-mit/tdw/blob/master/Documentation/api/command_api.md#send_camera_matrices). |
| vfov |  float  | 54.43222 | The field of view. See: [`set_field_of_view`](https://github.com/threedworld-mit/tdw/blob/master/Documentation/api/command_api.md#set_field_of_view) |
| filename |  str  | None | If not None, the point cloud data will be written to this file. |
| near_plane |  float  | 0.1 | The near clipping plane. See command `set_camera_clipping_planes`. The default value in this function is the default value of the near clipping plane. |
| far_plane |  float  | 100 | The far clipping plane. See command `set_camera_clipping_planes`. The default value in this function is the default value of the far clipping plane. |

_Returns:_  An point cloud as a numpy array of `[x, y, z]` coordinates.

#### create_avatar

**`TDWUtils.create_avatar()`**

**`TDWUtils.create_avatar(avatar_type="A_Img_Caps_Kinematic", avatar_id="a", position=None, look_at=None)`**

_This is a static function._

This is a wrapper for `create_avatar` and, optionally, `teleport_avatar_to` and `look_at_position`.


| Parameter | Type | Default | Description |
| --- | --- | --- | --- |
| avatar_type |  | "A_Img_Caps_Kinematic" | The type of avatar. |
| avatar_id |  | "a" | The avatar ID. |
| position |  | None | The position of the avatar. If this is None, the avatar won't teleport. |
| look_at |  | None | If this isn't None, the avatar will look at this position. |

_Returns:_  A list of commands to create theavatar.

#### get_unit_scale

**`TDWUtils.get_unit_scale(record)`**

_This is a static function._


| Parameter | Type | Default | Description |
| --- | --- | --- | --- |
| record |  ModelRecord |  | The model record. |

_Returns:_  The scale factor required to scale a model to 1 meter "unit scale".

#### validate_amazon_s3

**`TDWUtils.validate_amazon_s3()`**

_This is a static function._

Validate that your local Amazon S3 credentials are set up correctly.

_Returns:_  True if everything is OK.

#### get_base64_flex_particle_forces

**`TDWUtils.get_base64_flex_particle_forces(forces)`**

_This is a static function._


| Parameter | Type | Default | Description |
| --- | --- | --- | --- |
| forces |  list |  | The forces (see Flex documentation for how to arrange this array). |

_Returns:_  An array of Flex particle forces encoded in base64.

#### color_to_hashable

**`TDWUtils.color_to_hashable(color)`**

_This is a static function._


| Parameter | Type | Default | Description |
| --- | --- | --- | --- |
| color |  Union[np.array, Tuple[int, int, int] |  | The color as an RGB array or tuple, where each value is between 0 and 255. |

_Returns:_  A hashable integer representation of the color array.

#### hashable_to_color

**`TDWUtils.hashable_to_color(hashable)`**

_This is a static function._


| Parameter | Type | Default | Description |
| --- | --- | --- | --- |
| hashable |  int |  | A hashable integer representing an RGB color. |

_Returns:_  A color as a numpy array of integers between 0 and 255: `[r, g, b]`

#### get_bounds_dict

**`TDWUtils.get_bounds_dict(bounds, index)`**

_This is a static function._


| Parameter | Type | Default | Description |
| --- | --- | --- | --- |
| bounds |  Bounds |  | Bounds output data. |
| index |  int |  | The index in `bounds` of the target object. |

_Returns:_  A dictionary of the bounds. Key = the name of the position. Value = the position as a numpy array.

#### get_bounds_extents

**`TDWUtils.get_bounds_extents(bounds)`**

**`TDWUtils.get_bounds_extents(bounds, index=0)`**

_This is a static function._


| Parameter | Type | Default | Description |
| --- | --- | --- | --- |
| bounds |  Union[Bounds, Dict[str, Dict[str, float] |  | Bounds output data or cached bounds data from a record (`record.bounds`). |
| index |  int  | 0 | The index in `bounds` of the target object. Ignored if `bounds` is a dictionary. |

_Returns:_  The width (left to right), height (top to bottom), and length (front to back), of the bounds as a numpy array.

#### get_closest_position_in_bounds

**`TDWUtils.get_closest_position_in_bounds(origin, bounds, index)`**

_This is a static function._


| Parameter | Type | Default | Description |
| --- | --- | --- | --- |
| origin |  np.array |  | The origin from which the distance is calculated. |
| bounds |  Bounds |  | Bounds output data. |
| index |  int |  | The index in `bounds` of the target object. |

_Returns:_  The position on the object bounds that is closest to `origin`.

#### get_angle

**`TDWUtils.get_angle(position, origin, forward)`**

_This is a static function._


| Parameter | Type | Default | Description |
| --- | --- | --- | --- |
| position |  np.array |  | The target position. |
| origin |  np.array |  | The origin position of the directional vector. |
| forward |  np.array |  | The forward directional vector. |

_Returns:_  The angle in degrees between `forward` and the direction vector from `origin` to `position`.

#### get_angle_between

**`TDWUtils.get_angle_between(v1, v2)`**

_This is a static function._


| Parameter | Type | Default | Description |
| --- | --- | --- | --- |
| v1 |  np.array |  | The first directional vector. |
| v2 |  np.array |  | The second directional vector. |

_Returns:_  The angle in degrees between two directional vectors.

#### rotate_position_around

**`TDWUtils.rotate_position_around(position, angle)`**

**`TDWUtils.rotate_position_around(origin=None, position, angle)`**

_This is a static function._

Rotate a position by a given angle around a given origin.


| Parameter | Type | Default | Description |
| --- | --- | --- | --- |
| origin |  np.array  | None | The origin position.  If None, the origin is `[0, 0, 0]` |
| position |  np.array |  | The point being rotated. |
| angle |  float |  | The angle in degrees. |

_Returns:_  The rotated position.

#### euler_angles_to_rpy

**`TDWUtils.euler_angles_to_rpy(euler_angles)`**

_This is a static function._

Convert Euler angles to ROS RPY angles.


| Parameter | Type | Default | Description |
| --- | --- | --- | --- |
| euler_angles |  np.array |  | A numpy array: `[x, y, z]` Euler angles in degrees. |

_Returns:_  A numpy array: `[r, p, y]` angles in radians.

#### bytes_to_megabytes

**`TDWUtils.bytes_to_megabytes(b)`**

_This is a static function._


| Parameter | Type | Default | Description |
| --- | --- | --- | --- |
| b |  int |  | A quantity of bytes. |

_Returns:_  A quantity of megabytes.

#### get_circle_mask

**`TDWUtils.get_circle_mask(shape, row, column, radius)`**

_This is a static function._

Get elements in an array within a circle.


| Parameter | Type | Default | Description |
| --- | --- | --- | --- |
| shape |  Tuple[int, int] |  | The shape of the source array as (rows, columns). |
| row |  int |  | The row (axis 0) of the center of the circle. |
| column |  int |  | The column (axis 1) of the circle. |
| radius |  int |  | The radius of the circle in indices. |

_Returns:_  A boolean array with shape `shape`. Elements that are True are within the circle.

#### download_asset_bundles

**`TDWUtils.download_asset_bundles(path, models, scenes, materials, hdri_skyboxes, robots, humanoids, humanoid_animations)`**

_This is a static function._

Download asset bundles from TDW's remote S3 server. Create local librarian .json files for each type (models, scenes, etc.).
This can be useful to speed up the process of scene creation; it is always faster to load local asset bundles though it still takes time to load them into memory.

Note that if you wish to download asset bundles from tdw-private (`models_full.json`) you need valid S3 credentials.

For each parameter (`models`, `scenes`, etc.), if the value is `None`, no asset bundles will be downloaded.

Asset bundles will only be downloaded for your operating system. For example, if you want Linux asset bundles, call this function on Linux.

<<<<<<< HEAD
Example usage:

```python
from tdw.tdw_utils import TDWUtils

TDWUtils.download_asset_bundles(path="D:/local_asset_bundles",
models={"models_core.json": ["iron_box", "rh10"],
"models_flex.json": ["cube"]},
robots={"robots.json": ["ur5"]})
```

=======
>>>>>>> a73b4833
| Parameter | Type | Default | Description |
| --- | --- | --- | --- |
| path |  Union[str, Path] |  | The root directory of all of the asset bundles and librarian files. |
| models |  Dict[str, List[str] |  | A dictionary of models. Key = The model library, for example `"models_core.json"`. Value = A list of model names. |
| scenes |  Dict[str, List[str] |  | A dictionary of scenes. Key = The model library, for example `"scenes.json"`. Value = A list of scene names. |
| materials |  Dict[str, List[str] |  | A dictionary of materials. Key = The material library, for example `"materials_med.json"`. Value = A list of material names. |
| hdri_skyboxes |  Dict[str, List[str] |  | A dictionary of HDRI skyboxes. Key = The HDRI skybox library, for example `"hdri_skyboxes.json"`. Value = A list of HDRI skybox names. |
| robots |  Dict[str, List[str] |  | A dictionary of robots. Key = The robot library, for example `"robots.json"`. Value = A list of robot names. |
| humanoids |  Dict[str, List[str] |  | A dictionary of humanoids. Key = The model library, for example `"humanoids.json"`. Value = A list of humanoid names. |
| humanoid_animations |  Dict[str, List[str] |  | A dictionary of humanoid animations. Key = The model library, for example `"humanoid_animations.json"`. Value = A list of humanoid animation names. |

#### set_default_libraries

**`TDWUtils.set_default_libraries()`**

**`TDWUtils.set_default_libraries(model_library=None, scene_library=None, material_library=None, hdri_skybox_library=None, robot_library=None, humanoid_library=None, humanoid_animation_library=None)`**

_This is a static function._

Set the path to the default libraries.
<<<<<<< HEAD
This is an easy way to use local copies of remote libraries and avoid having to download asset bundles at runtime.

For example, this:

```python
from tdw.tdw_utils import TDWUtils

TDWUtils.set_default_libraries(model_library="D:/local_asset_bundles/models.json")
```

...does the same thing as this:

```python
from tdw.controller import Controller
from tdw.librarian import ModelLibrarian

Controller.MODEL_LIBRARIANS["models_core.json"] = ModelLibrarian("D:/local_asset_bundles/models.json")
```
=======
>>>>>>> a73b4833

If any of the parameters of this function are left as `None`, the default remote S3 librarian will be used.

| Parameter | Type | Default | Description |
| --- | --- | --- | --- |
| model_library |  Union[str, Path] | None | The absolute path to a local model library file. |
| scene_library |  Union[str, Path] | None | The absolute path to a local scene library file. |
| material_library |  Union[str, Path] | None | The absolute path to a local material library file. |
| hdri_skybox_library |  Union[str, Path] | None | The absolute path to a local HDRI skybox library file. |
| robot_library |  Union[str, Path] | None | The absolute path to a local robot library file. |
| humanoid_library |  Union[str, Path] | None | The absolute path to a local humanoid library file. |
| humanoid_animation_library |  Union[str, Path] | None | The absolute path to a local humanoid animation library file. |

<|MERGE_RESOLUTION|>--- conflicted
+++ resolved
@@ -1,710 +1,675 @@
-# TDWUtils
-
-`from tdw.tdw_utils import TDWUtils`
-
-Utility functions for controllers.
-
-Usage:
-
-```python
-from tdw.tdw_utils import TDWUtils
-```
-
-***
-
-#### vector3_to_array
-
-**`TDWUtils.vector3_to_array(vector3)`**
-
-_This is a static function._
-
-Convert a Vector3 object to a numpy array.
-
-
-| Parameter | Type | Default | Description |
-| --- | --- | --- | --- |
-| vector3 |  Dict[str, float] |  | The Vector3 object, e.g. `{"x": 0, "y": 0, "z": 0}` |
-
-_Returns:_  A numpy array.
-
-#### array_to_vector3
-
-**`TDWUtils.array_to_vector3(arr)`**
-
-_This is a static function._
-
-Convert a numpy array to a Vector3.
-
-
-| Parameter | Type | Default | Description |
-| --- | --- | --- | --- |
-| arr |  np.array |  | The numpy array. |
-
-_Returns:_  A Vector3, e.g. `{"x": 0, "y": 0, "z": 0}`
-
-#### vector4_to_array
-
-**`TDWUtils.vector4_to_array(vector4)`**
-
-_This is a static function._
-
-Convert a Vector4 to a numpy array.
-
-
-| Parameter | Type | Default | Description |
-| --- | --- | --- | --- |
-| vector4 |  Dict[str, float] |  | The Vector4 object, e.g. `{"x": 0, "y": 0, "z": 0, "w": 0}` |
-
-_Returns:_  A numpy array.
-
-#### array_to_vector4
-
-**`TDWUtils.array_to_vector4(arr)`**
-
-_This is a static function._
-
-Convert a numpy array to a Vector4.
-
-
-| Parameter | Type | Default | Description |
-| --- | --- | --- | --- |
-| arr |  np.array |  | The numpy array. |
-
-_Returns:_  A Vector4, e.g. `{"x": 0, "y": 0, "z": 0, "w": 0}`
-
-#### color_to_array
-
-**`TDWUtils.color_to_array(color)`**
-
-_This is a static function._
-
-Convert a RGB Color to a numpy array.
-
-
-| Parameter | Type | Default | Description |
-| --- | --- | --- | --- |
-| color |  Dict[str, float] |  | The Color object, e.g. `{"r": 0, "g": 0, "b": 0, "a": 1}` |
-
-_Returns:_  A numpy array.
-
-#### array_to_color
-
-**`TDWUtils.array_to_color(arr)`**
-
-_This is a static function._
-
-Convert a numpy array to a RGBA Color. If no A value is supplied it will default to 1.
-
-
-| Parameter | Type | Default | Description |
-| --- | --- | --- | --- |
-| arr |  np.array |  | The array. |
-
-_Returns:_  A Color, e.g. `{"r": 0, "g": 0, "b": 0, "a": 1}`
-
-#### get_random_point_in_circle
-
-**`TDWUtils.get_random_point_in_circle(center, radius)`**
-
-_This is a static function._
-
-Get a random point in a circle, defined by a center and radius.
-
-
-| Parameter | Type | Default | Description |
-| --- | --- | --- | --- |
-| center |  np.array |  | The center of the circle. |
-| radius |  float |  | The radius of the circle. |
-
-_Returns:_  A numpy array. The y value (`arr[1]`) is always 0.
-
-#### get_magnitude
-
-**`TDWUtils.get_magnitude(vector3)`**
-
-_This is a static function._
-
-Get the magnitude of a Vector3.
-
-
-| Parameter | Type | Default | Description |
-| --- | --- | --- | --- |
-| vector3 |  Dict[str, float] |  | The Vector3 object, e.g. `{"x": 0, "y": 0, "z": 0}` |
-
-_Returns:_  The vector magnitude.
-
-#### extend_line
-
-**`TDWUtils.extend_line(p0, p1, d)`**
-
-**`TDWUtils.extend_line(p0, p1, d, clamp_y=True)`**
-
-_This is a static function._
-
-Extend the line defined by p0 to p1 by distance d. Clamps the y value to 0.
-
-
-| Parameter | Type | Default | Description |
-| --- | --- | --- | --- |
-| p0 |  np.array |  | The origin. |
-| p1 |  np.array |  | The second point. |
-| d |  float |  | The distance of which the line is to be extended. |
-| clamp_y |  | True | Clamp the y value to 0. |
-
-_Returns:_  The position at distance d.
-
-#### get_distance
-
-**`TDWUtils.get_distance(vector3_0, vector3_1)`**
-
-_This is a static function._
-
-Calculate the distance between two Vector3 (e.g. `{"x": 0, "y": 0, "z": 0}`) objects.
-
-
-| Parameter | Type | Default | Description |
-| --- | --- | --- | --- |
-| vector3_0 |  Dict[str, float] |  | The first Vector3. |
-| vector3_1 |  Dict[str, float] |  | The second Vector3. |
-
-_Returns:_  The distance.
-
-#### get_box
-
-**`TDWUtils.get_box(width, length)`**
-
-_This is a static function._
-
-Returns a list of x,y positions that can be used to create a box with the `create_exterior_walls` command.
-
-| Parameter | Type | Default | Description |
-| --- | --- | --- | --- |
-| width |  int |  | The width of the box. |
-| length |  int |  | The length of the box. |
-
-_Returns:_  The box as represented by a list of `{"x": x, "y": y}` dictionaries.
-
-#### get_vector3
-
-**`TDWUtils.get_vector3(x, y, z)`**
-
-_This is a static function._
-
-
-| Parameter | Type | Default | Description |
-| --- | --- | --- | --- |
-| x |  |  | The x value. |
-| y |  |  | The y value. |
-| z |  |  | The z value. |
-
-_Returns:_  A Vector3: {"x": x, "y", y, "z": z}
-
-#### create_empty_room
-
-**`TDWUtils.create_empty_room(width, length)`**
-
-_This is a static function._
-
-
-| Parameter | Type | Default | Description |
-| --- | --- | --- | --- |
-| width |  int |  | The width of the room. |
-| length |  int |  | The length of the room. |
-
-_Returns:_  A `create_exterior_walls` command that creates a box with dimensions (width, length).
-
-#### create_room_from_image
-
-**`TDWUtils.create_room_from_image(filepath)`**
-
-**`TDWUtils.create_room_from_image(filepath, exterior_color=(255, interior_color=(0)`**
-
-_This is a static function._
-
-Load a .png file from the disk and use it to create a room. Each pixel on the image is a grid point.
-
-
-| Parameter | Type | Default | Description |
-| --- | --- | --- | --- |
-| filepath |  str |  | The absolute filepath to the image. |
-| exterior_color |  | (255 | The color on the image marking exterior walls (default=red). |
-| interior_color |  | (0 | The color on the image marking interior walls (default=black). |
-
-_Returns:_  A list of commands: The first creates the exterior walls, and the second creates the interior walls.
-
-#### save_images
-
-**`TDWUtils.save_images(images, filename)`**
-
-**`TDWUtils.save_images(images, output_directory="dist", filename, resize_to=None, append_pass=True)`**
-
-_This is a static function._
-
-Save each image in the Images object.
-The name of the image will be: pass_filename.extension, e.g.: `"0000"` -> `depth_0000.png`
-The images object includes the pass and extension information.
-
-| Parameter | Type | Default | Description |
-| --- | --- | --- | --- |
-| images |  Images |  | The Images object. Contains each capture pass plus metadata. |
-| output_directory |  | "dist" | The directory to write images to. |
-| filename |  str |  | The filename of each image, minus the extension. The image pass will be appended as a prefix. |
-| resize_to |  | None | Specify a (width, height) tuple to resize the images to. This is slower than saving as-is. |
-| append_pass |  bool  | True | If false, the image pass will _not_ be appended to the filename as a prefix, e.g.: `"0000"`: -> "`0000.jpg"` |
-
-#### get_shaped_depth_pass
-
-**`TDWUtils.get_shaped_depth_pass(images, index)`**
-
-_This is a static function._
-
-The `_depth` and `_depth_simple` passes are a 1D array of RGB values, as oppposed to a png or jpg like every other pass.
-This function reshapes the array into a 2D array of RGB values.
-
-
-| Parameter | Type | Default | Description |
-| --- | --- | --- | --- |
-| images |  Images |  | The `Images` output data. |
-| index |  int |  | The index in `Images` of the depth pass. See: `Images.get_pass_mask()`. |
-
-_Returns:_  A reshaped depth pass. Shape is: `(height, width, 3)`.
-
-#### zero_padding
-
-**`TDWUtils.zero_padding(integer)`**
-
-**`TDWUtils.zero_padding(integer, width=4)`**
-
-_This is a static function._
-
-
-| Parameter | Type | Default | Description |
-| --- | --- | --- | --- |
-| integer |  int |  | The integer being converted. |
-| width |  | 4 | The total number of digits in the string. If integer == 3 and width == 4, output is: "0003". |
-
-_Returns:_  A string representation of an integer padded with zeroes, e.g. converts `3` to `"0003"`.
-
-#### get_pil_image
-
-**`TDWUtils.get_pil_image(images, index)`**
-
-_This is a static function._
-
-Converts Images output data to a PIL Image object.
-Use this function to read and analyze an image in memory.
-Do NOT use this function to save image data to disk; `save_image` is much faster.
-
-
-| Parameter | Type | Default | Description |
-| --- | --- | --- | --- |
-| images |  Images |  | Images data from the build. |
-| index |  int |  | The index of the image in Images.get_image |
-
-_Returns:_  A PIL image.
-
-#### get_segmentation_colors
-
-**`TDWUtils.get_segmentation_colors(id_pass)`**
-
-_This is a static function._
-
-
-| Parameter | Type | Default | Description |
-| --- | --- | --- | --- |
-| id_pass |  np.array |  | The ID pass image as a numpy array. |
-
-_Returns:_  A list of unique colors in the ID pass.
-
-#### get_random_position_on_nav_mesh
-
-**`TDWUtils.get_random_position_on_nav_mesh(c, width, length)`**
-
-**`TDWUtils.get_random_position_on_nav_mesh(c, width, length, bake=True, rng=random.uniform, x_e=0, z_e=0)`**
-
-_This is a static function._
-
-Returns a random position on a NavMesh.
-
-
-| Parameter | Type | Default | Description |
-| --- | --- | --- | --- |
-| c |  Controller |  | The controller. |
-| width |  float |  | The width of the environment. |
-| length |  float |  | The length of the environment. |
-| bake |  | True | If true, send bake_nav_mesh. |
-| rng |  | random.uniform | Random number generator. |
-| x_e |  | 0 | The x position of the environment. |
-| z_e |  | 0 | The z position of the environment. |
-
-_Returns:_  The coordinates as a tuple `(x, y, z)`
-
-#### set_visual_material
-
-**`TDWUtils.set_visual_material(c, substructure, object_id, material)`**
-
-**`TDWUtils.set_visual_material(c, substructure, object_id, material, quality="med")`**
-
-_This is a static function._
-
-
-| Parameter | Type | Default | Description |
-| --- | --- | --- | --- |
-| c |  Controller |  | The controller. |
-| substructure |  List[dict] |  | The metadata substructure of the object. |
-| object_id |  int |  | The ID of the object in the scene. |
-| material |  str |  | The name of the new material. |
-| quality |  | "med" | The quality of the material. |
-
-_Returns:_  A list of commands to set ALL visual materials on an object to a single material.
-
-#### get_depth_values
-
-**`TDWUtils.get_depth_values(image)`**
-
-**`TDWUtils.get_depth_values(image, depth_pass="_depth", width=256, height=256, near_plane=0.1, far_plane=100)`**
-
-_This is a static function._
-
-Get the depth values of each pixel in a _depth image pass.
-The far plane is hardcoded as 100. The near plane is hardcoded as 0.1.
-(This is due to how the depth shader is implemented.)
-
-
-| Parameter | Type | Default | Description |
-| --- | --- | --- | --- |
-| image |  np.array |  | The image pass as a numpy array. |
-| depth_pass |  str  | "_depth" | The type of depth pass. This determines how the values are decoded. Options: `"_depth"`, `"_depth_simple"`. |
-| width |  int  | 256 | The width of the screen in pixels. See output data `Images.get_width()`. |
-| height |  int  | 256 | The height of the screen in pixels. See output data `Images.get_height()`. |
-| near_plane |  float  | 0.1 | The near clipping plane. See command `set_camera_clipping_planes`. The default value in this function is the default value of the near clipping plane. |
-| far_plane |  float  | 100 | The far clipping plane. See command `set_camera_clipping_planes`. The default value in this function is the default value of the far clipping plane. |
-
-_Returns:_  An array of depth values.
-
-#### get_point_cloud
-
-**`TDWUtils.get_point_cloud(depth, camera_matrix)`**
-
-**`TDWUtils.get_point_cloud(depth, camera_matrix, vfov=54.43222, filename=None, near_plane=0.1, far_plane=100)`**
-
-_This is a static function._
-
-Create a point cloud from an numpy array of depth values.
-
-
-| Parameter | Type | Default | Description |
-| --- | --- | --- | --- |
-| depth |  |  | Depth values converted from a depth pass. See: `TDWUtils.get_depth_values()` |
-| camera_matrix |  Union[np.array, tuple] |  | The camera matrix as a tuple or numpy array. See: [`send_camera_matrices`](https://github.com/threedworld-mit/tdw/blob/master/Documentation/api/command_api.md#send_camera_matrices). |
-| vfov |  float  | 54.43222 | The field of view. See: [`set_field_of_view`](https://github.com/threedworld-mit/tdw/blob/master/Documentation/api/command_api.md#set_field_of_view) |
-| filename |  str  | None | If not None, the point cloud data will be written to this file. |
-| near_plane |  float  | 0.1 | The near clipping plane. See command `set_camera_clipping_planes`. The default value in this function is the default value of the near clipping plane. |
-| far_plane |  float  | 100 | The far clipping plane. See command `set_camera_clipping_planes`. The default value in this function is the default value of the far clipping plane. |
-
-_Returns:_  An point cloud as a numpy array of `[x, y, z]` coordinates.
-
-#### create_avatar
-
-**`TDWUtils.create_avatar()`**
-
-**`TDWUtils.create_avatar(avatar_type="A_Img_Caps_Kinematic", avatar_id="a", position=None, look_at=None)`**
-
-_This is a static function._
-
-This is a wrapper for `create_avatar` and, optionally, `teleport_avatar_to` and `look_at_position`.
-
-
-| Parameter | Type | Default | Description |
-| --- | --- | --- | --- |
-| avatar_type |  | "A_Img_Caps_Kinematic" | The type of avatar. |
-| avatar_id |  | "a" | The avatar ID. |
-| position |  | None | The position of the avatar. If this is None, the avatar won't teleport. |
-| look_at |  | None | If this isn't None, the avatar will look at this position. |
-
-_Returns:_  A list of commands to create theavatar.
-
-#### get_unit_scale
-
-**`TDWUtils.get_unit_scale(record)`**
-
-_This is a static function._
-
-
-| Parameter | Type | Default | Description |
-| --- | --- | --- | --- |
-| record |  ModelRecord |  | The model record. |
-
-_Returns:_  The scale factor required to scale a model to 1 meter "unit scale".
-
-#### validate_amazon_s3
-
-**`TDWUtils.validate_amazon_s3()`**
-
-_This is a static function._
-
-Validate that your local Amazon S3 credentials are set up correctly.
-
-_Returns:_  True if everything is OK.
-
-#### get_base64_flex_particle_forces
-
-**`TDWUtils.get_base64_flex_particle_forces(forces)`**
-
-_This is a static function._
-
-
-| Parameter | Type | Default | Description |
-| --- | --- | --- | --- |
-| forces |  list |  | The forces (see Flex documentation for how to arrange this array). |
-
-_Returns:_  An array of Flex particle forces encoded in base64.
-
-#### color_to_hashable
-
-**`TDWUtils.color_to_hashable(color)`**
-
-_This is a static function._
-
-
-| Parameter | Type | Default | Description |
-| --- | --- | --- | --- |
-| color |  Union[np.array, Tuple[int, int, int] |  | The color as an RGB array or tuple, where each value is between 0 and 255. |
-
-_Returns:_  A hashable integer representation of the color array.
-
-#### hashable_to_color
-
-**`TDWUtils.hashable_to_color(hashable)`**
-
-_This is a static function._
-
-
-| Parameter | Type | Default | Description |
-| --- | --- | --- | --- |
-| hashable |  int |  | A hashable integer representing an RGB color. |
-
-_Returns:_  A color as a numpy array of integers between 0 and 255: `[r, g, b]`
-
-#### get_bounds_dict
-
-**`TDWUtils.get_bounds_dict(bounds, index)`**
-
-_This is a static function._
-
-
-| Parameter | Type | Default | Description |
-| --- | --- | --- | --- |
-| bounds |  Bounds |  | Bounds output data. |
-| index |  int |  | The index in `bounds` of the target object. |
-
-_Returns:_  A dictionary of the bounds. Key = the name of the position. Value = the position as a numpy array.
-
-#### get_bounds_extents
-
-**`TDWUtils.get_bounds_extents(bounds)`**
-
-**`TDWUtils.get_bounds_extents(bounds, index=0)`**
-
-_This is a static function._
-
-
-| Parameter | Type | Default | Description |
-| --- | --- | --- | --- |
-| bounds |  Union[Bounds, Dict[str, Dict[str, float] |  | Bounds output data or cached bounds data from a record (`record.bounds`). |
-| index |  int  | 0 | The index in `bounds` of the target object. Ignored if `bounds` is a dictionary. |
-
-_Returns:_  The width (left to right), height (top to bottom), and length (front to back), of the bounds as a numpy array.
-
-#### get_closest_position_in_bounds
-
-**`TDWUtils.get_closest_position_in_bounds(origin, bounds, index)`**
-
-_This is a static function._
-
-
-| Parameter | Type | Default | Description |
-| --- | --- | --- | --- |
-| origin |  np.array |  | The origin from which the distance is calculated. |
-| bounds |  Bounds |  | Bounds output data. |
-| index |  int |  | The index in `bounds` of the target object. |
-
-_Returns:_  The position on the object bounds that is closest to `origin`.
-
-#### get_angle
-
-**`TDWUtils.get_angle(position, origin, forward)`**
-
-_This is a static function._
-
-
-| Parameter | Type | Default | Description |
-| --- | --- | --- | --- |
-| position |  np.array |  | The target position. |
-| origin |  np.array |  | The origin position of the directional vector. |
-| forward |  np.array |  | The forward directional vector. |
-
-_Returns:_  The angle in degrees between `forward` and the direction vector from `origin` to `position`.
-
-#### get_angle_between
-
-**`TDWUtils.get_angle_between(v1, v2)`**
-
-_This is a static function._
-
-
-| Parameter | Type | Default | Description |
-| --- | --- | --- | --- |
-| v1 |  np.array |  | The first directional vector. |
-| v2 |  np.array |  | The second directional vector. |
-
-_Returns:_  The angle in degrees between two directional vectors.
-
-#### rotate_position_around
-
-**`TDWUtils.rotate_position_around(position, angle)`**
-
-**`TDWUtils.rotate_position_around(origin=None, position, angle)`**
-
-_This is a static function._
-
-Rotate a position by a given angle around a given origin.
-
-
-| Parameter | Type | Default | Description |
-| --- | --- | --- | --- |
-| origin |  np.array  | None | The origin position.  If None, the origin is `[0, 0, 0]` |
-| position |  np.array |  | The point being rotated. |
-| angle |  float |  | The angle in degrees. |
-
-_Returns:_  The rotated position.
-
-#### euler_angles_to_rpy
-
-**`TDWUtils.euler_angles_to_rpy(euler_angles)`**
-
-_This is a static function._
-
-Convert Euler angles to ROS RPY angles.
-
-
-| Parameter | Type | Default | Description |
-| --- | --- | --- | --- |
-| euler_angles |  np.array |  | A numpy array: `[x, y, z]` Euler angles in degrees. |
-
-_Returns:_  A numpy array: `[r, p, y]` angles in radians.
-
-#### bytes_to_megabytes
-
-**`TDWUtils.bytes_to_megabytes(b)`**
-
-_This is a static function._
-
-
-| Parameter | Type | Default | Description |
-| --- | --- | --- | --- |
-| b |  int |  | A quantity of bytes. |
-
-_Returns:_  A quantity of megabytes.
-
-#### get_circle_mask
-
-**`TDWUtils.get_circle_mask(shape, row, column, radius)`**
-
-_This is a static function._
-
-Get elements in an array within a circle.
-
-
-| Parameter | Type | Default | Description |
-| --- | --- | --- | --- |
-| shape |  Tuple[int, int] |  | The shape of the source array as (rows, columns). |
-| row |  int |  | The row (axis 0) of the center of the circle. |
-| column |  int |  | The column (axis 1) of the circle. |
-| radius |  int |  | The radius of the circle in indices. |
-
-_Returns:_  A boolean array with shape `shape`. Elements that are True are within the circle.
-
-#### download_asset_bundles
-
-**`TDWUtils.download_asset_bundles(path, models, scenes, materials, hdri_skyboxes, robots, humanoids, humanoid_animations)`**
-
-_This is a static function._
-
-Download asset bundles from TDW's remote S3 server. Create local librarian .json files for each type (models, scenes, etc.).
-This can be useful to speed up the process of scene creation; it is always faster to load local asset bundles though it still takes time to load them into memory.
-
-Note that if you wish to download asset bundles from tdw-private (`models_full.json`) you need valid S3 credentials.
-
-For each parameter (`models`, `scenes`, etc.), if the value is `None`, no asset bundles will be downloaded.
-
-Asset bundles will only be downloaded for your operating system. For example, if you want Linux asset bundles, call this function on Linux.
-
-<<<<<<< HEAD
-Example usage:
-
-```python
-from tdw.tdw_utils import TDWUtils
-
-TDWUtils.download_asset_bundles(path="D:/local_asset_bundles",
-models={"models_core.json": ["iron_box", "rh10"],
-"models_flex.json": ["cube"]},
-robots={"robots.json": ["ur5"]})
-```
-
-=======
->>>>>>> a73b4833
-| Parameter | Type | Default | Description |
-| --- | --- | --- | --- |
-| path |  Union[str, Path] |  | The root directory of all of the asset bundles and librarian files. |
-| models |  Dict[str, List[str] |  | A dictionary of models. Key = The model library, for example `"models_core.json"`. Value = A list of model names. |
-| scenes |  Dict[str, List[str] |  | A dictionary of scenes. Key = The model library, for example `"scenes.json"`. Value = A list of scene names. |
-| materials |  Dict[str, List[str] |  | A dictionary of materials. Key = The material library, for example `"materials_med.json"`. Value = A list of material names. |
-| hdri_skyboxes |  Dict[str, List[str] |  | A dictionary of HDRI skyboxes. Key = The HDRI skybox library, for example `"hdri_skyboxes.json"`. Value = A list of HDRI skybox names. |
-| robots |  Dict[str, List[str] |  | A dictionary of robots. Key = The robot library, for example `"robots.json"`. Value = A list of robot names. |
-| humanoids |  Dict[str, List[str] |  | A dictionary of humanoids. Key = The model library, for example `"humanoids.json"`. Value = A list of humanoid names. |
-| humanoid_animations |  Dict[str, List[str] |  | A dictionary of humanoid animations. Key = The model library, for example `"humanoid_animations.json"`. Value = A list of humanoid animation names. |
-
-#### set_default_libraries
-
-**`TDWUtils.set_default_libraries()`**
-
-**`TDWUtils.set_default_libraries(model_library=None, scene_library=None, material_library=None, hdri_skybox_library=None, robot_library=None, humanoid_library=None, humanoid_animation_library=None)`**
-
-_This is a static function._
-
-Set the path to the default libraries.
-<<<<<<< HEAD
-This is an easy way to use local copies of remote libraries and avoid having to download asset bundles at runtime.
-
-For example, this:
-
-```python
-from tdw.tdw_utils import TDWUtils
-
-TDWUtils.set_default_libraries(model_library="D:/local_asset_bundles/models.json")
-```
-
-...does the same thing as this:
-
-```python
-from tdw.controller import Controller
-from tdw.librarian import ModelLibrarian
-
-Controller.MODEL_LIBRARIANS["models_core.json"] = ModelLibrarian("D:/local_asset_bundles/models.json")
-```
-=======
->>>>>>> a73b4833
-
-If any of the parameters of this function are left as `None`, the default remote S3 librarian will be used.
-
-| Parameter | Type | Default | Description |
-| --- | --- | --- | --- |
-| model_library |  Union[str, Path] | None | The absolute path to a local model library file. |
-| scene_library |  Union[str, Path] | None | The absolute path to a local scene library file. |
-| material_library |  Union[str, Path] | None | The absolute path to a local material library file. |
-| hdri_skybox_library |  Union[str, Path] | None | The absolute path to a local HDRI skybox library file. |
-| robot_library |  Union[str, Path] | None | The absolute path to a local robot library file. |
-| humanoid_library |  Union[str, Path] | None | The absolute path to a local humanoid library file. |
-| humanoid_animation_library |  Union[str, Path] | None | The absolute path to a local humanoid animation library file. |
-
+# TDWUtils
+
+`from tdw.tdw_utils import TDWUtils`
+
+Utility functions for controllers.
+
+Usage:
+
+```python
+from tdw.tdw_utils import TDWUtils
+```
+
+***
+
+#### vector3_to_array
+
+**`TDWUtils.vector3_to_array(vector3)`**
+
+_This is a static function._
+
+Convert a Vector3 object to a numpy array.
+
+
+| Parameter | Type | Default | Description |
+| --- | --- | --- | --- |
+| vector3 |  Dict[str, float] |  | The Vector3 object, e.g. `{"x": 0, "y": 0, "z": 0}` |
+
+_Returns:_  A numpy array.
+
+#### array_to_vector3
+
+**`TDWUtils.array_to_vector3(arr)`**
+
+_This is a static function._
+
+Convert a numpy array to a Vector3.
+
+
+| Parameter | Type | Default | Description |
+| --- | --- | --- | --- |
+| arr |  np.array |  | The numpy array. |
+
+_Returns:_  A Vector3, e.g. `{"x": 0, "y": 0, "z": 0}`
+
+#### vector4_to_array
+
+**`TDWUtils.vector4_to_array(vector4)`**
+
+_This is a static function._
+
+Convert a Vector4 to a numpy array.
+
+
+| Parameter | Type | Default | Description |
+| --- | --- | --- | --- |
+| vector4 |  Dict[str, float] |  | The Vector4 object, e.g. `{"x": 0, "y": 0, "z": 0, "w": 0}` |
+
+_Returns:_  A numpy array.
+
+#### array_to_vector4
+
+**`TDWUtils.array_to_vector4(arr)`**
+
+_This is a static function._
+
+Convert a numpy array to a Vector4.
+
+
+| Parameter | Type | Default | Description |
+| --- | --- | --- | --- |
+| arr |  np.array |  | The numpy array. |
+
+_Returns:_  A Vector4, e.g. `{"x": 0, "y": 0, "z": 0, "w": 0}`
+
+#### color_to_array
+
+**`TDWUtils.color_to_array(color)`**
+
+_This is a static function._
+
+Convert a RGB Color to a numpy array.
+
+
+| Parameter | Type | Default | Description |
+| --- | --- | --- | --- |
+| color |  Dict[str, float] |  | The Color object, e.g. `{"r": 0, "g": 0, "b": 0, "a": 1}` |
+
+_Returns:_  A numpy array.
+
+#### array_to_color
+
+**`TDWUtils.array_to_color(arr)`**
+
+_This is a static function._
+
+Convert a numpy array to a RGBA Color. If no A value is supplied it will default to 1.
+
+
+| Parameter | Type | Default | Description |
+| --- | --- | --- | --- |
+| arr |  np.array |  | The array. |
+
+_Returns:_  A Color, e.g. `{"r": 0, "g": 0, "b": 0, "a": 1}`
+
+#### get_random_point_in_circle
+
+**`TDWUtils.get_random_point_in_circle(center, radius)`**
+
+_This is a static function._
+
+Get a random point in a circle, defined by a center and radius.
+
+
+| Parameter | Type | Default | Description |
+| --- | --- | --- | --- |
+| center |  np.array |  | The center of the circle. |
+| radius |  float |  | The radius of the circle. |
+
+_Returns:_  A numpy array. The y value (`arr[1]`) is always 0.
+
+#### get_magnitude
+
+**`TDWUtils.get_magnitude(vector3)`**
+
+_This is a static function._
+
+Get the magnitude of a Vector3.
+
+
+| Parameter | Type | Default | Description |
+| --- | --- | --- | --- |
+| vector3 |  Dict[str, float] |  | The Vector3 object, e.g. `{"x": 0, "y": 0, "z": 0}` |
+
+_Returns:_  The vector magnitude.
+
+#### extend_line
+
+**`TDWUtils.extend_line(p0, p1, d)`**
+
+**`TDWUtils.extend_line(p0, p1, d, clamp_y=True)`**
+
+_This is a static function._
+
+Extend the line defined by p0 to p1 by distance d. Clamps the y value to 0.
+
+
+| Parameter | Type | Default | Description |
+| --- | --- | --- | --- |
+| p0 |  np.array |  | The origin. |
+| p1 |  np.array |  | The second point. |
+| d |  float |  | The distance of which the line is to be extended. |
+| clamp_y |  | True | Clamp the y value to 0. |
+
+_Returns:_  The position at distance d.
+
+#### get_distance
+
+**`TDWUtils.get_distance(vector3_0, vector3_1)`**
+
+_This is a static function._
+
+Calculate the distance between two Vector3 (e.g. `{"x": 0, "y": 0, "z": 0}`) objects.
+
+
+| Parameter | Type | Default | Description |
+| --- | --- | --- | --- |
+| vector3_0 |  Dict[str, float] |  | The first Vector3. |
+| vector3_1 |  Dict[str, float] |  | The second Vector3. |
+
+_Returns:_  The distance.
+
+#### get_box
+
+**`TDWUtils.get_box(width, length)`**
+
+_This is a static function._
+
+Returns a list of x,y positions that can be used to create a box with the `create_exterior_walls` command.
+
+| Parameter | Type | Default | Description |
+| --- | --- | --- | --- |
+| width |  int |  | The width of the box. |
+| length |  int |  | The length of the box. |
+
+_Returns:_  The box as represented by a list of `{"x": x, "y": y}` dictionaries.
+
+#### get_vector3
+
+**`TDWUtils.get_vector3(x, y, z)`**
+
+_This is a static function._
+
+
+| Parameter | Type | Default | Description |
+| --- | --- | --- | --- |
+| x |  |  | The x value. |
+| y |  |  | The y value. |
+| z |  |  | The z value. |
+
+_Returns:_  A Vector3: {"x": x, "y", y, "z": z}
+
+#### create_empty_room
+
+**`TDWUtils.create_empty_room(width, length)`**
+
+_This is a static function._
+
+
+| Parameter | Type | Default | Description |
+| --- | --- | --- | --- |
+| width |  int |  | The width of the room. |
+| length |  int |  | The length of the room. |
+
+_Returns:_  A `create_exterior_walls` command that creates a box with dimensions (width, length).
+
+#### create_room_from_image
+
+**`TDWUtils.create_room_from_image(filepath)`**
+
+**`TDWUtils.create_room_from_image(filepath, exterior_color=(255, interior_color=(0)`**
+
+_This is a static function._
+
+Load a .png file from the disk and use it to create a room. Each pixel on the image is a grid point.
+
+
+| Parameter | Type | Default | Description |
+| --- | --- | --- | --- |
+| filepath |  str |  | The absolute filepath to the image. |
+| exterior_color |  | (255 | The color on the image marking exterior walls (default=red). |
+| interior_color |  | (0 | The color on the image marking interior walls (default=black). |
+
+_Returns:_  A list of commands: The first creates the exterior walls, and the second creates the interior walls.
+
+#### save_images
+
+**`TDWUtils.save_images(images, filename)`**
+
+**`TDWUtils.save_images(images, output_directory="dist", filename, resize_to=None, append_pass=True)`**
+
+_This is a static function._
+
+Save each image in the Images object.
+The name of the image will be: pass_filename.extension, e.g.: `"0000"` -> `depth_0000.png`
+The images object includes the pass and extension information.
+
+| Parameter | Type | Default | Description |
+| --- | --- | --- | --- |
+| images |  Images |  | The Images object. Contains each capture pass plus metadata. |
+| output_directory |  | "dist" | The directory to write images to. |
+| filename |  str |  | The filename of each image, minus the extension. The image pass will be appended as a prefix. |
+| resize_to |  | None | Specify a (width, height) tuple to resize the images to. This is slower than saving as-is. |
+| append_pass |  bool  | True | If false, the image pass will _not_ be appended to the filename as a prefix, e.g.: `"0000"`: -> "`0000.jpg"` |
+
+#### get_shaped_depth_pass
+
+**`TDWUtils.get_shaped_depth_pass(images, index)`**
+
+_This is a static function._
+
+The `_depth` and `_depth_simple` passes are a 1D array of RGB values, as oppposed to a png or jpg like every other pass.
+This function reshapes the array into a 2D array of RGB values.
+
+
+| Parameter | Type | Default | Description |
+| --- | --- | --- | --- |
+| images |  Images |  | The `Images` output data. |
+| index |  int |  | The index in `Images` of the depth pass. See: `Images.get_pass_mask()`. |
+
+_Returns:_  A reshaped depth pass. Shape is: `(height, width, 3)`.
+
+#### zero_padding
+
+**`TDWUtils.zero_padding(integer)`**
+
+**`TDWUtils.zero_padding(integer, width=4)`**
+
+_This is a static function._
+
+
+| Parameter | Type | Default | Description |
+| --- | --- | --- | --- |
+| integer |  int |  | The integer being converted. |
+| width |  | 4 | The total number of digits in the string. If integer == 3 and width == 4, output is: "0003". |
+
+_Returns:_  A string representation of an integer padded with zeroes, e.g. converts `3` to `"0003"`.
+
+#### get_pil_image
+
+**`TDWUtils.get_pil_image(images, index)`**
+
+_This is a static function._
+
+Converts Images output data to a PIL Image object.
+Use this function to read and analyze an image in memory.
+Do NOT use this function to save image data to disk; `save_image` is much faster.
+
+
+| Parameter | Type | Default | Description |
+| --- | --- | --- | --- |
+| images |  Images |  | Images data from the build. |
+| index |  int |  | The index of the image in Images.get_image |
+
+_Returns:_  A PIL image.
+
+#### get_segmentation_colors
+
+**`TDWUtils.get_segmentation_colors(id_pass)`**
+
+_This is a static function._
+
+
+| Parameter | Type | Default | Description |
+| --- | --- | --- | --- |
+| id_pass |  np.array |  | The ID pass image as a numpy array. |
+
+_Returns:_  A list of unique colors in the ID pass.
+
+#### get_random_position_on_nav_mesh
+
+**`TDWUtils.get_random_position_on_nav_mesh(c, width, length)`**
+
+**`TDWUtils.get_random_position_on_nav_mesh(c, width, length, bake=True, rng=random.uniform, x_e=0, z_e=0)`**
+
+_This is a static function._
+
+Returns a random position on a NavMesh.
+
+
+| Parameter | Type | Default | Description |
+| --- | --- | --- | --- |
+| c |  Controller |  | The controller. |
+| width |  float |  | The width of the environment. |
+| length |  float |  | The length of the environment. |
+| bake |  | True | If true, send bake_nav_mesh. |
+| rng |  | random.uniform | Random number generator. |
+| x_e |  | 0 | The x position of the environment. |
+| z_e |  | 0 | The z position of the environment. |
+
+_Returns:_  The coordinates as a tuple `(x, y, z)`
+
+#### set_visual_material
+
+**`TDWUtils.set_visual_material(c, substructure, object_id, material)`**
+
+**`TDWUtils.set_visual_material(c, substructure, object_id, material, quality="med")`**
+
+_This is a static function._
+
+
+| Parameter | Type | Default | Description |
+| --- | --- | --- | --- |
+| c |  Controller |  | The controller. |
+| substructure |  List[dict] |  | The metadata substructure of the object. |
+| object_id |  int |  | The ID of the object in the scene. |
+| material |  str |  | The name of the new material. |
+| quality |  | "med" | The quality of the material. |
+
+_Returns:_  A list of commands to set ALL visual materials on an object to a single material.
+
+#### get_depth_values
+
+**`TDWUtils.get_depth_values(image)`**
+
+**`TDWUtils.get_depth_values(image, depth_pass="_depth", width=256, height=256, near_plane=0.1, far_plane=100)`**
+
+_This is a static function._
+
+Get the depth values of each pixel in a _depth image pass.
+The far plane is hardcoded as 100. The near plane is hardcoded as 0.1.
+(This is due to how the depth shader is implemented.)
+
+
+| Parameter | Type | Default | Description |
+| --- | --- | --- | --- |
+| image |  np.array |  | The image pass as a numpy array. |
+| depth_pass |  str  | "_depth" | The type of depth pass. This determines how the values are decoded. Options: `"_depth"`, `"_depth_simple"`. |
+| width |  int  | 256 | The width of the screen in pixels. See output data `Images.get_width()`. |
+| height |  int  | 256 | The height of the screen in pixels. See output data `Images.get_height()`. |
+| near_plane |  float  | 0.1 | The near clipping plane. See command `set_camera_clipping_planes`. The default value in this function is the default value of the near clipping plane. |
+| far_plane |  float  | 100 | The far clipping plane. See command `set_camera_clipping_planes`. The default value in this function is the default value of the far clipping plane. |
+
+_Returns:_  An array of depth values.
+
+#### get_point_cloud
+
+**`TDWUtils.get_point_cloud(depth, camera_matrix)`**
+
+**`TDWUtils.get_point_cloud(depth, camera_matrix, vfov=54.43222, filename=None, near_plane=0.1, far_plane=100)`**
+
+_This is a static function._
+
+Create a point cloud from an numpy array of depth values.
+
+
+| Parameter | Type | Default | Description |
+| --- | --- | --- | --- |
+| depth |  |  | Depth values converted from a depth pass. See: `TDWUtils.get_depth_values()` |
+| camera_matrix |  Union[np.array, tuple] |  | The camera matrix as a tuple or numpy array. See: [`send_camera_matrices`](https://github.com/threedworld-mit/tdw/blob/master/Documentation/api/command_api.md#send_camera_matrices). |
+| vfov |  float  | 54.43222 | The field of view. See: [`set_field_of_view`](https://github.com/threedworld-mit/tdw/blob/master/Documentation/api/command_api.md#set_field_of_view) |
+| filename |  str  | None | If not None, the point cloud data will be written to this file. |
+| near_plane |  float  | 0.1 | The near clipping plane. See command `set_camera_clipping_planes`. The default value in this function is the default value of the near clipping plane. |
+| far_plane |  float  | 100 | The far clipping plane. See command `set_camera_clipping_planes`. The default value in this function is the default value of the far clipping plane. |
+
+_Returns:_  An point cloud as a numpy array of `[x, y, z]` coordinates.
+
+#### create_avatar
+
+**`TDWUtils.create_avatar()`**
+
+**`TDWUtils.create_avatar(avatar_type="A_Img_Caps_Kinematic", avatar_id="a", position=None, look_at=None)`**
+
+_This is a static function._
+
+This is a wrapper for `create_avatar` and, optionally, `teleport_avatar_to` and `look_at_position`.
+
+
+| Parameter | Type | Default | Description |
+| --- | --- | --- | --- |
+| avatar_type |  | "A_Img_Caps_Kinematic" | The type of avatar. |
+| avatar_id |  | "a" | The avatar ID. |
+| position |  | None | The position of the avatar. If this is None, the avatar won't teleport. |
+| look_at |  | None | If this isn't None, the avatar will look at this position. |
+
+_Returns:_  A list of commands to create theavatar.
+
+#### get_unit_scale
+
+**`TDWUtils.get_unit_scale(record)`**
+
+_This is a static function._
+
+
+| Parameter | Type | Default | Description |
+| --- | --- | --- | --- |
+| record |  ModelRecord |  | The model record. |
+
+_Returns:_  The scale factor required to scale a model to 1 meter "unit scale".
+
+#### validate_amazon_s3
+
+**`TDWUtils.validate_amazon_s3()`**
+
+_This is a static function._
+
+Validate that your local Amazon S3 credentials are set up correctly.
+
+_Returns:_  True if everything is OK.
+
+#### get_base64_flex_particle_forces
+
+**`TDWUtils.get_base64_flex_particle_forces(forces)`**
+
+_This is a static function._
+
+
+| Parameter | Type | Default | Description |
+| --- | --- | --- | --- |
+| forces |  list |  | The forces (see Flex documentation for how to arrange this array). |
+
+_Returns:_  An array of Flex particle forces encoded in base64.
+
+#### color_to_hashable
+
+**`TDWUtils.color_to_hashable(color)`**
+
+_This is a static function._
+
+
+| Parameter | Type | Default | Description |
+| --- | --- | --- | --- |
+| color |  Union[np.array, Tuple[int, int, int] |  | The color as an RGB array or tuple, where each value is between 0 and 255. |
+
+_Returns:_  A hashable integer representation of the color array.
+
+#### hashable_to_color
+
+**`TDWUtils.hashable_to_color(hashable)`**
+
+_This is a static function._
+
+
+| Parameter | Type | Default | Description |
+| --- | --- | --- | --- |
+| hashable |  int |  | A hashable integer representing an RGB color. |
+
+_Returns:_  A color as a numpy array of integers between 0 and 255: `[r, g, b]`
+
+#### get_bounds_dict
+
+**`TDWUtils.get_bounds_dict(bounds, index)`**
+
+_This is a static function._
+
+
+| Parameter | Type | Default | Description |
+| --- | --- | --- | --- |
+| bounds |  Bounds |  | Bounds output data. |
+| index |  int |  | The index in `bounds` of the target object. |
+
+_Returns:_  A dictionary of the bounds. Key = the name of the position. Value = the position as a numpy array.
+
+#### get_bounds_extents
+
+**`TDWUtils.get_bounds_extents(bounds)`**
+
+**`TDWUtils.get_bounds_extents(bounds, index=0)`**
+
+_This is a static function._
+
+
+| Parameter | Type | Default | Description |
+| --- | --- | --- | --- |
+| bounds |  Union[Bounds, Dict[str, Dict[str, float] |  | Bounds output data or cached bounds data from a record (`record.bounds`). |
+| index |  int  | 0 | The index in `bounds` of the target object. Ignored if `bounds` is a dictionary. |
+
+_Returns:_  The width (left to right), height (top to bottom), and length (front to back), of the bounds as a numpy array.
+
+#### get_closest_position_in_bounds
+
+**`TDWUtils.get_closest_position_in_bounds(origin, bounds, index)`**
+
+_This is a static function._
+
+
+| Parameter | Type | Default | Description |
+| --- | --- | --- | --- |
+| origin |  np.array |  | The origin from which the distance is calculated. |
+| bounds |  Bounds |  | Bounds output data. |
+| index |  int |  | The index in `bounds` of the target object. |
+
+_Returns:_  The position on the object bounds that is closest to `origin`.
+
+#### get_angle
+
+**`TDWUtils.get_angle(position, origin, forward)`**
+
+_This is a static function._
+
+
+| Parameter | Type | Default | Description |
+| --- | --- | --- | --- |
+| position |  np.array |  | The target position. |
+| origin |  np.array |  | The origin position of the directional vector. |
+| forward |  np.array |  | The forward directional vector. |
+
+_Returns:_  The angle in degrees between `forward` and the direction vector from `origin` to `position`.
+
+#### get_angle_between
+
+**`TDWUtils.get_angle_between(v1, v2)`**
+
+_This is a static function._
+
+
+| Parameter | Type | Default | Description |
+| --- | --- | --- | --- |
+| v1 |  np.array |  | The first directional vector. |
+| v2 |  np.array |  | The second directional vector. |
+
+_Returns:_  The angle in degrees between two directional vectors.
+
+#### rotate_position_around
+
+**`TDWUtils.rotate_position_around(position, angle)`**
+
+**`TDWUtils.rotate_position_around(origin=None, position, angle)`**
+
+_This is a static function._
+
+Rotate a position by a given angle around a given origin.
+
+
+| Parameter | Type | Default | Description |
+| --- | --- | --- | --- |
+| origin |  np.array  | None | The origin position.  If None, the origin is `[0, 0, 0]` |
+| position |  np.array |  | The point being rotated. |
+| angle |  float |  | The angle in degrees. |
+
+_Returns:_  The rotated position.
+
+#### euler_angles_to_rpy
+
+**`TDWUtils.euler_angles_to_rpy(euler_angles)`**
+
+_This is a static function._
+
+Convert Euler angles to ROS RPY angles.
+
+
+| Parameter | Type | Default | Description |
+| --- | --- | --- | --- |
+| euler_angles |  np.array |  | A numpy array: `[x, y, z]` Euler angles in degrees. |
+
+_Returns:_  A numpy array: `[r, p, y]` angles in radians.
+
+#### bytes_to_megabytes
+
+**`TDWUtils.bytes_to_megabytes(b)`**
+
+_This is a static function._
+
+
+| Parameter | Type | Default | Description |
+| --- | --- | --- | --- |
+| b |  int |  | A quantity of bytes. |
+
+_Returns:_  A quantity of megabytes.
+
+#### get_circle_mask
+
+**`TDWUtils.get_circle_mask(shape, row, column, radius)`**
+
+_This is a static function._
+
+Get elements in an array within a circle.
+
+
+| Parameter | Type | Default | Description |
+| --- | --- | --- | --- |
+| shape |  Tuple[int, int] |  | The shape of the source array as (rows, columns). |
+| row |  int |  | The row (axis 0) of the center of the circle. |
+| column |  int |  | The column (axis 1) of the circle. |
+| radius |  int |  | The radius of the circle in indices. |
+
+_Returns:_  A boolean array with shape `shape`. Elements that are True are within the circle.
+
+#### download_asset_bundles
+
+**`TDWUtils.download_asset_bundles(path, models, scenes, materials, hdri_skyboxes, robots, humanoids, humanoid_animations)`**
+
+_This is a static function._
+
+Download asset bundles from TDW's remote S3 server. Create local librarian .json files for each type (models, scenes, etc.).
+This can be useful to speed up the process of scene creation; it is always faster to load local asset bundles though it still takes time to load them into memory.
+
+Note that if you wish to download asset bundles from tdw-private (`models_full.json`) you need valid S3 credentials.
+
+For each parameter (`models`, `scenes`, etc.), if the value is `None`, no asset bundles will be downloaded.
+
+Asset bundles will only be downloaded for your operating system. For example, if you want Linux asset bundles, call this function on Linux.
+
+| Parameter | Type | Default | Description |
+| --- | --- | --- | --- |
+| path |  Union[str, Path] |  | The root directory of all of the asset bundles and librarian files. |
+| models |  Dict[str, List[str] |  | A dictionary of models. Key = The model library, for example `"models_core.json"`. Value = A list of model names. |
+| scenes |  Dict[str, List[str] |  | A dictionary of scenes. Key = The model library, for example `"scenes.json"`. Value = A list of scene names. |
+| materials |  Dict[str, List[str] |  | A dictionary of materials. Key = The material library, for example `"materials_med.json"`. Value = A list of material names. |
+| hdri_skyboxes |  Dict[str, List[str] |  | A dictionary of HDRI skyboxes. Key = The HDRI skybox library, for example `"hdri_skyboxes.json"`. Value = A list of HDRI skybox names. |
+| robots |  Dict[str, List[str] |  | A dictionary of robots. Key = The robot library, for example `"robots.json"`. Value = A list of robot names. |
+| humanoids |  Dict[str, List[str] |  | A dictionary of humanoids. Key = The model library, for example `"humanoids.json"`. Value = A list of humanoid names. |
+| humanoid_animations |  Dict[str, List[str] |  | A dictionary of humanoid animations. Key = The model library, for example `"humanoid_animations.json"`. Value = A list of humanoid animation names. |
+
+#### set_default_libraries
+
+**`TDWUtils.set_default_libraries()`**
+
+**`TDWUtils.set_default_libraries(model_library=None, scene_library=None, material_library=None, hdri_skybox_library=None, robot_library=None, humanoid_library=None, humanoid_animation_library=None)`**
+
+_This is a static function._
+
+Set the path to the default libraries.
+
+If any of the parameters of this function are left as `None`, the default remote S3 librarian will be used.
+
+| Parameter | Type | Default | Description |
+| --- | --- | --- | --- |
+| model_library |  Union[str, Path] | None | The absolute path to a local model library file. |
+| scene_library |  Union[str, Path] | None | The absolute path to a local scene library file. |
+| material_library |  Union[str, Path] | None | The absolute path to a local material library file. |
+| hdri_skybox_library |  Union[str, Path] | None | The absolute path to a local HDRI skybox library file. |
+| robot_library |  Union[str, Path] | None | The absolute path to a local robot library file. |
+| humanoid_library |  Union[str, Path] | None | The absolute path to a local humanoid library file. |
+| humanoid_animation_library |  Union[str, Path] | None | The absolute path to a local humanoid animation library file. |
+