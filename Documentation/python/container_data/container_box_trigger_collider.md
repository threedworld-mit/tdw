# ContainerBoxTriggerCollider

`from tdw.container_data.container_box_trigger_collider import ContainerBoxTriggerCollider`

Data for a container trigger box collider.

***

## Fields

- `scale` The scale of the collider.

- `tag` The collider's semantic [`ContainerColliderTag`](container_collider_tag.md).

- `position` The collider's local position.

- `shape` The [`TriggerColliderShape`](../collision_data/trigger_collider_shape.md).

- `bottom_center_position` The bottom-center position of the collider. Unlike TDW objects, the true pivot of a trigger collider is at its centroid.

***

<<<<<<< HEAD
=======
***

>>>>>>> 74624fc6
## Functions

#### \_\_init\_\_

<<<<<<< HEAD
**`ContainerTriggerCollider(tag, position)`**
=======
\_\_init\_\_

**`ContainerBoxTriggerCollider(tag, position)`**
>>>>>>> 74624fc6

| Parameter | Type | Default | Description |
| --- | --- | --- | --- |
| tag |  ContainerColliderTag |  | The collider's semantic [`ContainerColliderTag`](container_collider_tag.md). |
<<<<<<< HEAD
| position |  Dict[str, float] |  | The local position of the collider. |


=======
| position |  Dict[str, float] |  | The local position of the collider. |
>>>>>>> 74624fc6
<|MERGE_RESOLUTION|>--- conflicted
+++ resolved
@@ -20,30 +20,17 @@
 
 ***
 
-<<<<<<< HEAD
-=======
 ***
 
->>>>>>> 74624fc6
 ## Functions
 
 #### \_\_init\_\_
 
-<<<<<<< HEAD
-**`ContainerTriggerCollider(tag, position)`**
-=======
 \_\_init\_\_
 
 **`ContainerBoxTriggerCollider(tag, position)`**
->>>>>>> 74624fc6
 
 | Parameter | Type | Default | Description |
 | --- | --- | --- | --- |
 | tag |  ContainerColliderTag |  | The collider's semantic [`ContainerColliderTag`](container_collider_tag.md). |
-<<<<<<< HEAD
-| position |  Dict[str, float] |  | The local position of the collider. |
-
-
-=======
-| position |  Dict[str, float] |  | The local position of the collider. |
->>>>>>> 74624fc6
+| position |  Dict[str, float] |  | The local position of the collider. |