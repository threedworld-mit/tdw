{
  "2": {
    "0": [
      {
        "gravity": true,
        "kinematic": false,
        "library": "models_core.json",
        "name": "live_edge_coffee_table",
        "position": {
          "x": 0.3159896,
          "y": 0.01130763,
          "z": -3.496985
        },
        "rotation": {
          "w": 1,
          "x": -1.180379e-05,
          "y": 1.406355e-06,
          "z": 1.79403e-05
        },
        "scale_factor": {
          "x": 1,
          "y": 1,
          "z": 1
        }
      },
      {
        "gravity": true,
        "kinematic": false,
        "library": "models_core.json",
        "name": "dark_red_club_chair",
        "position": {
          "x": -2.224019,
          "y": 0.005846947,
          "z": 2.194994
        },
        "rotation": {
          "w": 0.9238792,
          "x": 2.917426e-06,
          "y": 0.3826844,
          "z": -9.760261e-07
        },
        "scale_factor": {
          "x": 1,
          "y": 1,
          "z": 1
        }
      },
      {
        "gravity": true,
        "kinematic": false,
        "library": "models_core.json",
        "name": "printer_hp_laserjet1321",
        "position": {
          "x": 0.7126904,
          "y": 0.6183265,
          "z": 4.735613
        },
        "rotation": {
          "w": -0.003016312,
          "x": 0.0001051668,
          "y": -0.9999954,
          "z": 0.000315208
        },
        "scale_factor": {
          "x": 1,
          "y": 1,
          "z": 1
        }
      },
      {
        "gravity": true,
        "kinematic": false,
        "library": "models_core.json",
        "name": "chair_billiani_doll",
        "position": {
          "x": 9.043996,
          "y": 0.002984226,
          "z": -5.388946
        },
        "rotation": {
          "w": 0.7070979,
          "x": 2.096093e-05,
          "y": -0.7071156,
          "z": 2.071261e-05
        },
        "scale_factor": {
          "x": 1,
          "y": 1,
          "z": 1
        }
      },
      {
        "gravity": true,
        "kinematic": false,
        "library": "models_core.json",
        "name": "chair_billiani_doll",
        "position": {
          "x": 6.169999,
          "y": 0.00238955,
          "z": -4.048267
        },
        "rotation": {
          "w": 0.9238805,
          "x": 1.431355e-05,
          "y": 0.3826814,
          "z": -6.183982e-07
        },
        "scale_factor": {
          "x": 1,
          "y": 1,
          "z": 1
        }
      },
      {
        "gravity": true,
        "kinematic": false,
        "library": "models_core.json",
        "name": "chair_billiani_doll",
        "position": {
          "x": 8.354001,
          "y": 0.002983153,
          "z": -4.609024
        },
        "rotation": {
          "w": 1.351116e-05,
          "x": 8.546514e-06,
          "y": 1,
          "z": -2.798438e-05
        },
        "scale_factor": {
          "x": 1,
          "y": 1,
          "z": 1
        }
      },
      {
        "gravity": true,
        "kinematic": false,
        "library": "models_core.json",
        "name": "chair_billiani_doll",
        "position": {
          "x": 7.722999,
          "y": 0.003003567,
          "z": -5.400959
        },
        "rotation": {
          "w": 0.7071002,
          "x": 3.363332e-05,
          "y": 0.7071134,
          "z": -8.359551e-06
        },
        "scale_factor": {
          "x": 1,
          "y": 1,
          "z": 1
        }
      },
      {
        "gravity": true,
        "kinematic": false,
        "library": "models_core.json",
        "name": "macbook_air",
        "position": {
          "x": -2.114048,
          "y": 0.894,
          "z": 4.469801
        },
        "rotation": {
          "w": 0.7862512,
          "x": -4.020566e-05,
          "y": 0.6179071,
          "z": 8.493662e-07
        },
        "scale_factor": {
          "x": 1,
          "y": 1,
          "z": 1
        }
      },
      {
        "gravity": true,
        "kinematic": false,
        "library": "models_core.json",
        "name": "dining_room_table",
        "position": {
          "x": 8.360034,
          "y": -0.002377212,
          "z": -5.378058
        },
        "rotation": {
          "w": 1,
          "x": 1.386832e-05,
          "y": -1.166764e-05,
          "z": 5.842885e-07
        },
        "scale_factor": {
          "x": 1,
          "y": 1,
          "z": 1
        }
      },
      {
        "gravity": false,
        "kinematic": true,
        "library": "models_core.json",
        "name": "framed_painting",
        "position": {
          "x": -5.991,
          "y": 1.235073,
          "z": -2.49
        },
        "rotation": {
          "w": 0.7071055,
          "x": 1.284812e-10,
          "y": -0.7071081,
          "z": -2.255546e-10
        },
        "scale_factor": {
          "x": 1,
          "y": 1,
          "z": 1
        }
      },
      {
        "gravity": false,
        "kinematic": true,
        "library": "models_core.json",
        "name": "flat_woven_rug",
        "position": {
          "x": 0.2919814,
          "y": 0.00154522,
          "z": -3.456
        },
        "rotation": {
          "w": 0.7071059,
          "x": 1.452634e-06,
          "y": 0.7071077,
          "z": 6.991374e-07
        },
        "scale_factor": {
          "x": 1,
          "y": 1,
          "z": 1
        }
      },
      {
        "gravity": true,
        "kinematic": false,
        "library": "models_core.json",
        "name": "yellow_side_chair",
        "position": {
          "x": 0.728986,
          "y": 0.002302408,
          "z": 3.050019
        },
        "rotation": {
          "w": 0.7067683,
          "x": -4.215137e-06,
          "y": -0.7074451,
          "z": -1.981854e-06
        },
        "scale_factor": {
          "x": 1,
          "y": 1,
          "z": 1
        }
      },
      {
        "gravity": true,
        "kinematic": false,
        "library": "models_core.json",
        "name": "arflex_strips_sofa",
        "position": {
          "x": -8.7844,
          "y": 0.002770722,
          "z": 4.459307
        },
        "rotation": {
          "w": -0.003516139,
          "x": 6.358563e-05,
          "y": 0.9999857,
          "z": 0.004032559
        },
        "scale_factor": {
          "x": 1,
          "y": 1,
          "z": 1
        }
      },
      {
        "gravity": true,
        "kinematic": false,
        "library": "models_core.json",
        "name": "side_table_wood",
        "position": {
          "x": 0.714973,
          "y": 0.0006005764,
          "z": 4.727141
        },
        "rotation": {
          "w": 1,
          "x": -0.0002473824,
          "y": 0.0001721405,
          "z": 8.005968e-05
        },
        "scale_factor": {
          "x": 1,
          "y": 1,
          "z": 1
        }
      },
      {
        "gravity": true,
        "kinematic": false,
        "library": "models_core.json",
        "name": "table_stack",
        "position": {
          "x": -4.609902,
          "y": 0.006995112,
          "z": 3.210229
        },
        "rotation": {
          "w": 2.611754e-05,
          "x": -0.0002285459,
          "y": 0.9999998,
          "z": -0.0006841384
        },
        "scale_factor": {
          "x": 1,
          "y": 1,
          "z": 1
        }
      },
      {
        "gravity": true,
        "kinematic": false,
        "library": "models_core.json",
        "name": "de_castelli_placas_table_low",
        "position": {
          "x": 2.899966,
          "y": 0.008737251,
          "z": 3.300016
        },
        "rotation": {
          "w": 1,
          "x": 5.902722e-06,
          "y": -1.920442e-05,
          "z": 6.715336e-05
        },
        "scale_factor": {
          "x": 1,
          "y": 1,
          "z": 1
        }
      },
      {
        "gravity": true,
        "kinematic": false,
        "library": "models_core.json",
        "name": "black_lamp",
        "position": {
          "x": -10.53689,
          "y": 0.9829892,
          "z": 1.368461
        },
        "rotation": {
          "w": 0.35017,
          "x": -0.007764814,
          "y": -0.9365456,
          "z": -0.01425418
        },
        "scale_factor": {
          "x": 1,
          "y": 1,
          "z": 1
        }
      },
      {
        "gravity": true,
        "kinematic": false,
        "library": "models_core.json",
        "name": "poliform_atollo_curved_sofa",
        "position": {
          "x": -4.430026,
          "y": 0.00338605,
          "z": -3.870008
        },
        "rotation": {
          "w": 1,
          "x": -1.528351e-07,
          "y": -1.156586e-06,
          "z": -3.214518e-07
        },
        "scale_factor": {
          "x": 1,
          "y": 1,
          "z": 1
        }
      },
      {
        "gravity": true,
        "kinematic": false,
        "library": "models_core.json",
        "name": "arco_lamp",
        "position": {
          "x": -6.622069,
          "y": 0.007112563,
          "z": 4.684753
        },
        "rotation": {
          "w": 0.9666546,
          "x": -0.004589814,
          "y": -0.2560343,
          "z": -0.00206745
        },
        "scale_factor": {
          "x": 1,
          "y": 1,
          "z": 1
        }
      },
      {
        "gravity": true,
        "kinematic": false,
        "library": "models_core.json",
        "name": "arturoalvarez_v_floor_lamp",
        "position": {
          "x": 1.481532,
          "y": 0.004223585,
          "z": 4.38695
        },
        "rotation": {
          "w": 0.946292,
          "x": 0.0003616144,
          "y": -0.3233124,
          "z": 0.0005989429
        },
        "scale_factor": {
          "x": 1,
          "y": 1,
          "z": 1
        }
      },
      {
        "gravity": true,
        "kinematic": false,
        "library": "models_core.json",
        "name": "alivar_tech_bench_sofa",
        "position": {
          "x": -4.729973,
          "y": 0.00311622,
          "z": 4.579204
        },
        "rotation": {
          "w": 0.9999878,
          "x": 0.004949519,
          "y": -0.0001369862,
          "z": 3.457082e-05
        },
        "scale_factor": {
          "x": 1,
          "y": 1,
          "z": 1
        }
      },
      {
        "gravity": true,
        "kinematic": false,
        "library": "models_core.json",
        "name": "bastone_floor_lamp",
        "position": {
          "x": -3.299024,
          "y": -0.001557231,
          "z": -4.143011
        },
        "rotation": {
          "w": 0.9079968,
          "x": 1.532666e-06,
          "y": -0.4189772,
          "z": -9.280775e-06
        },
        "scale_factor": {
          "x": 1,
          "y": 1,
          "z": 1
        }
      },
      {
        "gravity": true,
        "kinematic": false,
        "library": "models_core.json",
        "name": "alma_floor_lamp",
        "position": {
          "x": -1.495471,
          "y": 0.00320673,
          "z": 1.860875
        },
        "rotation": {
          "w": 0.1243706,
          "x": -0.01189519,
          "y": 0.9921016,
          "z": -0.01117884
        },
        "scale_factor": {
          "x": 1,
          "y": 1,
          "z": 1
        }
      },
      {
        "gravity": true,
        "kinematic": false,
        "library": "models_core.json",
        "name": "small_table_green_marble",
        "position": {
          "x": -1.980891,
          "y": 0.002394438,
          "z": -1.0199
        },
        "rotation": {
          "w": 0.9999921,
          "x": -0.0002206974,
          "y": -0.002424118,
          "z": -0.003157809
        },
        "scale_factor": {
          "x": 1,
          "y": 1,
          "z": 1
        }
      },
      {
        "gravity": true,
        "kinematic": false,
        "library": "models_core.json",
        "name": "woven_box",
        "position": {
          "x": 6.565995,
          "y": 0.003985152,
          "z": 4.536001
        },
        "rotation": {
          "w": 1,
          "x": 7.669731e-07,
          "y": 1.212178e-06,
          "z": -1.668813e-07
        },
        "scale_factor": {
          "x": 1,
          "y": 1,
          "z": 1
        }
      },
      {
        "gravity": true,
        "kinematic": false,
        "library": "models_core.json",
        "name": "sayonara_sofa",
        "position": {
          "x": 9.562997,
          "y": 0.002185524,
          "z": 3.887447
        },
        "rotation": {
          "w": 0.7071089,
          "x": 1.224798e-06,
          "y": -0.7071047,
          "z": -1.654029e-06
        },
        "scale_factor": {
          "x": 1,
          "y": 1,
          "z": 1
        }
      },
      {
        "gravity": true,
        "kinematic": false,
        "library": "models_core.json",
<<<<<<< HEAD
=======
        "name": "jug05",
        "position": {
          "x": -7.017036,
          "y": 0.612,
          "z": -4.151012
        },
        "rotation": {
          "w": 1,
          "x": 1.33134e-05,
          "y": -5.397252e-06,
          "z": -8.615824e-06
        },
        "scale_factor": {
          "x": 1,
          "y": 1,
          "z": 1
        }
      },
      {
        "gravity": true,
        "kinematic": false,
        "library": "models_core.json",
>>>>>>> d7b206a5
        "name": "trapezoidal_table",
        "position": {
          "x": -4.43004,
          "y": 0.003311545,
          "z": -2.540004
        },
        "rotation": {
          "w": 1,
          "x": 2.085793e-06,
          "y": 1.244099e-05,
          "z": 1.377309e-05
        },
        "scale_factor": {
          "x": 1,
          "y": 1,
          "z": 1
        }
      },
      {
        "gravity": true,
        "kinematic": false,
        "library": "models_core.json",
        "name": "puzzle_box_composite",
        "position": {
          "x": -4.427675,
          "y": 0.367283,
          "z": -2.615984
        },
        "rotation": {
          "w": 0.9605412,
          "x": 0.0004230033,
          "y": -0.2781375,
          "z": -0.0001161338
        },
        "scale_factor": {
          "x": 1,
          "y": 1,
          "z": 1
        }
      },
      {
        "gravity": true,
        "kinematic": false,
        "library": "models_core.json",
        "name": "puzzle_box_composite",
        "position": {
          "x": -1.978797,
          "y": 0.8850238,
          "z": -1.024192
        },
        "rotation": {
          "w": 0.9868721,
          "x": 0.00466413,
          "y": -0.1614339,
          "z": -0.0008713003
        },
        "scale_factor": {
          "x": 1,
          "y": 1,
          "z": 1
        }
      },
      {
        "gravity": true,
        "kinematic": false,
        "library": "models_core.json",
        "name": "trunck",
        "position": {
          "x": -10.50064,
          "y": 0.002594054,
          "z": 1.389975
        },
        "rotation": {
          "w": 0.7066928,
          "x": 0.002541052,
          "y": 0.7075145,
          "z": -0.001461537
        },
        "scale_factor": {
          "x": 1,
          "y": 1,
          "z": 1
        }
      },
      {
        "gravity": true,
        "kinematic": false,
        "library": "models_core.json",
        "name": "bed01_blue",
        "position": {
          "x": -8.32014,
          "y": -0.0008304715,
          "z": -3.100133
        },
        "rotation": {
          "w": 0.9999977,
          "x": 0.002183679,
          "y": -1.517352e-05,
          "z": 3.318914e-06
        },
        "scale_factor": {
          "x": 1,
          "y": 1,
          "z": 1
        }
      },
      {
        "gravity": true,
        "kinematic": false,
        "library": "models_core.json",
        "name": "rh10",
        "position": {
          "x": -5.375643,
          "y": 0.007436335,
          "z": -1.421322
        },
        "rotation": {
          "w": 0.4190425,
          "x": -0.01942493,
          "y": 0.9077527,
          "z": -0.003346166
        },
        "scale_factor": {
          "x": 1,
          "y": 1,
          "z": 1
        }
      },
      {
        "gravity": false,
        "kinematic": true,
        "library": "models_core.json",
        "name": "24_in_wall_cabinet_white_wood",
        "position": {
          "x": 7.577421,
          "y": 1.294108,
          "z": -0.2718479
        },
        "rotation": {
          "w": 0.9999945,
          "x": 0.001041159,
          "y": 0.0006144167,
          "z": -0.003078333
        },
        "scale_factor": {
          "x": 1,
          "y": 1,
          "z": 1
        }
      },
      {
        "gravity": false,
        "kinematic": true,
        "library": "models_core.json",
        "name": "cabinet_24_two_drawer_white_wood",
        "position": {
          "x": 8.794104,
          "y": 0.001335025,
          "z": -0.3868529
        },
        "rotation": {
          "w": 0.9999802,
          "x": 0.0003904621,
          "y": -0.006175257,
          "z": -0.001242698
        },
        "scale_factor": {
          "x": 1,
          "y": 1,
          "z": 1
        }
      },
      {
        "gravity": false,
        "kinematic": true,
        "library": "models_core.json",
        "name": "cabinet_24_white_wood",
        "position": {
          "x": 7.579797,
          "y": 0.003574848,
          "z": -0.3807296
        },
        "rotation": {
          "w": 0.9999992,
          "x": 0.0002196582,
          "y": 0.001269627,
          "z": 6.694921e-05
        },
        "scale_factor": {
          "x": 1,
          "y": 1,
          "z": 1
        }
      },
      {
        "gravity": false,
        "kinematic": true,
        "library": "models_core.json",
        "name": "cabinet_36_white_wood",
        "position": {
          "x": 5.870882,
          "y": 0.005365342,
          "z": -0.3873626
        },
        "rotation": {
          "w": 0.9999959,
          "x": 8.21077e-05,
          "y": 0.0006460894,
          "z": 0.002783765
        },
        "scale_factor": {
          "x": 1,
          "y": 1,
          "z": 1
        }
      },
      {
        "gravity": false,
        "kinematic": true,
        "library": "models_core.json",
        "name": "cabinet_full_height_white_wood",
        "position": {
          "x": 3.978992,
          "y": -0.000145793,
          "z": -4.110006
        },
        "rotation": {
          "w": -1.623918e-06,
          "x": 4.346075e-07,
          "y": 1,
          "z": -1.819106e-06
        },
        "scale_factor": {
          "x": 1,
          "y": 1,
          "z": 1
        }
      },
      {
        "gravity": true,
        "kinematic": false,
        "library": "models_core.json",
        "name": "brown_leather_dining_chair",
        "position": {
          "x": -1.977355,
          "y": 0.003244698,
          "z": -1.639675
        },
        "rotation": {
          "w": 0.9953473,
          "x": -3.864989e-08,
          "y": 0.09635284,
          "z": -7.031485e-06
        },
        "scale_factor": {
          "x": 1,
          "y": 1,
          "z": 1
        }
      },
      {
        "gravity": true,
        "kinematic": false,
        "library": "models_core.json",
        "name": "brown_leather_dining_chair",
        "position": {
          "x": -1.506011,
          "y": 0.003250957,
          "z": 4.630004
        },
        "rotation": {
          "w": 0.5877872,
          "x": -5.430076e-06,
          "y": -0.8090157,
          "z": -1.505017e-06
        },
        "scale_factor": {
          "x": 1,
          "y": 1,
          "z": 1
        }
      },
      {
        "gravity": false,
        "kinematic": true,
        "library": "models_core.json",
        "name": "silver_frame_painting",
        "position": {
          "x": 3.933,
          "y": 0.9620755,
          "z": 1.612
        },
        "rotation": {
          "w": 1,
          "x": 0,
          "y": 0,
          "z": 0
        },
        "scale_factor": {
          "x": 1,
          "y": 1,
          "z": 1
        }
      },
      {
        "gravity": false,
        "kinematic": true,
        "library": "models_core.json",
        "name": "fruit_basket",
        "position": {
          "x": -2.978,
          "y": 1.133073,
          "z": -2.237097
        },
        "rotation": {
          "w": 0.7070031,
          "x": -1.284768e-10,
          "y": -0.7072105,
          "z": -2.182787e-11
        },
        "scale_factor": {
          "x": 1,
          "y": 1,
          "z": 1
        }
      },
      {
        "gravity": false,
        "kinematic": true,
        "library": "models_core.json",
        "name": "blue_rug",
        "position": {
          "x": -4.770026,
          "y": 0.001010458,
          "z": 3.349864
        },
        "rotation": {
          "w": -0.7071152,
          "x": -0.0002837563,
          "y": 0.7070984,
          "z": -1.832088e-05
        },
        "scale_factor": {
          "x": 1,
          "y": 1,
          "z": 1
        }
      },
      {
        "gravity": false,
        "kinematic": true,
        "library": "models_core.json",
        "name": "carpet_rug",
        "position": {
          "x": 3.769985,
          "y": 0.001235747,
          "z": 3.640993
        },
        "rotation": {
          "w": 0.7071062,
          "x": -2.196654e-07,
          "y": 0.7071074,
          "z": -3.74533e-08
        },
        "scale_factor": {
          "x": 1,
          "y": 1,
          "z": 1
        }
      },
      {
        "gravity": true,
        "kinematic": false,
        "library": "models_core.json",
        "name": "fridge_large",
        "position": {
          "x": 6.798457,
          "y": 0.01498848,
          "z": -0.4093773
        },
        "rotation": {
          "w": -0.0007278205,
          "x": -0.001092193,
          "y": 0.9999987,
          "z": -0.0009593969
        },
        "scale_factor": {
          "x": 1,
          "y": 1,
          "z": 1
        }
      },
      {
        "gravity": true,
        "kinematic": false,
        "library": "models_core.json",
        "name": "dishwasher_4",
        "position": {
          "x": 8.180622,
          "y": 0.01889324,
          "z": -0.3794002
        },
        "rotation": {
          "w": 0.004332587,
          "x": -0.0004123038,
          "y": -0.9999891,
          "z": -0.001735874
        },
        "scale_factor": {
          "x": 1,
          "y": 1,
          "z": 1
        }
      },
      {
        "gravity": true,
        "kinematic": false,
        "library": "models_core.json",
        "name": "coffee_001",
        "position": {
          "x": 4.454853,
          "y": 0.9295688,
          "z": -4.279371
        },
        "rotation": {
          "w": 0.7075495,
          "x": -0.001189872,
          "y": 0.7066616,
          "z": -0.001335489
        },
        "scale_factor": {
          "x": 1,
          "y": 1,
          "z": 1
        }
      },
      {
        "gravity": true,
        "kinematic": false,
        "library": "models_core.json",
        "name": "bastone_floor_lamp",
        "position": {
          "x": -5.539032,
          "y": -0.001554549,
          "z": -4.134013
        },
        "rotation": {
          "w": 0.8144786,
          "x": -4.149624e-07,
          "y": -0.5801935,
          "z": -9.895943e-06
        },
        "scale_factor": {
          "x": 1,
          "y": 1,
          "z": 1
        }
      },
      {
        "gravity": true,
        "kinematic": false,
        "library": "models_core.json",
        "name": "fork1",
        "position": {
          "x": 7.955614,
          "y": 0.7340761,
          "z": -5.252
        },
        "rotation": {
          "w": 0.02679225,
          "x": -7.295596e-08,
          "y": 0.999641,
          "z": -2.235172e-08
        },
        "scale_factor": {
          "x": 1,
          "y": 1,
          "z": 1
        }
      },
      {
        "gravity": true,
        "kinematic": false,
        "library": "models_core.json",
        "name": "fork1",
        "position": {
          "x": 8.7469,
          "y": 0.7340761,
          "z": -5.4873
        },
        "rotation": {
          "w": 1,
          "x": 0,
          "y": 0,
          "z": 0
        },
        "scale_factor": {
          "x": 1,
          "y": 1,
          "z": 1
        }
      },
      {
        "gravity": true,
        "kinematic": false,
        "library": "models_core.json",
        "name": "fork1",
        "position": {
          "x": 8.571,
          "y": 0.7340761,
          "z": -4.990896
        },
        "rotation": {
          "w": 0.7256392,
          "x": -3.536113e-08,
          "y": -0.6880754,
          "z": 2.7474e-08
        },
        "scale_factor": {
          "x": 1,
          "y": 1,
          "z": 1
        }
      },
      {
        "gravity": true,
        "kinematic": false,
        "library": "models_core.json",
        "name": "jug01",
        "position": {
          "x": 7.384153,
          "y": 0.333382,
          "z": 3.932479
        },
        "rotation": {
          "w": 0.999853,
          "x": 0.0008069138,
          "y": 0.002701008,
          "z": 0.01691468
        },
        "scale_factor": {
          "x": 1,
          "y": 1,
          "z": 1
        }
      },
      {
        "gravity": true,
        "kinematic": false,
        "library": "models_core.json",
        "name": "knife1",
        "position": {
          "x": 7.975,
          "y": 0.7340761,
          "z": -5.568
        },
        "rotation": {
          "w": 0.7120746,
          "x": -1.467924e-09,
          "y": -0.702104,
          "z": 1.571606e-09
        },
        "scale_factor": {
          "x": 1,
          "y": 1,
          "z": 1
        }
      },
      {
        "gravity": true,
        "kinematic": false,
        "library": "models_core.json",
        "name": "knife1",
        "position": {
          "x": 8.188,
          "y": 0.7340761,
          "z": -4.987
        },
        "rotation": {
          "w": 1,
          "x": 0,
          "y": 0,
          "z": 0
        },
        "scale_factor": {
          "x": 1,
          "y": 1,
          "z": 1
        }
      },
      {
        "gravity": true,
        "kinematic": false,
        "library": "models_core.json",
        "name": "knife1",
        "position": {
          "x": 8.731,
          "y": 0.7340761,
          "z": -5.221931
        },
        "rotation": {
          "w": 0.6873413,
          "x": -1.127773e-09,
          "y": 0.7263346,
          "z": -1.164153e-09
        },
        "scale_factor": {
          "x": 1,
          "y": 1,
          "z": 1
        }
      },
      {
        "gravity": true,
        "kinematic": false,
        "library": "models_core.json",
        "name": "skillet_closed",
        "position": {
          "x": 7.063455,
          "y": 0.901,
          "z": -2.364664
        },
        "rotation": {
          "w": 0.6952664,
          "x": 0.0005858557,
          "y": -0.7187517,
          "z": 0.0004999875
        },
        "scale_factor": {
          "x": 1,
          "y": 1,
          "z": 1
        }
      },
      {
        "gravity": true,
        "kinematic": false,
        "library": "models_core.json",
        "name": "pepper",
        "position": {
          "x": 8.30503,
          "y": 0.7333935,
          "z": -5.334026
        },
        "rotation": {
          "w": 0.9999998,
          "x": 0.00050856,
          "y": -1.403315e-05,
          "z": 0.0004603524
        },
        "scale_factor": {
          "x": 1,
          "y": 1,
          "z": 1
        }
      },
      {
        "gravity": true,
        "kinematic": false,
        "library": "models_core.json",
        "name": "pepper",
        "position": {
          "x": 7.965786,
          "y": 1.831478,
          "z": -5.583585
        },
        "rotation": {
          "w": 0.999884,
          "x": -0.0003222601,
          "y": 0.003242596,
          "z": -0.01488157
        },
        "scale_factor": {
          "x": 1,
          "y": 1,
          "z": 1
        }
      },
      {
        "gravity": true,
        "kinematic": false,
        "library": "models_core.json",
        "name": "spoon1",
        "position": {
          "x": 8.227,
          "y": 0.7340761,
          "z": -4.987
        },
        "rotation": {
          "w": 1,
          "x": 0,
          "y": 0,
          "z": 0
        },
        "scale_factor": {
          "x": 1,
          "y": 1,
          "z": 1
        }
      },
      {
        "gravity": true,
        "kinematic": false,
        "library": "models_core.json",
        "name": "pillow01",
        "position": {
          "x": -8.328741,
          "y": 0.4630423,
          "z": 4.571376
        },
        "rotation": {
          "w": 0.5378852,
          "x": -0.02384047,
          "y": 0.842229,
          "z": -0.02759388
        },
        "scale_factor": {
          "x": 1,
          "y": 1,
          "z": 1
        }
      },
      {
        "gravity": true,
        "kinematic": false,
        "library": "models_core.json",
        "name": "pillow02",
        "position": {
          "x": -8.905265,
          "y": 0.4477678,
          "z": 4.600927
        },
        "rotation": {
          "w": 0.7091094,
          "x": -0.03091018,
          "y": 0.7014208,
          "z": -0.06494131
        },
        "scale_factor": {
          "x": 1,
          "y": 1,
          "z": 1
        }
      },
      {
        "gravity": true,
        "kinematic": false,
        "library": "models_core.json",
        "name": "pillow03",
        "position": {
          "x": -9.209682,
          "y": 0.4647519,
          "z": 4.559443
        },
        "rotation": {
          "w": 0.7404324,
          "x": -0.04056453,
          "y": 0.669186,
          "z": 0.04800576
        },
        "scale_factor": {
          "x": 1,
          "y": 1,
          "z": 1
        }
      },
      {
        "gravity": true,
        "kinematic": false,
        "library": "models_core.json",
        "name": "toaster_002",
        "position": {
          "x": 4.82404,
          "y": 0.9178872,
          "z": -4.321506
        },
        "rotation": {
          "w": 0.999998,
          "x": -0.002012485,
          "y": -0.0003231099,
          "z": -8.631943e-05
        },
        "scale_factor": {
          "x": 1,
          "y": 1,
          "z": 1
        }
      },
      {
        "gravity": true,
        "kinematic": false,
        "library": "models_core.json",
        "name": "vase_01",
        "position": {
          "x": 7.413264,
          "y": 0.3234742,
          "z": 2.453508
        },
        "rotation": {
          "w": 1,
          "x": 0,
          "y": 0,
          "z": 0
        },
        "scale_factor": {
          "x": 1,
          "y": 1,
          "z": 1
        }
      },
      {
        "gravity": true,
        "kinematic": false,
        "library": "models_core.json",
        "name": "glass2",
        "position": {
          "x": 8.13098,
          "y": 0.7337976,
          "z": -5.298015
        },
        "rotation": {
          "w": 1,
          "x": 0.0002152837,
          "y": -6.877206e-06,
          "z": -0.0001586057
        },
        "scale_factor": {
          "x": 1,
          "y": 1,
          "z": 1
        }
      },
      {
        "gravity": true,
        "kinematic": false,
        "library": "models_core.json",
        "name": "glass2",
        "position": {
          "x": 8.130978,
          "y": 0.7331743,
          "z": -5.699045
        },
        "rotation": {
          "w": 1,
          "x": 6.346646e-05,
          "y": 0.0002078396,
          "z": -3.414695e-05
        },
        "scale_factor": {
          "x": 1,
          "y": 1,
          "z": 1
        }
      },
      {
        "gravity": true,
        "kinematic": false,
        "library": "models_core.json",
        "name": "glass2",
        "position": {
          "x": 8.639027,
          "y": 0.733151,
          "z": -5.586034
        },
        "rotation": {
          "w": 0.9999999,
          "x": 0.0003666244,
          "y": -0.0001621694,
          "z": 7.094918e-05
        },
        "scale_factor": {
          "x": 1,
          "y": 1,
          "z": 1
        }
      },
      {
        "gravity": true,
        "kinematic": false,
        "library": "models_core.json",
        "name": "metal_briefcase",
        "position": {
          "x": -2.609021,
          "y": 0.001765773,
          "z": 3.80473
        },
        "rotation": {
          "w": 0.3809166,
          "x": 1.510729e-05,
          "y": 0.9246094,
          "z": -3.354356e-05
        },
        "scale_factor": {
          "x": 1,
          "y": 1,
          "z": 1
        }
      },
      {
        "gravity": true,
        "kinematic": false,
        "library": "models_core.json",
        "name": "kids_luggage_1",
        "position": {
          "x": -3.377459,
          "y": 0.01231202,
          "z": -2.106468
        },
        "rotation": {
          "w": 0.9138786,
          "x": 0.001058128,
          "y": 0.4059859,
          "z": 0.0004917583
        },
        "scale_factor": {
          "x": 1,
          "y": 1,
          "z": 1
        }
      },
      {
        "gravity": true,
        "kinematic": false,
        "library": "models_core.json",
        "name": "blue_satchal",
        "position": {
          "x": 0.8759853,
          "y": 0.003545493,
          "z": 2.629997
        },
        "rotation": {
          "w": 0.9137341,
          "x": 7.648694e-06,
          "y": 0.4063128,
          "z": -5.49946e-06
        },
        "scale_factor": {
          "x": 1,
          "y": 1,
          "z": 1
        }
      },
      {
        "gravity": true,
        "kinematic": false,
        "library": "models_core.json",
        "name": "pencil_all",
        "position": {
          "x": -2.343017,
          "y": 0.8957,
          "z": 4.694007
        },
        "rotation": {
          "w": 1,
          "x": -5.439424e-05,
          "y": 4.743159e-05,
          "z": -0.0002557879
        },
        "scale_factor": {
          "x": 1,
          "y": 1,
          "z": 1
        }
      },
      {
        "gravity": false,
        "kinematic": true,
        "library": "models_core.json",
        "name": "fruit_basket",
        "position": {
          "x": 3.685,
          "y": 1.177038,
          "z": -2.376244
        },
        "rotation": {
          "w": 0.7077288,
          "x": 3.233858e-12,
          "y": 0.7064842,
          "z": -6.330083e-10
        },
        "scale_factor": {
          "x": 1,
          "y": 1,
          "z": 1
        }
      },
      {
        "gravity": false,
        "kinematic": true,
        "library": "models_core.json",
        "name": "elf_painting",
        "position": {
          "x": -5.818,
          "y": 1.139065,
          "z": -2.516999
        },
        "rotation": {
          "w": 0.7071052,
          "x": -9.401185e-11,
          "y": 0.7071083,
          "z": -1.418811e-10
        },
        "scale_factor": {
          "x": 1,
          "y": 1,
          "z": 1
        }
      },
      {
        "gravity": false,
        "kinematic": true,
        "library": "models_core.json",
        "name": "its_about_time_painting",
        "position": {
          "x": 2.778907,
          "y": 0.9023985,
          "z": -4.412502
        },
        "rotation": {
          "w": 1,
          "x": 3.682886e-07,
          "y": -1.207438e-06,
          "z": -2.742193e-05
        },
        "scale_factor": {
          "x": 1,
          "y": 1,
          "z": 1
        }
      },
      {
        "gravity": false,
        "kinematic": true,
        "library": "models_core.json",
        "name": "purple_woven_rug",
        "position": {
          "x": -8.260036,
          "y": 0.001236443,
          "z": -0.6000012
        },
        "rotation": {
          "w": 0.7071068,
          "x": 9.856338e-08,
          "y": 0.7071069,
          "z": 6.009999e-08
        },
        "scale_factor": {
          "x": 1,
          "y": 1,
          "z": 1
        }
      },
      {
        "gravity": true,
        "kinematic": false,
        "library": "models_core.json",
        "name": "glass_coffee_table_long",
        "position": {
          "x": 7.426603,
          "y": 0.003783971,
          "z": 3.230248
        },
        "rotation": {
          "w": 0.7071322,
          "x": -0.004606647,
          "y": 0.7070515,
          "z": 0.004597859
        },
        "scale_factor": {
          "x": 1,
          "y": 1,
          "z": 1
        }
      },
      {
        "gravity": true,
        "kinematic": false,
        "library": "models_core.json",
        "name": "white_lounger_chair",
        "position": {
          "x": -6.247272,
          "y": 0.003667802,
          "z": 2.230603
        },
        "rotation": {
          "w": 0.9238785,
          "x": 5.003531e-06,
          "y": 0.3826861,
          "z": -5.051494e-06
        },
        "scale_factor": {
          "x": 1,
          "y": 1,
          "z": 1
        }
      },
      {
        "gravity": false,
        "kinematic": true,
        "library": "models_core.json",
        "name": "carpet_rug",
        "position": {
          "x": -4.37898,
          "y": 0.001454562,
          "z": -2.401994
        },
        "rotation": {
          "w": 0.7070968,
          "x": -0.0005039186,
          "y": 0.7071167,
          "z": -7.343997e-05
        },
        "scale_factor": {
          "x": 1,
          "y": 1,
          "z": 1
        }
      },
      {
        "gravity": true,
        "kinematic": false,
        "library": "models_core.json",
        "name": "linen_dining_chair",
        "position": {
          "x": 7.503999,
          "y": 0.003751934,
          "z": 1.885024
        },
        "rotation": {
          "w": 0.7071061,
          "x": 4.094763e-07,
          "y": 0.7071075,
          "z": -2.980232e-08
        },
        "scale_factor": {
          "x": 1,
          "y": 1,
          "z": 1
        }
      },
      {
        "gravity": true,
        "kinematic": false,
        "library": "models_core.json",
        "name": "linen_dining_chair",
        "position": {
          "x": 7.504999,
          "y": 0.003742218,
          "z": 4.603025
        },
        "rotation": {
          "w": 0.7071062,
          "x": 1.859735e-07,
          "y": 0.7071075,
          "z": -2.384186e-07
        },
        "scale_factor": {
          "x": 1,
          "y": 1,
          "z": 1
        }
      },
      {
        "gravity": true,
        "kinematic": false,
        "library": "models_core.json",
        "name": "side_table_wood",
        "position": {
          "x": -7.010027,
          "y": 0.0004346371,
          "z": -4.14103
        },
        "rotation": {
          "w": 1,
          "x": -5.315189e-06,
          "y": 2.25284e-06,
          "z": -1.200763e-05
        },
        "scale_factor": {
          "x": 1,
          "y": 1,
          "z": 1
        }
      },
      {
        "gravity": true,
        "kinematic": false,
        "library": "models_core.json",
        "name": "side_table_wood",
        "position": {
          "x": -9.615045,
          "y": 0.0004346073,
          "z": -4.127025
        },
        "rotation": {
          "w": 1,
          "x": 1.394539e-06,
          "y": 5.134178e-06,
          "z": -9.923624e-06
        },
        "scale_factor": {
          "x": 1,
          "y": 1,
          "z": 1
        }
      },
      {
        "gravity": true,
        "kinematic": false,
        "library": "models_core.json",
        "name": "dark_red_club_chair",
        "position": {
          "x": 2.769988,
          "y": 0.005851895,
          "z": -3.71001
        },
        "rotation": {
          "w": 0.9238792,
          "x": 6.60657e-07,
          "y": -0.3826844,
          "z": -1.389533e-06
        },
        "scale_factor": {
          "x": 1,
          "y": 1,
          "z": 1
        }
      },
      {
        "gravity": true,
        "kinematic": false,
        "library": "models_core.json",
        "name": "dark_red_club_chair",
        "position": {
          "x": -2.100017,
          "y": 0.005854577,
          "z": -3.740009
        },
        "rotation": {
          "w": 0.9238791,
          "x": 3.097055e-06,
          "y": 0.3826846,
          "z": -1.087785e-06
        },
        "scale_factor": {
          "x": 1,
          "y": 1,
          "z": 1
        }
      },
      {
        "gravity": true,
        "kinematic": false,
        "library": "models_core.json",
        "name": "minotti_helion_3_seater_sofa",
        "position": {
          "x": 0.259944,
          "y": 0.001382977,
          "z": -4.969974
        },
        "rotation": {
          "w": 1,
          "x": -4.795953e-07,
          "y": 2.990987e-05,
          "z": 1.566077e-07
        },
        "scale_factor": {
          "x": 1,
          "y": 1,
          "z": 1
        }
      },
      {
        "gravity": true,
        "kinematic": false,
        "library": "models_core.json",
        "name": "sayonara_sofa",
        "position": {
          "x": 1.990418,
          "y": 0.004571229,
          "z": 2.028174
        },
        "rotation": {
          "w": 0.9999862,
          "x": -0.005230215,
          "y": 0.0005389024,
          "z": 0.0002545128
        },
        "scale_factor": {
          "x": 1,
          "y": 1,
          "z": 1
        }
      },
      {
        "gravity": true,
        "kinematic": false,
        "library": "models_core.json",
        "name": "sayonara_sofa",
        "position": {
          "x": 1.63723,
          "y": 0.009652853,
          "z": 3.290443
        },
        "rotation": {
          "w": 0.7088074,
          "x": -0.003653367,
          "y": 0.7053747,
          "z": -0.005029596
        },
        "scale_factor": {
          "x": 1,
          "y": 1,
          "z": 1
        }
      },
      {
        "gravity": true,
        "kinematic": false,
        "library": "models_core.json",
        "name": "small_table_green_marble",
        "position": {
          "x": -2.230006,
          "y": 0.003077924,
          "z": 4.551994
        },
        "rotation": {
          "w": 1,
          "x": 8.288436e-06,
          "y": -5.139736e-08,
          "z": 3.262585e-05
        },
        "scale_factor": {
          "x": 1,
          "y": 1,
          "z": 1
        }
      },
      {
        "gravity": false,
        "kinematic": true,
        "library": "models_core.json",
        "name": "24_in_wall_cabinet_white_wood",
        "position": {
          "x": 8.786,
          "y": 1.286036,
          "z": -0.2770002
        },
        "rotation": {
          "w": 1,
          "x": 4.247313e-09,
          "y": -1.861064e-08,
          "z": -5.597904e-09
        },
        "scale_factor": {
          "x": 1,
          "y": 1,
          "z": 1
        }
      },
      {
        "gravity": true,
        "kinematic": false,
        "library": "models_core.json",
        "name": "ligne_roset_armchair",
        "position": {
          "x": 2.890583,
          "y": 0.03303304,
          "z": -1.229376
        },
        "rotation": {
          "w": 0.3501427,
          "x": -0.003402648,
          "y": -0.9366897,
          "z": 0.0009353088
        },
        "scale_factor": {
          "x": 1,
          "y": 1,
          "z": 1
        }
      },
      {
        "gravity": true,
        "kinematic": false,
        "library": "models_core.json",
        "name": "coffee_table_glass_round",
        "position": {
          "x": -8.780071,
          "y": 0.002805859,
          "z": 3.179966
        },
        "rotation": {
          "w": 0.9999258,
          "x": -0.005143385,
          "y": -0.009138876,
          "z": -0.00620696
        },
        "scale_factor": {
          "x": 1,
          "y": 1,
          "z": 1
        }
      },
      {
        "gravity": true,
        "kinematic": false,
        "library": "models_core.json",
        "name": "white_shopping_bag",
        "position": {
          "x": 6.684983,
          "y": 0.02847556,
          "z": -3.899583
        },
        "rotation": {
          "w": 0.7024812,
          "x": -0.6903414,
          "y": -0.1212336,
          "z": -0.1234973
        },
        "scale_factor": {
          "x": 1,
          "y": 1,
          "z": 1
        }
      },
      {
        "gravity": true,
        "kinematic": false,
        "library": "models_core.json",
        "name": "sm_table_white",
        "position": {
          "x": 7.092997,
          "y": 0.003775358,
          "z": -2.408932
        },
        "rotation": {
          "w": 1,
          "x": -5.139837e-05,
          "y": 3.490592e-05,
          "z": -0.0001633101
        },
        "scale_factor": {
          "x": 1,
          "y": 1,
          "z": 1
        }
      },
      {
        "gravity": true,
        "kinematic": false,
        "library": "models_core.json",
        "name": "sink_base_white_wood",
        "position": {
          "x": 5.058007,
          "y": 0.001533657,
          "z": -4.118675
        },
        "rotation": {
          "w": -7.293827e-05,
          "x": -6.757895e-06,
          "y": 0.9999996,
          "z": 0.0009598024
        },
        "scale_factor": {
          "x": 1,
          "y": 1,
          "z": 1
        }
      },
      {
        "gravity": true,
        "kinematic": false,
        "library": "models_core.json",
        "name": "spatula2",
        "position": {
          "x": 6.873286,
          "y": 0.8966023,
          "z": -2.626794
        },
        "rotation": {
          "w": 0.9726181,
          "x": -0.007944481,
          "y": -0.2317187,
          "z": 0.01604387
        },
        "scale_factor": {
          "x": 1,
          "y": 1,
          "z": 1
        }
      },
      {
        "gravity": false,
        "kinematic": true,
        "library": "models_core.json",
        "name": "elf_painting",
        "position": {
          "x": -2.166,
          "y": 0.939,
          "z": -4.428
        },
        "rotation": {
          "w": 1,
          "x": 0,
          "y": 0,
          "z": 0
        },
        "scale_factor": {
          "x": 1,
          "y": 1,
          "z": 1
        }
      },
      {
        "gravity": true,
        "kinematic": false,
        "library": "models_core.json",
        "name": "jug05",
        "position": {
          "x": -7.017036,
          "y": 0.612,
          "z": -4.151012
        },
        "rotation": {
          "w": 1,
          "x": 1.33134e-05,
          "y": -5.397252e-06,
          "z": -8.615824e-06
        },
        "scale_factor": {
          "x": 1,
          "y": 1,
          "z": 1
        }
      },
      {
        "gravity": false,
        "kinematic": true,
        "library": "models_core.json",
        "name": "framed_painting",
        "position": {
          "x": -2.825,
          "y": 1.041,
          "z": -2.524
        },
        "rotation": {
          "w": 0.7071068,
          "x": 3.085112e-05,
          "y": 0.7071068,
          "z": 3.085112e-05
        },
        "scale_factor": {
          "x": 1,
          "y": 1,
          "z": 1
        }
      },
      {
        "gravity": true,
        "kinematic": false,
        "library": "models_core.json",
        "name": "basket_18inx18inx12iin_plastic_lattice",
        "position": {
          "x": -6.100256156921386,
          "y": 0.0,
          "z": 1.2102859973907472
        },
        "rotation": {
          "w": 1,
          "x": 0,
          "y": 0,
          "z": 0
        },
        "scale_factor": {
          "x": 0.5,
          "y": 0.5,
          "z": 0.5
        }
      },
      {
        "gravity": true,
        "kinematic": false,
        "library": "models_core.json",
        "name": "round_bowl_large_thin",
        "position": {
          "x": 8.123232269287113,
          "y": 0.0,
          "z": -2.3887262344360356
        },
        "rotation": {
          "w": 1,
          "x": 0,
          "y": 0,
          "z": 0
        },
        "scale_factor": {
          "x": 0.5,
          "y": 0.5,
          "z": 0.5
        }
      },
      {
        "gravity": true,
        "kinematic": false,
        "library": "models_core.json",
        "name": "basket_18inx18inx12iin_wicker",
        "position": {
          "x": 6.1232322692871115,
          "y": 0.0,
          "z": -1.9887262344360357
        },
        "rotation": {
          "w": 1,
          "x": 0,
          "y": 0,
          "z": 0
        },
        "scale_factor": {
          "x": 0.5,
          "y": 0.5,
          "z": 0.5
        }
      },
      {
        "gravity": true,
        "kinematic": false,
        "library": "models_core.json",
        "name": "round_bowl_small_beech",
        "position": {
          "x": 8.923232269287114,
          "y": 0.0,
          "z": -1.9887262344360357
        },
        "rotation": {
          "w": 1,
          "x": 0,
          "y": 0,
          "z": 0
        },
        "scale_factor": {
          "x": 0.5,
          "y": 0.5,
          "z": 0.5
        }
      }
    ],
    "1": [
      {
        "gravity": true,
        "kinematic": false,
        "library": "models_core.json",
        "name": "napoleon_iii_sofa",
        "position": {
          "x": -4.440022,
          "y": 0.001898229,
          "z": -3.909975
        },
        "rotation": {
          "w": 1,
          "x": 1.27513e-06,
          "y": -6.244342e-06,
          "z": -3.08617e-07
        },
        "scale_factor": {
          "x": 1,
          "y": 1,
          "z": 1
        }
      },
      {
        "gravity": true,
        "kinematic": false,
        "library": "models_core.json",
        "name": "printer_hp_laserjet1321",
        "position": {
          "x": -4.934999,
          "y": 0.5879982,
          "z": 1.840906
        },
        "rotation": {
          "w": 1,
          "x": 2.809872e-08,
          "y": -6.825327e-08,
          "z": -1.629755e-08
        },
        "scale_factor": {
          "x": 1,
          "y": 1,
          "z": 1
        }
      },
      {
        "gravity": true,
        "kinematic": false,
        "library": "models_core.json",
        "name": "brown_leather_dining_chair",
        "position": {
          "x": 9.053139,
          "y": 0.01628941,
          "z": -5.490216
        },
        "rotation": {
          "w": 0.6944271,
          "x": 0.002499577,
          "y": -0.7195582,
          "z": 0.00095281
        },
        "scale_factor": {
          "x": 1,
          "y": 1,
          "z": 1
        }
      },
      {
        "gravity": true,
        "kinematic": false,
        "library": "models_core.json",
        "name": "lapalma_stil_chair",
        "position": {
          "x": -3.369224,
          "y": 0.002513111,
          "z": 3.883976
        },
        "rotation": {
          "w": 0.9945588,
          "x": 3.349501e-06,
          "y": -0.1041766,
          "z": -5.626818e-06
        },
        "scale_factor": {
          "x": 1,
          "y": 1,
          "z": 1
        }
      },
      {
        "gravity": true,
        "kinematic": false,
        "library": "models_core.json",
        "name": "lapalma_stil_chair",
        "position": {
          "x": -4.400265,
          "y": 0.00242579,
          "z": 4.538451
        },
        "rotation": {
          "w": -0.4887313,
          "x": -7.38073e-06,
          "y": -0.8724344,
          "z": -1.534819e-06
        },
        "scale_factor": {
          "x": 1,
          "y": 1,
          "z": 1
        }
      },
      {
        "gravity": true,
        "kinematic": false,
        "library": "models_core.json",
        "name": "chair_billiani_doll",
        "position": {
          "x": 9.235997,
          "y": 0.002978683,
          "z": -3.572961
        },
        "rotation": {
          "w": 0.7070993,
          "x": 1.773238e-05,
          "y": -0.7071143,
          "z": 1.826882e-05
        },
        "scale_factor": {
          "x": 1,
          "y": 1,
          "z": 1
        }
      },
      {
        "gravity": true,
        "kinematic": false,
        "library": "models_core.json",
        "name": "atmosphere_nodo",
        "position": {
          "x": -3.137176,
          "y": 0.9053617,
          "z": 4.564332
        },
        "rotation": {
          "w": -0.6171342,
          "x": 7.463619e-05,
          "y": 0.786858,
          "z": 9.075925e-05
        },
        "scale_factor": {
          "x": 1,
          "y": 1,
          "z": 1
        }
      },
      {
        "gravity": true,
        "kinematic": false,
        "library": "models_core.json",
        "name": "dining_room_table",
        "position": {
          "x": 8.59933,
          "y": 0.002813995,
          "z": 3.870416
        },
        "rotation": {
          "w": 0.9999999,
          "x": -0.0003477099,
          "y": 6.104829e-05,
          "z": -0.0002889817
        },
        "scale_factor": {
          "x": 1,
          "y": 1,
          "z": 1
        }
      },
      {
        "gravity": false,
        "kinematic": true,
        "library": "models_core.json",
        "name": "framed_painting",
        "position": {
          "x": 1.186,
          "y": 0.9009745,
          "z": 3.223049
        },
        "rotation": {
          "w": 0.7071074,
          "x": -1.409103e-10,
          "y": 0.7071061,
          "z": -2.910382e-11
        },
        "scale_factor": {
          "x": 1,
          "y": 1,
          "z": 1
        }
      },
      {
        "gravity": false,
        "kinematic": true,
        "library": "models_core.json",
        "name": "flat_woven_rug",
        "position": {
          "x": 3.900097,
          "y": 0.001082154,
          "z": 3.64969
        },
        "rotation": {
          "w": 0.7071095,
          "x": -0.0003046609,
          "y": 0.707104,
          "z": 8.179983e-05
        },
        "scale_factor": {
          "x": 1,
          "y": 1,
          "z": 1
        }
      },
      {
        "gravity": true,
        "kinematic": false,
        "library": "models_core.json",
        "name": "yellow_side_chair",
        "position": {
          "x": -5.440007,
          "y": 0.01207042,
          "z": -1.610043
        },
        "rotation": {
          "w": -0.2750789,
          "x": 0.0001899895,
          "y": -0.9614217,
          "z": -0.0001691133
        },
        "scale_factor": {
          "x": 1,
          "y": 1,
          "z": 1
        }
      },
      {
        "gravity": true,
        "kinematic": false,
        "library": "models_core.json",
        "name": "arflex_strips_sofa",
        "position": {
          "x": -7.460035,
          "y": 0.00241971,
          "z": 2.380015
        },
        "rotation": {
          "w": 0.7071054,
          "x": 1.377745e-06,
          "y": -0.7071083,
          "z": -3.177672e-06
        },
        "scale_factor": {
          "x": 1,
          "y": 1,
          "z": 1
        }
      },
      {
        "gravity": true,
        "kinematic": false,
        "library": "models_core.json",
        "name": "side_table_wood",
        "position": {
          "x": -2.330023,
          "y": 0.0005976558,
          "z": -3.849993
        },
        "rotation": {
          "w": 1,
          "x": -2.408942e-05,
          "y": 0.00028086,
          "z": 1.038772e-06
        },
        "scale_factor": {
          "x": 1,
          "y": 1,
          "z": 1
        }
      },
      {
        "gravity": true,
        "kinematic": false,
        "library": "models_core.json",
        "name": "table_stack",
        "position": {
          "x": -8.569002,
          "y": 0.01184794,
          "z": -2.254136
        },
        "rotation": {
          "w": 1,
          "x": 0.0003236574,
          "y": -1.797429e-05,
          "z": 9.803101e-06
        },
        "scale_factor": {
          "x": 1,
          "y": 1,
          "z": 1
        }
      },
      {
        "gravity": true,
        "kinematic": false,
        "library": "models_core.json",
        "name": "de_castelli_placas_table_low",
        "position": {
          "x": -4.450024,
          "y": 0.01098949,
          "z": -2.62994
        },
        "rotation": {
          "w": 1,
          "x": 5.461717e-05,
          "y": -3.311351e-05,
          "z": 2.501218e-05
        },
        "scale_factor": {
          "x": 1,
          "y": 1,
          "z": 1
        }
      },
      {
        "gravity": true,
        "kinematic": false,
        "library": "models_core.json",
        "name": "black_lamp",
        "position": {
          "x": -9.676212,
          "y": 0.6494212,
          "z": -3.900599
        },
        "rotation": {
          "w": 0.7009665,
          "x": -0.03191414,
          "y": 0.7122604,
          "z": -0.01768211
        },
        "scale_factor": {
          "x": 1,
          "y": 1,
          "z": 1
        }
      },
      {
        "gravity": true,
        "kinematic": false,
        "library": "models_core.json",
        "name": "club_house_italia_nautilus_sofa",
        "position": {
          "x": -2.218936,
          "y": 0.02349514,
          "z": -2.429467
        },
        "rotation": {
          "w": 0.7066012,
          "x": -0.00676287,
          "y": 0.7075479,
          "z": 0.006708011
        },
        "scale_factor": {
          "x": 1,
          "y": 1,
          "z": 1
        }
      },
      {
        "gravity": true,
        "kinematic": false,
        "library": "models_core.json",
        "name": "arturoalvarez_v_floor_lamp",
        "position": {
          "x": -7.390744,
          "y": 0.00558269,
          "z": 4.472262
        },
        "rotation": {
          "w": 0.2086318,
          "x": 0.00195332,
          "y": 0.97799,
          "z": 0.002166893
        },
        "scale_factor": {
          "x": 1,
          "y": 1,
          "z": 1
        }
      },
      {
        "gravity": true,
        "kinematic": false,
        "library": "models_core.json",
        "name": "alivar_tech_bench_sofa",
        "position": {
          "x": 9.200018,
          "y": 0.002818048,
          "z": 1.390016
        },
        "rotation": {
          "w": 0.7071077,
          "x": 0.002326627,
          "y": 0.7070984,
          "z": -0.002252695
        },
        "scale_factor": {
          "x": 1,
          "y": 1,
          "z": 1
        }
      },
      {
        "gravity": true,
        "kinematic": false,
        "library": "models_core.json",
        "name": "bastone_floor_lamp",
        "position": {
          "x": 1.683952,
          "y": -0.001520455,
          "z": -5.070034
        },
        "rotation": {
          "w": 0.9080011,
          "x": 6.957387e-06,
          "y": -0.4189678,
          "z": -1.517203e-05
        },
        "scale_factor": {
          "x": 1,
          "y": 1,
          "z": 1
        }
      },
      {
        "gravity": true,
        "kinematic": false,
        "library": "models_core.json",
        "name": "alma_floor_lamp",
        "position": {
          "x": -5.525568,
          "y": 0.008691072,
          "z": -4.1476
        },
        "rotation": {
          "w": 0.07227136,
          "x": 0.004037597,
          "y": 0.9973222,
          "z": -0.01044301
        },
        "scale_factor": {
          "x": 1,
          "y": 1,
          "z": 1
        }
      },
      {
        "gravity": true,
        "kinematic": false,
        "library": "models_core.json",
        "name": "table_square",
        "position": {
          "x": -4.923582,
          "y": 0.00116545,
          "z": 1.849574
        },
        "rotation": {
          "w": 0.70718,
          "x": 0.0002389257,
          "y": 0.7070336,
          "z": 0.0002379073
        },
        "scale_factor": {
          "x": 1,
          "y": 1,
          "z": 1
        }
      },
      {
        "gravity": true,
        "kinematic": false,
        "library": "models_core.json",
        "name": "aquostv",
        "position": {
          "x": -6.033,
          "y": 0.7630949,
          "z": -2.487
        },
        "rotation": {
          "w": 0.7071064,
          "x": 7.023856e-10,
          "y": -0.7071072,
          "z": -7.916241e-09
        },
        "scale_factor": {
          "x": 1,
          "y": 1,
          "z": 1
        }
      },
      {
        "gravity": true,
        "kinematic": false,
        "library": "models_core.json",
        "name": "jug05",
        "position": {
          "x": -2.31299,
          "y": 0.455015,
          "z": 4.531087
        },
        "rotation": {
          "w": 1,
          "x": -4.32551e-05,
          "y": 9.177632e-06,
          "z": 8.433183e-05
        },
        "scale_factor": {
          "x": 1,
          "y": 1,
          "z": 1
        }
      },
      {
        "gravity": true,
        "kinematic": false,
        "library": "models_core.json",
        "name": "de_castelli_placas_table",
        "position": {
          "x": -2.314797,
          "y": 0.001364738,
          "z": 4.527432
        },
        "rotation": {
          "w": 0.7066851,
          "x": -0.0001580566,
          "y": -0.7075282,
          "z": 0.0001309961
        },
        "scale_factor": {
          "x": 1,
          "y": 1,
          "z": 1
        }
      },
      {
        "gravity": true,
        "kinematic": false,
        "library": "models_core.json",
        "name": "puzzle_box_composite",
        "position": {
          "x": 3.885896,
          "y": 0.7349831,
          "z": 3.688851
        },
        "rotation": {
          "w": 0.9605411,
          "x": 0.001694107,
          "y": -0.2781331,
          "z": 0.0002080548
        },
        "scale_factor": {
          "x": 1,
          "y": 1,
          "z": 1
        }
      },
      {
        "gravity": true,
        "kinematic": false,
        "library": "models_core.json",
        "name": "puzzle_box_composite",
        "position": {
          "x": 1.529732,
          "y": 0.5703164,
          "z": 3.216209
        },
        "rotation": {
          "w": 0.9828835,
          "x": -0.003845914,
          "y": -0.1840059,
          "z": -0.008194217
        },
        "scale_factor": {
          "x": 1,
          "y": 1,
          "z": 1
        }
      },
      {
        "gravity": true,
        "kinematic": false,
        "library": "models_core.json",
        "name": "trunck",
        "position": {
          "x": 3.19001,
          "y": 0.01001918,
          "z": -2.51
        },
        "rotation": {
          "w": 0.7066318,
          "x": 0.001245486,
          "y": 0.70758,
          "z": -0.0006613947
        },
        "scale_factor": {
          "x": 1,
          "y": 1,
          "z": 1
        }
      },
      {
        "gravity": true,
        "kinematic": false,
        "library": "models_core.json",
        "name": "bed01_red",
        "position": {
          "x": 0.3657985,
          "y": -0.007865548,
          "z": -4.12002
        },
        "rotation": {
          "w": 0.999988,
          "x": 0.004910629,
          "y": -4.577962e-05,
          "z": 0.0001308058
        },
        "scale_factor": {
          "x": 1,
          "y": 1,
          "z": 1
        }
      },
      {
        "gravity": false,
        "kinematic": true,
        "library": "models_core.json",
        "name": "24_in_wall_cabinet_wood_beach_honey",
        "position": {
          "x": 7.577506,
          "y": 1.287325,
          "z": -0.2718723
        },
        "rotation": {
          "w": 0.9999945,
          "x": 0.001064658,
          "y": 0.0006670047,
          "z": -0.003074948
        },
        "scale_factor": {
          "x": 1,
          "y": 1,
          "z": 1
        }
      },
      {
        "gravity": false,
        "kinematic": true,
        "library": "models_core.json",
        "name": "cabinet_24_two_drawer_wood_beach_honey",
        "position": {
          "x": 9.225582,
          "y": 0.001250118,
          "z": -2.935939
        },
        "rotation": {
          "w": 0.7072944,
          "x": -3.731516e-05,
          "y": 0.7069191,
          "z": -0.0001419466
        },
        "scale_factor": {
          "x": 1,
          "y": 1,
          "z": 1
        }
      },
      {
        "gravity": false,
        "kinematic": true,
        "library": "models_core.json",
        "name": "cabinet_24_wood_beach_honey",
        "position": {
          "x": 9.228166,
          "y": 0.001268059,
          "z": -2.323868
        },
        "rotation": {
          "w": 0.7071317,
          "x": 1.977902e-05,
          "y": 0.707082,
          "z": -6.914511e-05
        },
        "scale_factor": {
          "x": 1,
          "y": 1,
          "z": 1
        }
      },
      {
        "gravity": false,
        "kinematic": true,
        "library": "models_core.json",
        "name": "cabinet_36_wood_beach_honey",
        "position": {
          "x": 5.869765,
          "y": 0.003756821,
          "z": -0.387376
        },
        "rotation": {
          "w": 0.9999961,
          "x": -0.0001890375,
          "y": 0.0006448138,
          "z": 0.002720556
        },
        "scale_factor": {
          "x": 1,
          "y": 1,
          "z": 1
        }
      },
      {
        "gravity": false,
        "kinematic": true,
        "library": "models_core.json",
        "name": "cabinet_full_height_wood_beach_honey",
        "position": {
          "x": 4.148063,
          "y": -0.0001225471,
          "z": -4.110019
        },
        "rotation": {
          "w": -4.141644e-06,
          "x": -3.847817e-07,
          "y": 1,
          "z": -6.966293e-07
        },
        "scale_factor": {
          "x": 1,
          "y": 1,
          "z": 1
        }
      },
      {
        "gravity": true,
        "kinematic": false,
        "library": "models_core.json",
        "name": "emeco_navy_chair",
        "position": {
          "x": 4.106354,
          "y": 0.009543598,
          "z": 4.513576
        },
        "rotation": {
          "w": 0.1633707,
          "x": 6.053585e-09,
          "y": -0.9865648,
          "z": -1.788136e-07
        },
        "scale_factor": {
          "x": 1,
          "y": 1,
          "z": 1
        }
      },
      {
        "gravity": true,
        "kinematic": false,
        "library": "models_core.json",
        "name": "brown_leather_dining_chair",
        "position": {
          "x": 8.321,
          "y": 0.004068077,
          "z": -4.798032
        },
        "rotation": {
          "w": -0.02330764,
          "x": -1.477543e-06,
          "y": -0.9997284,
          "z": -3.010035e-06
        },
        "scale_factor": {
          "x": 1,
          "y": 1,
          "z": 1
        }
      },
      {
        "gravity": false,
        "kinematic": true,
        "library": "models_core.json",
        "name": "silver_frame_painting",
        "position": {
          "x": 3.27,
          "y": 1.06637,
          "z": 1.612
        },
        "rotation": {
          "w": 1,
          "x": 0,
          "y": 0,
          "z": 0
        },
        "scale_factor": {
          "x": 1,
          "y": 1,
          "z": 1
        }
      },
      {
        "gravity": false,
        "kinematic": true,
        "library": "models_core.json",
        "name": "fruit_basket",
        "position": {
          "x": -2.978,
          "y": 1.206029,
          "z": -2.237097
        },
        "rotation": {
          "w": 0.7070031,
          "x": -4.34067e-10,
          "y": -0.7072105,
          "z": -2.182787e-11
        },
        "scale_factor": {
          "x": 1,
          "y": 1,
          "z": 1
        }
      },
      {
        "gravity": false,
        "kinematic": true,
        "library": "models_core.json",
        "name": "blue_rug",
        "position": {
          "x": -8.920044,
          "y": 0.001544195,
          "z": 2.51
        },
        "rotation": {
          "w": 1,
          "x": 3.911257e-08,
          "y": 5.603997e-07,
          "z": -9.582405e-09
        },
        "scale_factor": {
          "x": 1,
          "y": 1,
          "z": 1
        }
      },
      {
        "gravity": false,
        "kinematic": true,
        "library": "models_core.json",
        "name": "carpet_rug",
        "position": {
          "x": 0.3499772,
          "y": 0.001545365,
          "z": -1.890006
        },
        "rotation": {
          "w": 0.7071064,
          "x": 6.842841e-08,
          "y": 0.7071072,
          "z": 1.911352e-08
        },
        "scale_factor": {
          "x": 1,
          "y": 1,
          "z": 1
        }
      },
      {
        "gravity": true,
        "kinematic": false,
        "library": "models_core.json",
        "name": "fridge_large",
        "position": {
          "x": 6.797985,
          "y": 0.01529849,
          "z": -0.4110257
        },
        "rotation": {
          "w": -0.0002997648,
          "x": -0.001428074,
          "y": 0.9999989,
          "z": -0.0005176139
        },
        "scale_factor": {
          "x": 1,
          "y": 1,
          "z": 1
        }
      },
      {
        "gravity": true,
        "kinematic": false,
        "library": "models_core.json",
        "name": "dishwasher_4",
        "position": {
          "x": 9.09315,
          "y": 0.01428118,
          "z": -0.3811505
        },
        "rotation": {
          "w": 0.003241058,
          "x": -6.63388e-05,
          "y": -0.9999925,
          "z": -0.002146486
        },
        "scale_factor": {
          "x": 1,
          "y": 1,
          "z": 1
        }
      },
      {
        "gravity": true,
        "kinematic": false,
        "library": "models_core.json",
        "name": "coffee_001",
        "position": {
          "x": 5.579997,
          "y": 0.9289663,
          "z": -4.280227
        },
        "rotation": {
          "w": 0.7075124,
          "x": 0.0001125831,
          "y": 0.706701,
          "z": 0.0001048732
        },
        "scale_factor": {
          "x": 1,
          "y": 1,
          "z": 1
        }
      },
      {
        "gravity": true,
        "kinematic": false,
        "library": "models_core.json",
        "name": "bastone_floor_lamp",
        "position": {
          "x": -0.9790579,
          "y": -0.001568735,
          "z": -5.080042
        },
        "rotation": {
          "w": 0.8144574,
          "x": 4.118774e-06,
          "y": -0.5802235,
          "z": -1.718104e-05
        },
        "scale_factor": {
          "x": 1,
          "y": 1,
          "z": 1
        }
      },
      {
        "gravity": true,
        "kinematic": false,
        "library": "models_core.json",
        "name": "jug01",
        "position": {
          "x": 8.667,
          "y": 0.741719,
          "z": 3.932587
        },
        "rotation": {
          "w": 1,
          "x": 0,
          "y": 0,
          "z": 0
        },
        "scale_factor": {
          "x": 1,
          "y": 1,
          "z": 1
        }
      },
      {
        "gravity": true,
        "kinematic": false,
        "library": "models_core.json",
        "name": "skillet_closed",
        "position": {
          "x": 7.84023,
          "y": 0.9215012,
          "z": -0.3500276
        },
        "rotation": {
          "w": 0.695359,
          "x": -0.0001281431,
          "y": -0.7186626,
          "z": -0.0001294149
        },
        "scale_factor": {
          "x": 1,
          "y": 1,
          "z": 1
        }
      },
      {
        "gravity": true,
        "kinematic": false,
        "library": "models_core.json",
        "name": "pepper",
        "position": {
          "x": 5.407864,
          "y": 0.9205196,
          "z": -4.20423
        },
        "rotation": {
          "w": 0.9999999,
          "x": 0.0004321517,
          "y": 0.0002915146,
          "z": 0.0002061644
        },
        "scale_factor": {
          "x": 1,
          "y": 1,
          "z": 1
        }
      },
      {
        "gravity": true,
        "kinematic": false,
        "library": "models_core.json",
        "name": "pillow02",
        "position": {
          "x": -8.906513,
          "y": 0.5103513,
          "z": 4.515594
        },
        "rotation": {
          "w": 0.7233335,
          "x": 0.1438201,
          "y": 0.6751955,
          "z": -0.01467711
        },
        "scale_factor": {
          "x": 1,
          "y": 1,
          "z": 1
        }
      },
      {
        "gravity": true,
        "kinematic": false,
        "library": "models_core.json",
        "name": "pillow03",
        "position": {
          "x": -9.18319,
          "y": 0.5019874,
          "z": 4.518506
        },
        "rotation": {
          "w": 0.6225907,
          "x": -0.02860655,
          "y": 0.7756032,
          "z": 0.1000107
        },
        "scale_factor": {
          "x": 1,
          "y": 1,
          "z": 1
        }
      },
      {
        "gravity": true,
        "kinematic": false,
        "library": "models_core.json",
        "name": "toaster_002",
        "position": {
          "x": 4.993008,
          "y": 0.9179388,
          "z": -4.322398
        },
        "rotation": {
          "w": 1,
          "x": 0.00021062,
          "y": -0.000236684,
          "z": 4.929271e-05
        },
        "scale_factor": {
          "x": 1,
          "y": 1,
          "z": 1
        }
      },
      {
        "gravity": true,
        "kinematic": false,
        "library": "models_core.json",
        "name": "vase_01",
        "position": {
          "x": 8.696212,
          "y": 0.7379745,
          "z": 3.709934
        },
        "rotation": {
          "w": 1,
          "x": 0.0002324978,
          "y": -1.138285e-05,
          "z": 6.265757e-05
        },
        "scale_factor": {
          "x": 1,
          "y": 1,
          "z": 1
        }
      },
      {
        "gravity": true,
        "kinematic": false,
        "library": "models_core.json",
        "name": "glass2",
        "position": {
          "x": 8.13118,
          "y": 0.9030013,
          "z": -5.297972
        },
        "rotation": {
          "w": 0.9999807,
          "x": 0.001508234,
          "y": -0.005406394,
          "z": 0.002663344
        },
        "scale_factor": {
          "x": 1,
          "y": 1,
          "z": 1
        }
      },
      {
        "gravity": true,
        "kinematic": false,
        "library": "models_core.json",
        "name": "glass2",
        "position": {
          "x": -0.9630235,
          "y": 0.381367,
          "z": 3.486001
        },
        "rotation": {
          "w": 0.9999971,
          "x": -0.002310667,
          "y": -0.0006404174,
          "z": -0.0003897007
        },
        "scale_factor": {
          "x": 1,
          "y": 1,
          "z": 1
        }
      },
      {
        "gravity": true,
        "kinematic": false,
        "library": "models_core.json",
        "name": "glass2",
        "position": {
          "x": 8.638624,
          "y": 0.9029971,
          "z": -5.586209
        },
        "rotation": {
          "w": 0.9999914,
          "x": 0.001846233,
          "y": -0.003608636,
          "z": -0.0009376808
        },
        "scale_factor": {
          "x": 1,
          "y": 1,
          "z": 1
        }
      },
      {
        "gravity": true,
        "kinematic": false,
        "library": "models_core.json",
        "name": "pencil_all",
        "position": {
          "x": -3.074994,
          "y": 0.9038655,
          "z": 4.342007
        },
        "rotation": {
          "w": 0.9999984,
          "x": 0.0003979611,
          "y": 4.325056e-05,
          "z": 0.001735548
        },
        "scale_factor": {
          "x": 1,
          "y": 1,
          "z": 1
        }
      },
      {
        "gravity": false,
        "kinematic": true,
        "library": "models_core.json",
        "name": "fruit_basket",
        "position": {
          "x": 3.685,
          "y": 1.25,
          "z": -2.376244
        },
        "rotation": {
          "w": 0.7077288,
          "x": 3.285816e-12,
          "y": 0.7064842,
          "z": -1.753506e-09
        },
        "scale_factor": {
          "x": 1,
          "y": 1,
          "z": 1
        }
      },
      {
        "gravity": false,
        "kinematic": true,
        "library": "models_core.json",
        "name": "elf_painting",
        "position": {
          "x": -5.817999,
          "y": 1.001179,
          "z": -2.516999
        },
        "rotation": {
          "w": 0.7071026,
          "x": -4.068281e-10,
          "y": 0.7071109,
          "z": -8.003549e-11
        },
        "scale_factor": {
          "x": 1,
          "y": 1,
          "z": 1
        }
      },
      {
        "gravity": false,
        "kinematic": true,
        "library": "models_core.json",
        "name": "its_about_time_painting",
        "position": {
          "x": 2.778903,
          "y": 0.7646054,
          "z": -4.412424
        },
        "rotation": {
          "w": 1,
          "x": 2.197511e-07,
          "y": -3.305661e-08,
          "z": -2.817647e-05
        },
        "scale_factor": {
          "x": 1,
          "y": 1,
          "z": 1
        }
      },
      {
        "gravity": false,
        "kinematic": true,
        "library": "models_core.json",
        "name": "purple_woven_rug",
        "position": {
          "x": -8.350012,
          "y": 0.001449844,
          "z": -2.45805
        },
        "rotation": {
          "w": 0.7071157,
          "x": 7.675456e-05,
          "y": 0.7070979,
          "z": 4.52709e-05
        },
        "scale_factor": {
          "x": 1,
          "y": 1,
          "z": 1
        }
      },
      {
        "gravity": true,
        "kinematic": false,
        "library": "models_core.json",
        "name": "glass_coffee_table_long",
        "position": {
          "x": -6.239916,
          "y": 0.004555434,
          "z": -2.447099
        },
        "rotation": {
          "w": 0.7070596,
          "x": 2.381893e-05,
          "y": 0.7071541,
          "z": -1.540349e-05
        },
        "scale_factor": {
          "x": 1,
          "y": 1,
          "z": 1
        }
      },
      {
        "gravity": false,
        "kinematic": true,
        "library": "models_core.json",
        "name": "carpet_rug",
        "position": {
          "x": -4.379008,
          "y": 0.001544659,
          "z": -2.401945
        },
        "rotation": {
          "w": 0.707095,
          "x": -3.544926e-07,
          "y": 0.7071186,
          "z": 1.431525e-07
        },
        "scale_factor": {
          "x": 1,
          "y": 1,
          "z": 1
        }
      },
      {
        "gravity": true,
        "kinematic": false,
        "library": "models_core.json",
        "name": "linen_dining_chair",
        "position": {
          "x": 9.259004,
          "y": 0.004683673,
          "z": 3.915009
        },
        "rotation": {
          "w": 0.7071066,
          "x": 1.198496e-07,
          "y": -0.7071069,
          "z": -1.490116e-08
        },
        "scale_factor": {
          "x": 1,
          "y": 1,
          "z": 1
        }
      },
      {
        "gravity": true,
        "kinematic": false,
        "library": "models_core.json",
        "name": "linen_dining_chair",
        "position": {
          "x": 7.962985,
          "y": 0.004684985,
          "z": 3.896007
        },
        "rotation": {
          "w": 0.7071249,
          "x": 3.249131e-05,
          "y": 0.7070887,
          "z": -1.275539e-05
        },
        "scale_factor": {
          "x": 1,
          "y": 1,
          "z": 1
        }
      },
      {
        "gravity": true,
        "kinematic": false,
        "library": "models_core.json",
        "name": "side_table_wood",
        "position": {
          "x": -6.800972,
          "y": 0.0007864833,
          "z": -4.132822
        },
        "rotation": {
          "w": 0.7069915,
          "x": -0.0003481944,
          "y": 0.7072217,
          "z": 0.0006522704
        },
        "scale_factor": {
          "x": 1,
          "y": 1,
          "z": 1
        }
      },
      {
        "gravity": true,
        "kinematic": false,
        "library": "models_core.json",
        "name": "side_table_wood",
        "position": {
          "x": -9.691494,
          "y": 0.0008621216,
          "z": -4.100825
        },
        "rotation": {
          "w": 0.7002102,
          "x": 0.00195665,
          "y": 0.7139339,
          "z": -0.0005203811
        },
        "scale_factor": {
          "x": 1,
          "y": 1,
          "z": 1
        }
      },
      {
        "gravity": true,
        "kinematic": false,
        "library": "models_core.json",
        "name": "minotti_helion_3_seater_sofa",
        "position": {
          "x": -8.242108,
          "y": 0.001723677,
          "z": -3.971965
        },
        "rotation": {
          "w": 1,
          "x": -8.814136e-07,
          "y": 8.081913e-05,
          "z": 1.8444e-07
        },
        "scale_factor": {
          "x": 1,
          "y": 1,
          "z": 1
        }
      },
      {
        "gravity": true,
        "kinematic": false,
        "library": "models_core.json",
        "name": "sayonara_sofa",
        "position": {
          "x": -10.32055,
          "y": 0.002206206,
          "z": 4.090352
        },
        "rotation": {
          "w": 0.7071053,
          "x": -4.875288e-05,
          "y": 0.7071083,
          "z": 2.902001e-05
        },
        "scale_factor": {
          "x": 1,
          "y": 1,
          "z": 1
        }
      },
      {
        "gravity": true,
        "kinematic": false,
        "library": "models_core.json",
        "name": "sayonara_sofa",
        "position": {
          "x": -9.043785,
          "y": 0.003787577,
          "z": 4.452068
        },
        "rotation": {
          "w": 0.005101218,
          "x": -6.536949e-05,
          "y": 0.9999824,
          "z": 0.003034517
        },
        "scale_factor": {
          "x": 1,
          "y": 1,
          "z": 1
        }
      },
      {
        "gravity": true,
        "kinematic": false,
        "library": "models_core.json",
        "name": "small_table_green_marble",
        "position": {
          "x": 8.352881,
          "y": 0.003876626,
          "z": -5.506159
        },
        "rotation": {
          "w": 0.999991,
          "x": 0.0006376865,
          "y": -0.004187314,
          "z": 0.0001564733
        },
        "scale_factor": {
          "x": 1,
          "y": 1,
          "z": 1
        }
      },
      {
        "gravity": false,
        "kinematic": true,
        "library": "models_core.json",
        "name": "24_in_wall_cabinet_wood_beach_honey",
        "position": {
          "x": 9.341,
          "y": 1.279108,
          "z": -2.921
        },
        "rotation": {
          "w": 0.7071066,
          "x": -5.207737e-09,
          "y": 0.707107,
          "z": 2.328293e-09
        },
        "scale_factor": {
          "x": 1,
          "y": 1,
          "z": 1
        }
      },
      {
        "gravity": true,
        "kinematic": false,
        "library": "models_core.json",
        "name": "ligne_roset_armchair",
        "position": {
          "x": -10.28481,
          "y": 0.02616832,
          "z": -1.349691
        },
        "rotation": {
          "w": -0.4821663,
          "x": -0.002927117,
          "y": -0.8760727,
          "z": -0.001971334
        },
        "scale_factor": {
          "x": 1,
          "y": 1,
          "z": 1
        }
      },
      {
        "gravity": true,
        "kinematic": false,
        "library": "models_core.json",
        "name": "coffee_table_glass_round",
        "position": {
          "x": -0.8077658,
          "y": 0.0005981624,
          "z": 3.179468
        },
        "rotation": {
          "w": 0.9999998,
          "x": 0.0005933249,
          "y": -1.70469e-05,
          "z": 0.0003169969
        },
        "scale_factor": {
          "x": 1,
          "y": 1,
          "z": 1
        }
      },
      {
        "gravity": true,
        "kinematic": false,
        "library": "models_core.json",
        "name": "white_shopping_bag",
        "position": {
          "x": -9.500024,
          "y": 0.02879665,
          "z": -0.9700143
        },
        "rotation": {
          "w": 0.7027233,
          "x": -0.6900862,
          "y": -0.1212394,
          "z": -0.123539
        },
        "scale_factor": {
          "x": 1,
          "y": 1,
          "z": 1
        }
      },
      {
        "gravity": true,
        "kinematic": false,
        "library": "models_core.json",
        "name": "sm_table_white",
        "position": {
          "x": -3.532007,
          "y": 0.0038504,
          "z": 4.44001
        },
        "rotation": {
          "w": -2.056302e-06,
          "x": 2.485307e-06,
          "y": 1,
          "z": 1.501292e-06
        },
        "scale_factor": {
          "x": 1,
          "y": 1,
          "z": 1
        }
      },
      {
        "gravity": true,
        "kinematic": false,
        "library": "models_core.json",
        "name": "sink_base_wood_beach_honey",
        "position": {
          "x": 5.227055,
          "y": 0.001148224,
          "z": -4.117929
        },
        "rotation": {
          "w": -1.937571e-06,
          "x": -1.779924e-05,
          "y": 1,
          "z": 0.0001253672
        },
        "scale_factor": {
          "x": 1,
          "y": 1,
          "z": 1
        }
      },
      {
        "gravity": true,
        "kinematic": false,
        "library": "models_core.json",
        "name": "spatula2",
        "position": {
          "x": 8.380442,
          "y": 0.9153613,
          "z": -0.4796003
        },
        "rotation": {
          "w": 0.9727445,
          "x": -0.01101291,
          "y": -0.2316109,
          "z": -0.001808537
        },
        "scale_factor": {
          "x": 1,
          "y": 1,
          "z": 1
        }
      },
      {
        "gravity": false,
        "kinematic": true,
        "library": "models_core.json",
        "name": "elf_painting",
        "position": {
          "x": -2.166087,
          "y": 1.046,
          "z": -4.412425
        },
        "rotation": {
          "w": 1,
          "x": 1.723764e-07,
          "y": -5.327024e-08,
          "z": -5.207723e-06
        },
        "scale_factor": {
          "x": 1,
          "y": 1,
          "z": 1
        }
      },
      {
        "gravity": false,
        "kinematic": true,
        "library": "models_core.json",
        "name": "framed_painting",
        "position": {
          "x": -1.6,
          "y": 1.036439,
          "z": -0.588
        },
        "rotation": {
          "w": -6.285417e-12,
          "x": 8.707295e-06,
          "y": 1,
          "z": 3.346941e-10
        },
        "scale_factor": {
          "x": 1,
          "y": 1,
          "z": 1
        }
      },
      {
        "gravity": true,
        "kinematic": false,
        "library": "models_core.json",
        "name": "emeco_navy_chair",
        "position": {
          "x": 2.901152,
          "y": 0.01006028,
          "z": 3.711368
        },
        "rotation": {
          "w": 0.7789895,
          "x": -0.000184681,
          "y": 0.627037,
          "z": 0.0001032799
        },
        "scale_factor": {
          "x": 1,
          "y": 1,
          "z": 1
        }
      },
      {
        "gravity": true,
        "kinematic": false,
        "library": "models_core.json",
        "name": "emeco_navy_chair",
        "position": {
          "x": 3.780171,
          "y": 0.01040444,
          "z": 2.919785
        },
        "rotation": {
          "w": 0.9982952,
          "x": -0.0001408791,
          "y": 0.05836748,
          "z": 0.000164425
        },
        "scale_factor": {
          "x": 1,
          "y": 1,
          "z": 1
        }
      },
      {
        "gravity": true,
        "kinematic": false,
        "library": "models_core.json",
        "name": "emeco_navy_chair",
        "position": {
          "x": 4.895917,
          "y": 0.01065391,
          "z": 3.556995
        },
        "rotation": {
          "w": 0.6480808,
          "x": -2.281739e-08,
          "y": -0.7615717,
          "z": -2.086162e-07
        },
        "scale_factor": {
          "x": 1,
          "y": 1,
          "z": 1
        }
      },
      {
        "gravity": true,
        "kinematic": false,
        "library": "models_core.json",
        "name": "notes_02",
        "position": {
          "x": -3.348999,
          "y": 0.9035117,
          "z": 4.725001
        },
        "rotation": {
          "w": 1,
          "x": -2.051916e-05,
          "y": -1.556005e-05,
          "z": 0.0001144855
        },
        "scale_factor": {
          "x": 1,
          "y": 1,
          "z": 1
        }
      },
      {
        "gravity": true,
        "kinematic": false,
        "library": "models_core.json",
        "name": "elephant_bowl",
        "position": {
          "x": 9.218002,
          "y": 0.004083157,
          "z": -1.701004
        },
        "rotation": {
          "w": 1,
          "x": 2.61236e-06,
          "y": -2.14501e-06,
          "z": 4.88013e-07
        },
        "scale_factor": {
          "x": 1,
          "y": 1,
          "z": 1
        }
      },
      {
        "gravity": true,
        "kinematic": false,
        "library": "models_core.json",
        "name": "red_side_chair",
        "position": {
          "x": 2.925994,
          "y": 0.002674758,
          "z": -3.828982
        },
        "rotation": {
          "w": 0.9424012,
          "x": -6.135088e-07,
          "y": -0.3344847,
          "z": -2.481044e-06
        },
        "scale_factor": {
          "x": 1,
          "y": 1,
          "z": 1
        }
      },
      {
        "gravity": true,
        "kinematic": false,
        "library": "models_core.json",
        "name": "red_side_chair",
        "position": {
          "x": 2.928079,
          "y": 0.002684921,
          "z": -1.095864
        },
        "rotation": {
          "w": 0.4197043,
          "x": -3.559515e-06,
          "y": -0.9076609,
          "z": -2.413988e-06
        },
        "scale_factor": {
          "x": 1,
          "y": 1,
          "z": 1
        }
      },
      {
        "gravity": false,
        "kinematic": true,
        "library": "models_core.json",
        "name": "cabinet_full_height_wood_beach_honey",
        "position": {
          "x": 6.30508,
          "y": -0.0001323223,
          "z": -4.105004
        },
        "rotation": {
          "w": -9.978229e-07,
          "x": -8.727075e-07,
          "y": 1,
          "z": -1.258915e-06
        },
        "scale_factor": {
          "x": 1,
          "y": 1,
          "z": 1
        }
      },
      {
        "gravity": true,
        "kinematic": false,
        "library": "models_core.json",
        "name": "sink_base_wood_beach_honey",
        "position": {
          "x": 8.035077,
          "y": 0.001103312,
          "z": -0.3879818
        },
        "rotation": {
          "w": 1,
          "x": -1.733619e-06,
          "y": 4.494656e-05,
          "z": -0.0001429159
        },
        "scale_factor": {
          "x": 1,
          "y": 1,
          "z": 1
        }
      },
      {
        "gravity": true,
        "kinematic": false,
        "library": "models_core.json",
        "name": "emeco_navy_chair",
        "position": {
          "x": 1.485329,
          "y": 0.002682984,
          "z": 2.804785
        },
        "rotation": {
          "w": 0.993759,
          "x": 8.143252e-07,
          "y": 0.1115488,
          "z": -5.150214e-06
        },
        "scale_factor": {
          "x": 1,
          "y": 1,
          "z": 1
        }
      },
      {
        "gravity": true,
        "kinematic": false,
        "library": "models_core.json",
        "name": "emeco_navy_chair",
        "position": {
          "x": 1.476241,
          "y": 0.002677441,
          "z": 3.822552
        },
        "rotation": {
          "w": 0.1717771,
          "x": 5.268491e-06,
          "y": 0.9851359,
          "z": -2.205372e-06
        },
        "scale_factor": {
          "x": 1,
          "y": 1,
          "z": 1
        }
      },
      {
        "gravity": true,
        "kinematic": false,
        "library": "models_core.json",
        "name": "table_square",
        "position": {
          "x": 1.505073,
          "y": 0.0002387166,
          "z": 3.232176
        },
        "rotation": {
          "w": 0.9999981,
          "x": -0.0007502161,
          "y": -0.001232918,
          "z": -0.001330414
        },
        "scale_factor": {
          "x": 1,
          "y": 1,
          "z": 1
        }
      },
      {
        "gravity": true,
        "kinematic": false,
        "library": "models_core.json",
        "name": "cerno_lamp",
        "position": {
          "x": 5.409981,
          "y": 0.002777696,
          "z": 4.040115
        },
        "rotation": {
          "w": 0.8352003,
          "x": -0.0003358188,
          "y": 0.5499458,
          "z": 0.0002114623
        },
        "scale_factor": {
          "x": 1,
          "y": 1,
          "z": 1
        }
      },
      {
        "gravity": true,
        "kinematic": false,
        "library": "models_core.json",
        "name": "monster_beats_studio",
        "position": {
          "x": 6.631855,
          "y": 0.6424658,
          "z": 3.552718
        },
        "rotation": {
          "w": 0.6314127,
          "x": -0.7578635,
          "y": -0.1044901,
          "z": -0.1266603
        },
        "scale_factor": {
          "x": 1,
          "y": 1,
          "z": 1
        }
      },
      {
        "gravity": true,
        "kinematic": false,
        "library": "models_core.json",
        "name": "meridiani_freeman_sofa",
        "position": {
          "x": -0.7900094,
          "y": 0.002337813,
          "z": 4.350011
        },
        "rotation": {
          "w": 9.229407e-07,
          "x": 2.002853e-07,
          "y": 1,
          "z": 3.465265e-05
        },
        "scale_factor": {
          "x": 1,
          "y": 1,
          "z": 1
        }
      },
      {
        "gravity": true,
        "kinematic": false,
        "library": "models_core.json",
        "name": "emeco_navy_chair",
        "position": {
          "x": 6.7,
          "y": 0.05672613,
          "z": 3.060024
        },
        "rotation": {
          "w": 1,
          "x": -1.455192e-11,
          "y": 1.979061e-09,
          "z": 0
        },
        "scale_factor": {
          "x": 1,
          "y": 1,
          "z": 1
        }
      },
      {
        "gravity": true,
        "kinematic": false,
        "library": "models_core.json",
        "name": "table_square",
        "position": {
          "x": 6.706125,
          "y": 0.0008727908,
          "z": 3.367242
        },
        "rotation": {
          "w": 0.9999996,
          "x": 8.10468e-05,
          "y": -0.000419457,
          "z": 0.0007629811
        },
        "scale_factor": {
          "x": 1,
          "y": 1,
          "z": 1
        }
      },
      {
        "gravity": true,
        "kinematic": false,
        "library": "models_core.json",
        "name": "glass_table",
        "position": {
          "x": 3.915986,
          "y": 0.003827214,
          "z": 3.647823
        },
        "rotation": {
          "w": 1,
          "x": 3.857514e-05,
          "y": -2.231483e-05,
          "z": -0.0001911458
        },
        "scale_factor": {
          "x": 1,
          "y": 1,
          "z": 1
        }
      },
      {
        "gravity": true,
        "kinematic": false,
        "library": "models_core.json",
        "name": "marble_table",
        "position": {
          "x": -6.42,
          "y": 0.07405217,
          "z": 3.267001
        },
        "rotation": {
          "w": 0.7071068,
          "x": -3.774481e-11,
          "y": 0.7071068,
          "z": 3.201412e-10
        },
        "scale_factor": {
          "x": 1,
          "y": 1,
          "z": 1
        }
      },
      {
        "gravity": true,
        "kinematic": false,
        "library": "models_core.json",
        "name": "chair_eames_plastic_armchair",
        "position": {
          "x": -6.496998,
          "y": 0.03716397,
          "z": 1.952084
        },
        "rotation": {
          "w": 0.7071071,
          "x": 1.408621e-07,
          "y": 0.7071065,
          "z": 1.192089e-07
        },
        "scale_factor": {
          "x": 1,
          "y": 1,
          "z": 1
        }
      },
      {
        "gravity": true,
        "kinematic": false,
        "library": "models_core.json",
        "name": "chair_eames_plastic_armchair",
        "position": {
          "x": -6.487998,
          "y": 0.0409981,
          "z": 4.552092
        },
        "rotation": {
          "w": 0.7071071,
          "x": 1.408621e-07,
          "y": 0.7071065,
          "z": 1.192089e-07
        },
        "scale_factor": {
          "x": 1,
          "y": 1,
          "z": 1
        }
      },
      {
        "gravity": true,
        "kinematic": false,
        "library": "models_core.json",
        "name": "blue_side_chair",
        "position": {
          "x": -2.493464,
          "y": 0.01476735,
          "z": 1.95074
        },
        "rotation": {
          "w": 0.9194795,
          "x": 0.004225325,
          "y": 0.3929645,
          "z": -0.01088859
        },
        "scale_factor": {
          "x": 1,
          "y": 1,
          "z": 1
        }
      },
      {
        "gravity": false,
        "kinematic": true,
        "library": "models_core.json",
        "name": "elf_painting",
        "position": {
          "x": -5.723,
          "y": 0.954,
          "z": 1.592
        },
        "rotation": {
          "w": 1,
          "x": 0,
          "y": 0,
          "z": 0
        },
        "scale_factor": {
          "x": 1,
          "y": 1,
          "z": 1
        }
      },
      {
        "gravity": false,
        "kinematic": true,
        "library": "models_core.json",
        "name": "its_about_time_painting",
        "position": {
          "x": -1.62,
          "y": 0.9546432,
          "z": 1.59
        },
        "rotation": {
          "w": 1,
          "x": 0,
          "y": 0,
          "z": 0
        },
        "scale_factor": {
          "x": 1,
          "y": 1,
          "z": 1
        }
      },
      {
        "gravity": false,
        "kinematic": true,
        "library": "models_core.json",
        "name": "silver_frame_painting",
        "position": {
          "x": -6.811,
          "y": 0.948,
          "z": 3.273
        },
        "rotation": {
          "w": 0.7071068,
          "x": 0,
          "y": 0.7071068,
          "z": 0
        },
        "scale_factor": {
          "x": 1,
          "y": 1,
          "z": 1
        }
      },
      {
        "gravity": true,
        "kinematic": false,
        "library": "models_core.json",
        "name": "box_tapered_beech",
        "position": {
          "x": -4.500256156921385,
          "y": 0.0,
          "z": 0.010285997390747093
        },
        "rotation": {
          "w": 1,
          "x": 0,
          "y": 0,
          "z": 0
        },
        "scale_factor": {
          "x": 0.5,
          "y": 0.5,
          "z": 0.5
        }
      },
      {
        "gravity": true,
        "kinematic": false,
        "library": "models_core.json",
        "name": "box_18inx18inx12in_cardboard",
        "position": {
          "x": 2.046359348297119,
          "y": 0.0,
          "z": -4.425420761108398
        },
        "rotation": {
          "w": 1,
          "x": 0,
          "y": 0,
          "z": 0
        },
        "scale_factor": {
          "x": 0.5,
          "y": 0.5,
          "z": 0.5
        }
      },
      {
        "gravity": true,
        "kinematic": false,
        "library": "models_core.json",
        "name": "round_bowl_talll_wenge",
        "position": {
          "x": 0.29974384307861524,
          "y": 0.0,
          "z": 0.8102859973907471
        },
        "rotation": {
          "w": 1,
          "x": 0,
          "y": 0,
          "z": 0
        },
        "scale_factor": {
          "x": 0.5,
          "y": 0.5,
          "z": 0.5
        }
      },
      {
        "gravity": true,
        "kinematic": false,
        "library": "models_core.json",
        "name": "round_bowl_small_walnut",
        "position": {
          "x": 1.646359348297119,
          "y": 0.0,
          "z": -4.025420761108398
        },
        "rotation": {
          "w": 1,
          "x": 0,
          "y": 0,
          "z": 0
        },
        "scale_factor": {
          "x": 0.5,
          "y": 0.5,
          "z": 0.5
        }
      }
    ],
    "2": [
      {
        "gravity": true,
        "kinematic": false,
        "library": "models_core.json",
        "name": "live_edge_coffee_table",
        "position": {
          "x": 6.689785,
          "y": 0.005978465,
          "z": 3.268983
        },
        "rotation": {
          "w": 0.7074169,
          "x": -0.001936034,
          "y": 0.7067932,
          "z": 0.0009929537
        },
        "scale_factor": {
          "x": 1,
          "y": 1,
          "z": 1
        }
      },
      {
        "gravity": true,
        "kinematic": false,
        "library": "models_core.json",
        "name": "dark_red_club_chair",
        "position": {
          "x": 3.84101,
          "y": 0.007570416,
          "z": 4.315013
        },
        "rotation": {
          "w": 0.3826633,
          "x": 0.0002080937,
          "y": -0.9238879,
          "z": -0.0002338886
        },
        "scale_factor": {
          "x": 1,
          "y": 1,
          "z": 1
        }
      },
      {
        "gravity": true,
        "kinematic": false,
        "library": "models_core.json",
        "name": "printer_hp_laserjet1321",
        "position": {
          "x": -5.479974,
          "y": 0.6184305,
          "z": -3.31004
        },
        "rotation": {
          "w": 0.9999956,
          "x": -0.0002045974,
          "y": -0.002936953,
          "z": 3.589689e-05
        },
        "scale_factor": {
          "x": 1,
          "y": 1,
          "z": 1
        }
      },
      {
        "gravity": true,
        "kinematic": false,
        "library": "models_core.json",
        "name": "chair_billiani_doll",
        "position": {
          "x": 9.043996,
          "y": 0.002993375,
          "z": -5.388951
        },
        "rotation": {
          "w": 0.7070961,
          "x": 2.40911e-05,
          "y": -0.7071176,
          "z": 2.339482e-05
        },
        "scale_factor": {
          "x": 1,
          "y": 1,
          "z": 1
        }
      },
      {
        "gravity": true,
        "kinematic": false,
        "library": "models_core.json",
        "name": "chair_billiani_doll",
        "position": {
          "x": 6.169998,
          "y": 0.002980024,
          "z": -4.048245
        },
        "rotation": {
          "w": 0.9238812,
          "x": 3.108347e-05,
          "y": 0.3826797,
          "z": 4.768372e-07
        },
        "scale_factor": {
          "x": 1,
          "y": 1,
          "z": 1
        }
      },
      {
        "gravity": true,
        "kinematic": false,
        "library": "models_core.json",
        "name": "chair_billiani_doll",
        "position": {
          "x": 8.354002,
          "y": 0.003006071,
          "z": -4.609015
        },
        "rotation": {
          "w": 1.593144e-05,
          "x": 1.008925e-05,
          "y": 1,
          "z": -3.159046e-05
        },
        "scale_factor": {
          "x": 1,
          "y": 1,
          "z": 1
        }
      },
      {
        "gravity": true,
        "kinematic": false,
        "library": "models_core.json",
        "name": "chair_billiani_doll",
        "position": {
          "x": 7.722999,
          "y": 0.00301832,
          "z": -5.400956
        },
        "rotation": {
          "w": 0.7070984,
          "x": 3.782462e-05,
          "y": 0.7071152,
          "z": -9.968877e-06
        },
        "scale_factor": {
          "x": 1,
          "y": 1,
          "z": 1
        }
      },
      {
        "gravity": true,
        "kinematic": false,
        "library": "models_core.json",
        "name": "macbook_air",
        "position": {
          "x": -5.131052,
          "y": 0.9032854,
          "z": -4.094202
        },
        "rotation": {
          "w": 0.7862564,
          "x": -2.920674e-05,
          "y": 0.6179004,
          "z": 4.591048e-05
        },
        "scale_factor": {
          "x": 1,
          "y": 1,
          "z": 1
        }
      },
      {
        "gravity": true,
        "kinematic": false,
        "library": "models_core.json",
        "name": "dining_room_table",
        "position": {
          "x": 8.36004,
          "y": -0.002567947,
          "z": -5.378052
        },
        "rotation": {
          "w": 1,
          "x": 9.733251e-06,
          "y": -5.753543e-06,
          "z": 7.902504e-06
        },
        "scale_factor": {
          "x": 1,
          "y": 1,
          "z": 1
        }
      },
      {
        "gravity": false,
        "kinematic": true,
        "library": "models_core.json",
        "name": "framed_painting",
        "position": {
          "x": 7.016368,
          "y": 1.23439,
          "z": 3.210049
        },
        "rotation": {
          "w": 0.7071063,
          "x": -1.44099e-05,
          "y": -0.7071073,
          "z": 1.663941e-05
        },
        "scale_factor": {
          "x": 1,
          "y": 1,
          "z": 1
        }
      },
      {
        "gravity": false,
        "kinematic": true,
        "library": "models_core.json",
        "name": "flat_woven_rug",
        "position": {
          "x": -0.7196839,
          "y": 0.00106481,
          "z": 3.119879
        },
        "rotation": {
          "w": 0.7070309,
          "x": -0.0001389339,
          "y": 0.7071826,
          "z": 0.0002526414
        },
        "scale_factor": {
          "x": 1,
          "y": 1,
          "z": 1
        }
      },
      {
        "gravity": true,
        "kinematic": false,
        "library": "models_core.json",
        "name": "yellow_side_chair",
        "position": {
          "x": 7.625805,
          "y": 0.002852172,
          "z": 4.503016
        },
        "rotation": {
          "w": 0.2588195,
          "x": -2.844608e-07,
          "y": 0.9659258,
          "z": 4.544854e-06
        },
        "scale_factor": {
          "x": 1,
          "y": 1,
          "z": 1
        }
      },
      {
        "gravity": true,
        "kinematic": false,
        "library": "models_core.json",
        "name": "arflex_strips_sofa",
        "position": {
          "x": -10.30002,
          "y": 0.002459109,
          "z": -2.411999
        },
        "rotation": {
          "w": 0.7071055,
          "x": 3.549954e-06,
          "y": 0.7071081,
          "z": 4.991888e-07
        },
        "scale_factor": {
          "x": 1,
          "y": 1,
          "z": 1
        }
      },
      {
        "gravity": true,
        "kinematic": false,
        "library": "models_core.json",
        "name": "side_table_wood",
        "position": {
          "x": -5.47774,
          "y": 0.0006895065,
          "z": -3.318456
        },
        "rotation": {
          "w": 1,
          "x": -0.0001352401,
          "y": 0.0002196195,
          "z": 2.919473e-05
        },
        "scale_factor": {
          "x": 1,
          "y": 1,
          "z": 1
        }
      },
      {
        "gravity": true,
        "kinematic": false,
        "library": "models_core.json",
        "name": "table_stack",
        "position": {
          "x": -8.259995,
          "y": 0.01106587,
          "z": -2.70016
        },
        "rotation": {
          "w": 1.829094e-05,
          "x": -0.0002545775,
          "y": 0.9999999,
          "z": -0.0003432929
        },
        "scale_factor": {
          "x": 1,
          "y": 1,
          "z": 1
        }
      },
      {
        "gravity": true,
        "kinematic": false,
        "library": "models_core.json",
        "name": "de_castelli_placas_table_low",
        "position": {
          "x": 8.33,
          "y": 0.006768227,
          "z": 3.37
        },
        "rotation": {
          "w": 1,
          "x": 5.913407e-06,
          "y": -1.999404e-05,
          "z": 6.712629e-05
        },
        "scale_factor": {
          "x": 1,
          "y": 1,
          "z": 1
        }
      },
      {
        "gravity": true,
        "kinematic": false,
        "library": "models_core.json",
        "name": "black_lamp",
        "position": {
          "x": -6.475852,
          "y": 0.9952679,
          "z": 4.429193
        },
        "rotation": {
          "w": 0.3710776,
          "x": 0.01605057,
          "y": -0.9284459,
          "z": -0.005667937
        },
        "scale_factor": {
          "x": 1,
          "y": 1,
          "z": 1
        }
      },
      {
        "gravity": true,
        "kinematic": false,
        "library": "models_core.json",
        "name": "poliform_atollo_curved_sofa",
        "position": {
          "x": 1.959982,
          "y": 0.004193813,
          "z": 2.370018
        },
        "rotation": {
          "w": 0.9238791,
          "x": -3.519394e-05,
          "y": 0.3826845,
          "z": 3.814697e-06
        },
        "scale_factor": {
          "x": 1,
          "y": 1,
          "z": 1
        }
      },
      {
        "gravity": true,
        "kinematic": false,
        "library": "models_core.json",
        "name": "arco_lamp",
        "position": {
          "x": -10.46009,
          "y": 0.01001453,
          "z": 4.685049
        },
        "rotation": {
          "w": 0.9665902,
          "x": -0.005821346,
          "y": -0.2562525,
          "z": -0.002039921
        },
        "scale_factor": {
          "x": 1,
          "y": 1,
          "z": 1
        }
      },
      {
        "gravity": true,
        "kinematic": false,
        "library": "models_core.json",
        "name": "arturoalvarez_v_floor_lamp",
        "position": {
          "x": 1.481818,
          "y": 0.002124548,
          "z": 7.080165
        },
        "rotation": {
          "w": 0.9462921,
          "x": 0.0003615604,
          "y": -0.3233124,
          "z": 0.0005990475
        },
        "scale_factor": {
          "x": 1,
          "y": 1,
          "z": 1
        }
      },
      {
        "gravity": true,
        "kinematic": false,
        "library": "models_core.json",
        "name": "alivar_tech_bench_sofa",
        "position": {
          "x": -8.829962,
          "y": 0.0002222359,
          "z": 4.609609
        },
        "rotation": {
          "w": 0.9999828,
          "x": -0.005844465,
          "y": -0.0001851801,
          "z": -0.0004832855
        },
        "scale_factor": {
          "x": 1,
          "y": 1,
          "z": 1
        }
      },
      {
        "gravity": true,
        "kinematic": false,
        "library": "models_core.json",
        "name": "bastone_floor_lamp",
        "position": {
          "x": 3.389982,
          "y": -0.001580954,
          "z": 1.859995
        },
        "rotation": {
          "w": 0.9079916,
          "x": 2.152927e-06,
          "y": -0.4189884,
          "z": -1.200449e-05
        },
        "scale_factor": {
          "x": 1,
          "y": 1,
          "z": 1
        }
      },
      {
        "gravity": true,
        "kinematic": false,
        "library": "models_core.json",
        "name": "alma_floor_lamp",
        "position": {
          "x": -3.265155,
          "y": 0.0008735657,
          "z": -4.128778
        },
        "rotation": {
          "w": 0.751223,
          "x": -0.003596181,
          "y": 0.6599604,
          "z": -0.01016276
        },
        "scale_factor": {
          "x": 1,
          "y": 1,
          "z": 1
        }
      },
      {
        "gravity": true,
        "kinematic": false,
        "library": "models_core.json",
        "name": "small_table_green_marble",
        "position": {
          "x": -3.564075,
          "y": 0.00295198,
          "z": 4.537189
        },
        "rotation": {
          "w": 0.9999791,
          "x": -0.0003010467,
          "y": -0.004451555,
          "z": -0.004681422
        },
        "scale_factor": {
          "x": 1,
          "y": 1,
          "z": 1
        }
      },
      {
        "gravity": true,
        "kinematic": false,
        "library": "models_core.json",
        "name": "woven_box",
        "position": {
          "x": -5.430015,
          "y": 0.00400272,
          "z": -1.020004
        },
        "rotation": {
          "w": 1,
          "x": 1.301771e-06,
          "y": 3.511821e-06,
          "z": -7.660709e-07
        },
        "scale_factor": {
          "x": 1,
          "y": 1,
          "z": 1
        }
      },
      {
        "gravity": true,
        "kinematic": false,
        "library": "models_core.json",
        "name": "sayonara_sofa",
        "position": {
          "x": -6.013008,
          "y": 0.002209127,
          "z": 2.045996
        },
        "rotation": {
          "w": 1,
          "x": 2.030177e-06,
          "y": 9.649665e-06,
          "z": -2.121523e-07
        },
        "scale_factor": {
          "x": 1,
          "y": 1,
          "z": 1
        }
      },
      {
        "gravity": true,
        "kinematic": false,
        "library": "models_core.json",
        "name": "jug05",
        "position": {
          "x": -10.44403,
          "y": 0.6174635,
          "z": -3.689973
        },
        "rotation": {
          "w": 1,
          "x": -9.366829e-05,
          "y": -2.776576e-05,
          "z": 3.396247e-05
        },
        "scale_factor": {
          "x": 1,
          "y": 1,
          "z": 1
        }
      },
      {
        "gravity": true,
        "kinematic": false,
        "library": "models_core.json",
        "name": "trapezoidal_table",
        "position": {
          "x": 2.959983,
          "y": 0.004210502,
          "z": 3.389992
        },
        "rotation": {
          "w": 0.9238876,
          "x": -0.000183207,
          "y": 0.3826641,
          "z": 7.625296e-05
        },
        "scale_factor": {
          "x": 1,
          "y": 1,
          "z": 1
        }
      },
      {
        "gravity": true,
        "kinematic": false,
        "library": "models_core.json",
        "name": "puzzle_box_composite",
        "position": {
          "x": 8.372281,
          "y": 0.3653093,
          "z": 3.284016
        },
        "rotation": {
          "w": 0.9605415,
          "x": 0.0004230681,
          "y": -0.2781365,
          "z": -0.0001161223
        },
        "scale_factor": {
          "x": 1,
          "y": 1,
          "z": 1
        }
      },
      {
        "gravity": true,
        "kinematic": false,
        "library": "models_core.json",
        "name": "puzzle_box_composite",
        "position": {
          "x": -3.56115,
          "y": 0.8805352,
          "z": 4.529808
        },
        "rotation": {
          "w": 0.9859404,
          "x": 0.00316279,
          "y": -0.1670398,
          "z": -0.003048422
        },
        "scale_factor": {
          "x": 1,
          "y": 1,
          "z": 1
        }
      },
      {
        "gravity": true,
        "kinematic": false,
        "library": "models_core.json",
        "name": "trunck",
        "position": {
          "x": -6.472986,
          "y": 0.009376049,
          "z": 4.459911
        },
        "rotation": {
          "w": 0.7056813,
          "x": 0.007852628,
          "y": 0.708472,
          "z": -0.004441239
        },
        "scale_factor": {
          "x": 1,
          "y": 1,
          "z": 1
        }
      },
      {
        "gravity": true,
        "kinematic": false,
        "library": "models_core.json",
        "name": "bed01",
        "position": {
          "x": -1.520071,
          "y": -0.0005776286,
          "z": -2.500068
        },
        "rotation": {
          "w": 0.7071033,
          "x": 0.001367392,
          "y": 0.7071076,
          "z": -0.001383778
        },
        "scale_factor": {
          "x": 1,
          "y": 1,
          "z": 1
        }
      },
      {
        "gravity": true,
        "kinematic": false,
        "library": "models_core.json",
        "name": "rh10",
        "position": {
          "x": 2.709955,
          "y": 0.005464599,
          "z": -3.699998
        },
        "rotation": {
          "w": 0.886883,
          "x": -0.01331924,
          "y": 0.4615734,
          "z": -0.01453211
        },
        "scale_factor": {
          "x": 1,
          "y": 1,
          "z": 1
        }
      },
      {
        "gravity": false,
        "kinematic": true,
        "library": "models_core.json",
        "name": "24_in_wall_cabinet_wood_beach_honey",
        "position": {
          "x": 7.577506,
          "y": 1.292245,
          "z": -0.2718732
        },
        "rotation": {
          "w": 0.9999945,
          "x": 0.001064662,
          "y": 0.0006669998,
          "z": -0.003074959
        },
        "scale_factor": {
          "x": 1,
          "y": 1,
          "z": 1
        }
      },
      {
        "gravity": false,
        "kinematic": true,
        "library": "models_core.json",
        "name": "cabinet_24_two_drawer_wood_beach_honey",
        "position": {
          "x": 8.794378,
          "y": 0.001536578,
          "z": -0.3872959
        },
        "rotation": {
          "w": 0.9999769,
          "x": 0.0006114419,
          "y": -0.006622073,
          "z": -0.0014364
        },
        "scale_factor": {
          "x": 1,
          "y": 1,
          "z": 1
        }
      },
      {
        "gravity": false,
        "kinematic": true,
        "library": "models_core.json",
        "name": "cabinet_24_wood_beach_honey",
        "position": {
          "x": 7.580085,
          "y": 0.002320141,
          "z": -0.3816923
        },
        "rotation": {
          "w": 0.9999987,
          "x": 0.0005127739,
          "y": 0.001490285,
          "z": 0.000393072
        },
        "scale_factor": {
          "x": 1,
          "y": 1,
          "z": 1
        }
      },
      {
        "gravity": false,
        "kinematic": true,
        "library": "models_core.json",
        "name": "cabinet_36_wood_beach_honey",
        "position": {
          "x": 5.869894,
          "y": 0.004687548,
          "z": -0.3874432
        },
        "rotation": {
          "w": 0.9999954,
          "x": -6.415214e-05,
          "y": 0.0006592808,
          "z": 0.002968743
        },
        "scale_factor": {
          "x": 1,
          "y": 1,
          "z": 1
        }
      },
      {
        "gravity": false,
        "kinematic": true,
        "library": "models_core.json",
        "name": "cabinet_full_height_wood_beach_honey",
        "position": {
          "x": 3.978988,
          "y": -0.0001467466,
          "z": -4.11001
        },
        "rotation": {
          "w": -2.898651e-06,
          "x": -1.253997e-06,
          "y": 1,
          "z": -2.963236e-06
        },
        "scale_factor": {
          "x": 1,
          "y": 1,
          "z": 1
        }
      },
      {
        "gravity": true,
        "kinematic": false,
        "library": "models_core.json",
        "name": "brown_leather_dining_chair",
        "position": {
          "x": -3.560018,
          "y": 0.004031003,
          "z": 3.91696
        },
        "rotation": {
          "w": 0.9953479,
          "x": 1.172768e-06,
          "y": 0.09634608,
          "z": -1.19321e-05
        },
        "scale_factor": {
          "x": 1,
          "y": 1,
          "z": 1
        }
      },
      {
        "gravity": true,
        "kinematic": false,
        "library": "models_core.json",
        "name": "brown_leather_dining_chair",
        "position": {
          "x": -4.52301,
          "y": 0.004062414,
          "z": -3.934034
        },
        "rotation": {
          "w": 0.5877915,
          "x": -8.096918e-06,
          "y": -0.8090125,
          "z": -3.680587e-06
        },
        "scale_factor": {
          "x": 1,
          "y": 1,
          "z": 1
        }
      },
      {
        "gravity": false,
        "kinematic": true,
        "library": "models_core.json",
        "name": "silver_frame_painting",
        "position": {
          "x": -5.991,
          "y": 1.233109,
          "z": -2.49
        },
        "rotation": {
          "w": 0.7071049,
          "x": 1.803725e-10,
          "y": -0.7071087,
          "z": -3.637977e-10
        },
        "scale_factor": {
          "x": 1,
          "y": 1,
          "z": 1
        }
      },
      {
        "gravity": false,
        "kinematic": true,
        "library": "models_core.json",
        "name": "fruit_basket",
        "position": {
          "x": -2.978,
          "y": 1.131109,
          "z": -2.237097
        },
        "rotation": {
          "w": 0.7070031,
          "x": -2.157883e-10,
          "y": -0.7072105,
          "z": -2.182787e-11
        },
        "scale_factor": {
          "x": 1,
          "y": 1,
          "z": 1
        }
      },
      {
        "gravity": false,
        "kinematic": true,
        "library": "models_core.json",
        "name": "blue_rug",
        "position": {
          "x": -8.790363,
          "y": 0.001472254,
          "z": 3.348703
        },
        "rotation": {
          "w": -0.7072706,
          "x": 2.377008e-05,
          "y": 0.706943,
          "z": 4.0588e-06
        },
        "scale_factor": {
          "x": 1,
          "y": 1,
          "z": 1
        }
      },
      {
        "gravity": false,
        "kinematic": true,
        "library": "models_core.json",
        "name": "carpet_rug",
        "position": {
          "x": 0.6999919,
          "y": 0.001533108,
          "z": -2.500002
        },
        "rotation": {
          "w": 1,
          "x": 9.708237e-08,
          "y": -2.100933e-08,
          "z": -3.939185e-10
        },
        "scale_factor": {
          "x": 1,
          "y": 1,
          "z": 1
        }
      },
      {
        "gravity": true,
        "kinematic": false,
        "library": "models_core.json",
        "name": "fridge_large",
        "position": {
          "x": 6.798303,
          "y": 0.01527721,
          "z": -0.4103292
        },
        "rotation": {
          "w": -0.0007870827,
          "x": -0.00121824,
          "y": 0.9999987,
          "z": -0.0007255576
        },
        "scale_factor": {
          "x": 1,
          "y": 1,
          "z": 1
        }
      },
      {
        "gravity": true,
        "kinematic": false,
        "library": "models_core.json",
        "name": "dishwasher_4",
        "position": {
          "x": 8.181293,
          "y": 0.01785868,
          "z": -0.3803864
        },
        "rotation": {
          "w": 0.00426407,
          "x": 6.019929e-05,
          "y": -0.9999889,
          "z": -0.002033412
        },
        "scale_factor": {
          "x": 1,
          "y": 1,
          "z": 1
        }
      },
      {
        "gravity": true,
        "kinematic": false,
        "library": "models_core.json",
        "name": "coffee_001",
        "position": {
          "x": 4.45473,
          "y": 0.9292777,
          "z": -4.27994
        },
        "rotation": {
          "w": 0.7076139,
          "x": 8.112565e-05,
          "y": 0.7065992,
          "z": -0.0002413902
        },
        "scale_factor": {
          "x": 1,
          "y": 1,
          "z": 1
        }
      },
      {
        "gravity": true,
        "kinematic": false,
        "library": "models_core.json",
        "name": "bastone_floor_lamp",
        "position": {
          "x": 1.430003,
          "y": -0.001601458,
          "z": 3.750003
        },
        "rotation": {
          "w": 0.8144802,
          "x": 8.995411e-07,
          "y": -0.5801913,
          "z": -4.985195e-06
        },
        "scale_factor": {
          "x": 1,
          "y": 1,
          "z": 1
        }
      },
      {
        "gravity": true,
        "kinematic": false,
        "library": "models_core.json",
        "name": "fork1",
        "position": {
          "x": 7.955636,
          "y": 0.732939,
          "z": -5.252002
        },
        "rotation": {
          "w": 0.02678398,
          "x": -0.002281054,
          "y": 0.9996387,
          "z": 0.0003612321
        },
        "scale_factor": {
          "x": 1,
          "y": 1,
          "z": 1
        }
      },
      {
        "gravity": true,
        "kinematic": false,
        "library": "models_core.json",
        "name": "fork1",
        "position": {
          "x": 8.7469,
          "y": 0.7321141,
          "z": -5.4873
        },
        "rotation": {
          "w": 1,
          "x": 0,
          "y": 0,
          "z": 0
        },
        "scale_factor": {
          "x": 1,
          "y": 1,
          "z": 1
        }
      },
      {
        "gravity": true,
        "kinematic": false,
        "library": "models_core.json",
        "name": "fork1",
        "position": {
          "x": 8.571,
          "y": 0.7325891,
          "z": -4.990874
        },
        "rotation": {
          "w": 0.7256343,
          "x": 0.002021295,
          "y": -0.6880764,
          "z": -0.001307051
        },
        "scale_factor": {
          "x": 1,
          "y": 1,
          "z": 1
        }
      },
      {
        "gravity": true,
        "kinematic": false,
        "library": "models_core.json",
        "name": "jug01",
        "position": {
          "x": 6.742503,
          "y": 0.3427866,
          "z": 4.005865
        },
        "rotation": {
          "w": 0.9999205,
          "x": 0.01115234,
          "y": -2.598764e-05,
          "z": 0.005882472
        },
        "scale_factor": {
          "x": 1,
          "y": 1,
          "z": 1
        }
      },
      {
        "gravity": true,
        "kinematic": false,
        "library": "models_core.json",
        "name": "knife1",
        "position": {
          "x": 7.975004,
          "y": 0.732786,
          "z": -5.56798
        },
        "rotation": {
          "w": 0.7120736,
          "x": -0.001425996,
          "y": -0.7021011,
          "z": 0.001834037
        },
        "scale_factor": {
          "x": 1,
          "y": 1,
          "z": 1
        }
      },
      {
        "gravity": true,
        "kinematic": false,
        "library": "models_core.json",
        "name": "knife1",
        "position": {
          "x": 8.188005,
          "y": 0.7332249,
          "z": -4.986995
        },
        "rotation": {
          "w": 0.9999967,
          "x": 0.0002956076,
          "y": 1.473307e-05,
          "z": -0.002572895
        },
        "scale_factor": {
          "x": 1,
          "y": 1,
          "z": 1
        }
      },
      {
        "gravity": true,
        "kinematic": false,
        "library": "models_core.json",
        "name": "knife1",
        "position": {
          "x": 8.731005,
          "y": 0.7332874,
          "z": -5.221921
        },
        "rotation": {
          "w": 0.6873338,
          "x": 0.001007765,
          "y": 0.7263408,
          "z": 0.0005518897
        },
        "scale_factor": {
          "x": 1,
          "y": 1,
          "z": 1
        }
      },
      {
        "gravity": true,
        "kinematic": false,
        "library": "models_core.json",
        "name": "skillet_closed",
        "position": {
          "x": 7.062847,
          "y": 0.9072288,
          "z": -2.36479
        },
        "rotation": {
          "w": 0.6949775,
          "x": 0.001002053,
          "y": -0.7190306,
          "z": 0.0006125233
        },
        "scale_factor": {
          "x": 1,
          "y": 1,
          "z": 1
        }
      },
      {
        "gravity": true,
        "kinematic": false,
        "library": "models_core.json",
        "name": "pepper",
        "position": {
          "x": 8.305012,
          "y": 0.7331348,
          "z": -5.333997
        },
        "rotation": {
          "w": 0.9999998,
          "x": -4.223439e-06,
          "y": -1.013323e-05,
          "z": 0.0006202558
        },
        "scale_factor": {
          "x": 1,
          "y": 1,
          "z": 1
        }
      },
      {
        "gravity": true,
        "kinematic": false,
        "library": "models_core.json",
        "name": "pepper",
        "position": {
          "x": 7.962749,
          "y": 1.859806,
          "z": -5.582568
        },
        "rotation": {
          "w": 0.9998815,
          "x": -0.000345655,
          "y": 0.003227211,
          "z": -0.01505121
        },
        "scale_factor": {
          "x": 1,
          "y": 1,
          "z": 1
        }
      },
      {
        "gravity": true,
        "kinematic": false,
        "library": "models_core.json",
        "name": "spoon1",
        "position": {
          "x": 8.227001,
          "y": 0.7334274,
          "z": -4.986989
        },
        "rotation": {
          "w": 0.9999973,
          "x": 0.002006829,
          "y": 9.30219e-06,
          "z": -0.001232713
        },
        "scale_factor": {
          "x": 1,
          "y": 1,
          "z": 1
        }
      },
      {
        "gravity": true,
        "kinematic": false,
        "library": "models_core.json",
        "name": "pillow01",
        "position": {
          "x": -8.32604,
          "y": 0.4448701,
          "z": 4.922783
        },
        "rotation": {
          "w": 0.5462816,
          "x": -0.01536068,
          "y": 0.837256,
          "z": -0.01851834
        },
        "scale_factor": {
          "x": 1,
          "y": 1,
          "z": 1
        }
      },
      {
        "gravity": true,
        "kinematic": false,
        "library": "models_core.json",
        "name": "pillow02",
        "position": {
          "x": -8.904586,
          "y": 0.4320987,
          "z": 4.959861
        },
        "rotation": {
          "w": 0.7099863,
          "x": -0.02852074,
          "y": 0.7006115,
          "z": -0.06518871
        },
        "scale_factor": {
          "x": 1,
          "y": 1,
          "z": 1
        }
      },
      {
        "gravity": true,
        "kinematic": false,
        "library": "models_core.json",
        "name": "pillow03",
        "position": {
          "x": -9.211577,
          "y": 0.4651243,
          "z": 4.910135
        },
        "rotation": {
          "w": 0.732947,
          "x": -0.0252979,
          "y": 0.6766722,
          "z": 0.06529532
        },
        "scale_factor": {
          "x": 1,
          "y": 1,
          "z": 1
        }
      },
      {
        "gravity": true,
        "kinematic": false,
        "library": "models_core.json",
        "name": "toaster_002",
        "position": {
          "x": 4.823957,
          "y": 0.9182061,
          "z": -4.322137
        },
        "rotation": {
          "w": 0.9999999,
          "x": 0.0004543564,
          "y": -0.0003471716,
          "z": 7.018397e-05
        },
        "scale_factor": {
          "x": 1,
          "y": 1,
          "z": 1
        }
      },
      {
        "gravity": true,
        "kinematic": false,
        "library": "models_core.json",
        "name": "vase_01",
        "position": {
          "x": 6.774893,
          "y": 0.3279229,
          "z": 2.526976
        },
        "rotation": {
          "w": 0.9999851,
          "x": -0.003564926,
          "y": -0.0008450911,
          "z": 0.004059117
        },
        "scale_factor": {
          "x": 1,
          "y": 1,
          "z": 1
        }
      },
      {
        "gravity": true,
        "kinematic": false,
        "library": "models_core.json",
        "name": "glass2",
        "position": {
          "x": 8.130996,
          "y": 0.7335981,
          "z": -5.298024
        },
        "rotation": {
          "w": 1,
          "x": 0.000305494,
          "y": 8.392961e-06,
          "z": 2.794e-05
        },
        "scale_factor": {
          "x": 1,
          "y": 1,
          "z": 1
        }
      },
      {
        "gravity": true,
        "kinematic": false,
        "library": "models_core.json",
        "name": "glass2",
        "position": {
          "x": 8.130964,
          "y": 0.7326834,
          "z": -5.699014
        },
        "rotation": {
          "w": 0.9999995,
          "x": -0.000724562,
          "y": 0.000586684,
          "z": 0.0002453931
        },
        "scale_factor": {
          "x": 1,
          "y": 1,
          "z": 1
        }
      },
      {
        "gravity": true,
        "kinematic": false,
        "library": "models_core.json",
        "name": "glass2",
        "position": {
          "x": 8.639014,
          "y": 0.7326416,
          "z": -5.586028
        },
        "rotation": {
          "w": 0.9999995,
          "x": 0.0006538371,
          "y": -0.0007002157,
          "z": -0.0004687876
        },
        "scale_factor": {
          "x": 1,
          "y": 1,
          "z": 1
        }
      },
      {
        "gravity": true,
        "kinematic": false,
        "library": "models_core.json",
        "name": "metal_briefcase",
        "position": {
          "x": -6.430015,
          "y": 0.002189487,
          "z": 3.690004
        },
        "rotation": {
          "w": 0.3809183,
          "x": 1.919986e-05,
          "y": 0.9246088,
          "z": -3.925676e-05
        },
        "scale_factor": {
          "x": 1,
          "y": 1,
          "z": 1
        }
      },
      {
        "gravity": true,
        "kinematic": false,
        "library": "models_core.json",
        "name": "kids_luggage_1",
        "position": {
          "x": 2.25,
          "y": 0.01035026,
          "z": -4.09
        },
        "rotation": {
          "w": 0.9138783,
          "x": 0.001058114,
          "y": 0.4059866,
          "z": 0.0004917539
        },
        "scale_factor": {
          "x": 1,
          "y": 1,
          "z": 1
        }
      },
      {
        "gravity": true,
        "kinematic": false,
        "library": "models_core.json",
        "name": "blue_satchal",
        "position": {
          "x": 9.363999,
          "y": 0.004395738,
          "z": 3.272001
        },
        "rotation": {
          "w": 0.9137346,
          "x": -1.753985e-05,
          "y": 0.4063115,
          "z": 1.000427e-05
        },
        "scale_factor": {
          "x": 1,
          "y": 1,
          "z": 1
        }
      },
      {
        "gravity": true,
        "kinematic": false,
        "library": "models_core.json",
        "name": "pencil_all",
        "position": {
          "x": -5.359998,
          "y": 0.9035589,
          "z": -3.870007
        },
        "rotation": {
          "w": 0.9999999,
          "x": -0.000231211,
          "y": 9.420828e-05,
          "z": -0.0003800077
        },
        "scale_factor": {
          "x": 1,
          "y": 1,
          "z": 1
        }
      },
      {
        "gravity": false,
        "kinematic": true,
        "library": "models_core.json",
        "name": "fruit_basket",
        "position": {
          "x": 3.685,
          "y": 1.175076,
          "z": -2.376244
        },
        "rotation": {
          "w": 0.7077288,
          "x": 3.248513e-12,
          "y": 0.7064842,
          "z": -9.531504e-10
        },
        "scale_factor": {
          "x": 1,
          "y": 1,
          "z": 1
        }
      },
      {
        "gravity": false,
        "kinematic": true,
        "library": "models_core.json",
        "name": "elf_painting",
        "position": {
          "x": -5.818,
          "y": 1.137098,
          "z": -2.516999
        },
        "rotation": {
          "w": 0.7071045,
          "x": -2.031618e-10,
          "y": 0.707109,
          "z": -2.182786e-11
        },
        "scale_factor": {
          "x": 1,
          "y": 1,
          "z": 1
        }
      },
      {
        "gravity": false,
        "kinematic": true,
        "library": "models_core.json",
        "name": "its_about_time_painting",
        "position": {
          "x": -6.59001,
          "y": 1.11203,
          "z": -4.412427
        },
        "rotation": {
          "w": 1,
          "x": 1.502976e-07,
          "y": -4.417598e-08,
          "z": -2.802493e-05
        },
        "scale_factor": {
          "x": 1,
          "y": 1,
          "z": 1
        }
      },
      {
        "gravity": false,
        "kinematic": true,
        "library": "models_core.json",
        "name": "purple_woven_rug",
        "position": {
          "x": -8.391018,
          "y": 0.001286645,
          "z": -2.462017
        },
        "rotation": {
          "w": 1,
          "x": 3.232784e-05,
          "y": 7.402423e-07,
          "z": 0.0001831953
        },
        "scale_factor": {
          "x": 1,
          "y": 1,
          "z": 1
        }
      },
      {
        "gravity": true,
        "kinematic": false,
        "library": "models_core.json",
        "name": "glass_coffee_table_long",
        "position": {
          "x": -8.790198,
          "y": 0.01332846,
          "z": 3.399238
        },
        "rotation": {
          "w": 1,
          "x": 5.518631e-05,
          "y": 0.0002425768,
          "z": -2.192924e-05
        },
        "scale_factor": {
          "x": 1,
          "y": 1,
          "z": 1
        }
      },
      {
        "gravity": true,
        "kinematic": false,
        "library": "models_core.json",
        "name": "white_lounger_chair",
        "position": {
          "x": 9.537812,
          "y": 0.004565001,
          "z": 3.990354
        },
        "rotation": {
          "w": 0.604215,
          "x": 6.638467e-06,
          "y": -0.7968214,
          "z": -1.095235e-05
        },
        "scale_factor": {
          "x": 1,
          "y": 1,
          "z": 1
        }
      },
      {
        "gravity": false,
        "kinematic": true,
        "library": "models_core.json",
        "name": "carpet_rug",
        "position": {
          "x": 3.55002,
          "y": 0.0006803772,
          "z": 3.299977
        },
        "rotation": {
          "w": 0.707093,
          "x": -0.0004371601,
          "y": 0.7071201,
          "z": -0.0007613829
        },
        "scale_factor": {
          "x": 1,
          "y": 1,
          "z": 1
        }
      },
      {
        "gravity": true,
        "kinematic": false,
        "library": "models_core.json",
        "name": "linen_dining_chair",
        "position": {
          "x": 0.6699233,
          "y": 0.007721901,
          "z": 3.679698
        },
        "rotation": {
          "w": 0.7075312,
          "x": -0.001391286,
          "y": -0.706679,
          "z": -0.001592651
        },
        "scale_factor": {
          "x": 1,
          "y": 1,
          "z": 1
        }
      },
      {
        "gravity": true,
        "kinematic": false,
        "library": "models_core.json",
        "name": "linen_dining_chair",
        "position": {
          "x": -0.5100091,
          "y": 0.004639566,
          "z": 4.603057
        },
        "rotation": {
          "w": -1.612847e-06,
          "x": 3.803681e-06,
          "y": 1,
          "z": 5.662441e-06
        },
        "scale_factor": {
          "x": 1,
          "y": 1,
          "z": 1
        }
      },
      {
        "gravity": true,
        "kinematic": false,
        "library": "models_core.json",
        "name": "side_table_wood",
        "position": {
          "x": -10.43701,
          "y": 0.0005060136,
          "z": -3.680008
        },
        "rotation": {
          "w": 1,
          "x": 1.02662e-05,
          "y": 4.193775e-06,
          "z": -1.799083e-05
        },
        "scale_factor": {
          "x": 1,
          "y": 1,
          "z": 1
        }
      },
      {
        "gravity": true,
        "kinematic": false,
        "library": "models_core.json",
        "name": "side_table_wood",
        "position": {
          "x": -10.41602,
          "y": 0.0005562603,
          "z": -1.131009
        },
        "rotation": {
          "w": 1,
          "x": 1.662356e-07,
          "y": 7.96208e-06,
          "z": -1.130971e-05
        },
        "scale_factor": {
          "x": 1,
          "y": 1,
          "z": 1
        }
      },
      {
        "gravity": true,
        "kinematic": false,
        "library": "models_core.json",
        "name": "dark_red_club_chair",
        "position": {
          "x": 1.390994,
          "y": 0.007256061,
          "z": -4.750007
        },
        "rotation": {
          "w": 0.9238786,
          "x": 7.514609e-07,
          "y": -0.3826858,
          "z": -1.527369e-06
        },
        "scale_factor": {
          "x": 1,
          "y": 1,
          "z": 1
        }
      },
      {
        "gravity": true,
        "kinematic": false,
        "library": "models_core.json",
        "name": "dark_red_club_chair",
        "position": {
          "x": -0.7330078,
          "y": 0.007255346,
          "z": -4.760005
        },
        "rotation": {
          "w": 0.9238789,
          "x": 2.725079e-06,
          "y": 0.3826849,
          "z": -1.09151e-06
        },
        "scale_factor": {
          "x": 1,
          "y": 1,
          "z": 1
        }
      },
      {
        "gravity": true,
        "kinematic": false,
        "library": "models_core.json",
        "name": "minotti_helion_3_seater_sofa",
        "position": {
          "x": -6.477015,
          "y": 0.001699746,
          "z": -2.457987
        },
        "rotation": {
          "w": 0.7071071,
          "x": -6.377831e-09,
          "y": -0.7071066,
          "z": -3.263354e-06
        },
        "scale_factor": {
          "x": 1,
          "y": 1,
          "z": 1
        }
      },
      {
        "gravity": true,
        "kinematic": false,
        "library": "models_core.json",
        "name": "sayonara_sofa",
        "position": {
          "x": -2.039829,
          "y": 0.004796684,
          "z": 2.029104
        },
        "rotation": {
          "w": 0.9999751,
          "x": -0.005870253,
          "y": 0.003576272,
          "z": -0.00161462
        },
        "scale_factor": {
          "x": 1,
          "y": 1,
          "z": 1
        }
      },
      {
        "gravity": true,
        "kinematic": false,
        "library": "models_core.json",
        "name": "sayonara_sofa",
        "position": {
          "x": -2.384619,
          "y": 0.0111101,
          "z": 3.296904
        },
        "rotation": {
          "w": 0.7084338,
          "x": -0.00537572,
          "y": 0.7057497,
          "z": -0.003162868
        },
        "scale_factor": {
          "x": 1,
          "y": 1,
          "z": 1
        }
      },
      {
        "gravity": true,
        "kinematic": false,
        "library": "models_core.json",
        "name": "small_table_green_marble",
        "position": {
          "x": -5.247007,
          "y": 0.003818512,
          "z": -4.012014
        },
        "rotation": {
          "w": 1,
          "x": 1.874154e-05,
          "y": 4.001777e-07,
          "z": 3.014044e-05
        },
        "scale_factor": {
          "x": 1,
          "y": 1,
          "z": 1
        }
      },
      {
        "gravity": false,
        "kinematic": true,
        "library": "models_core.json",
        "name": "24_in_wall_cabinet_wood_beach_honey",
        "position": {
          "x": 8.786,
          "y": 1.284056,
          "z": -0.2770002
        },
        "rotation": {
          "w": 1,
          "x": 1.209529e-08,
          "y": -2.790221e-08,
          "z": -1.162236e-08
        },
        "scale_factor": {
          "x": 1,
          "y": 1,
          "z": 1
        }
      },
      {
        "gravity": true,
        "kinematic": false,
        "library": "models_core.json",
        "name": "ligne_roset_armchair",
        "position": {
          "x": 2.890583,
          "y": 0.03107384,
          "z": -1.22938
        },
        "rotation": {
          "w": 0.3501438,
          "x": -0.003402698,
          "y": -0.9366893,
          "z": 0.0009352574
        },
        "scale_factor": {
          "x": 1,
          "y": 1,
          "z": 1
        }
      },
      {
        "gravity": true,
        "kinematic": false,
        "library": "models_core.json",
        "name": "coffee_table_glass_round",
        "position": {
          "x": 0.327009,
          "y": 0.003109753,
          "z": -4.959005
        },
        "rotation": {
          "w": 0.9999394,
          "x": -0.004189377,
          "y": -0.00919179,
          "z": -0.004395423
        },
        "scale_factor": {
          "x": 1,
          "y": 1,
          "z": 1
        }
      },
      {
        "gravity": true,
        "kinematic": false,
        "library": "models_core.json",
        "name": "white_shopping_bag",
        "position": {
          "x": 6.684993,
          "y": 0.02885017,
          "z": -3.899565
        },
        "rotation": {
          "w": 0.7027194,
          "x": -0.6901,
          "y": -0.1212101,
          "z": -0.1235137
        },
        "scale_factor": {
          "x": 1,
          "y": 1,
          "z": 1
        }
      },
      {
        "gravity": true,
        "kinematic": false,
        "library": "models_core.json",
        "name": "small_table_green_marble",
        "position": {
          "x": 7.093384,
          "y": 0.00509119,
          "z": -2.409495
        },
        "rotation": {
          "w": 0.9999995,
          "x": 0.0002711504,
          "y": -0.0004135554,
          "z": 0.0008510932
        },
        "scale_factor": {
          "x": 1,
          "y": 1,
          "z": 1
        }
      },
      {
        "gravity": true,
        "kinematic": false,
        "library": "models_core.json",
        "name": "sink_base_wood_beach_honey",
        "position": {
          "x": 5.057981,
          "y": 0.001517594,
          "z": -4.118203
        },
        "rotation": {
          "w": -2.688855e-05,
          "x": 7.644776e-06,
          "y": 0.9999999,
          "z": 0.0005366467
        },
        "scale_factor": {
          "x": 1,
          "y": 1,
          "z": 1
        }
      },
      {
        "gravity": true,
        "kinematic": false,
        "library": "models_core.json",
        "name": "spatula2",
        "position": {
          "x": 6.872345,
          "y": 0.9033217,
          "z": -2.627104
        },
        "rotation": {
          "w": 0.9727447,
          "x": -0.003377029,
          "y": -0.2318244,
          "z": -0.003729528
        },
        "scale_factor": {
          "x": 1,
          "y": 1,
          "z": 1
        }
      },
      {
        "gravity": false,
        "kinematic": true,
        "library": "models_core.json",
        "name": "elf_painting",
        "position": {
          "x": -10.13,
          "y": 1.148543,
          "z": -4.412
        },
        "rotation": {
          "w": 1,
          "x": 0,
          "y": 0,
          "z": 0
        },
        "scale_factor": {
          "x": 1,
          "y": 1,
          "z": 1
        }
      },
      {
        "gravity": false,
        "kinematic": true,
        "library": "models_core.json",
        "name": "framed_painting",
        "position": {
          "x": 3.506,
          "y": 1.039037,
          "z": -2.524
        },
        "rotation": {
          "w": 0.7071065,
          "x": 5.254506e-11,
          "y": -0.7071071,
          "z": -5.820763e-11
        },
        "scale_factor": {
          "x": 1,
          "y": 1,
          "z": 1
        }
      },
      {
        "gravity": true,
        "kinematic": false,
        "library": "models_core.json",
        "name": "de_castelli_placas_table",
        "position": {
          "x": 0.3519495,
          "y": 0.008667916,
          "z": 4.442966
        },
        "rotation": {
          "w": 0.9948815,
          "x": 0.0261432,
          "y": 0.09760604,
          "z": 0.0007496177
        },
        "scale_factor": {
          "x": 1,
          "y": 1,
          "z": 1
        }
      },
      {
        "gravity": false,
        "kinematic": true,
        "library": "models_core.json",
        "name": "elf_painting",
        "position": {
          "x": -6.809,
          "y": 1.156016,
          "z": 3.238
        },
        "rotation": {
          "w": 0.7071064,
          "x": -5.92166e-11,
          "y": 0.7071072,
          "z": 3.637977e-12
        },
        "scale_factor": {
          "x": 1,
          "y": 1,
          "z": 1
        }
      },
      {
        "gravity": false,
        "kinematic": true,
        "library": "models_core.json",
        "name": "its_about_time_painting",
        "position": {
          "x": -1.776,
          "y": 1.019016,
          "z": -0.573
        },
        "rotation": {
          "w": 3.567813e-12,
          "x": 3.677059e-12,
          "y": 1,
          "z": 0
        },
        "scale_factor": {
          "x": 1,
          "y": 1,
          "z": 1
        }
      },
      {
        "gravity": false,
        "kinematic": true,
        "library": "models_core.json",
        "name": "framed_painting",
        "position": {
          "x": -2.815,
          "y": 1.084018,
          "z": 3.251
        },
        "rotation": {
          "w": 0.7071071,
          "x": -5.948572e-11,
          "y": 0.7071065,
          "z": -3.637977e-11
        },
        "scale_factor": {
          "x": 1,
          "y": 1,
          "z": 1
        }
      },
      {
        "gravity": true,
        "kinematic": false,
        "library": "models_core.json",
        "name": "round_bowl_large_metal_perf",
        "position": {
          "x": 7.211483001708984,
          "y": 0.0,
          "z": 0.5240310668945313
        },
        "rotation": {
          "w": 1,
          "x": 0,
          "y": 0,
          "z": 0
        },
        "scale_factor": {
          "x": 0.5,
          "y": 0.5,
          "z": 0.5
        }
      },
      {
        "gravity": true,
        "kinematic": false,
        "library": "models_core.json",
        "name": "box_tapered_white_mesh",
        "position": {
          "x": 6.923232269287112,
          "y": 0.0,
          "z": -1.1887262344360359
        },
        "rotation": {
          "w": 1,
          "x": 0,
          "y": 0,
          "z": 0
        },
        "scale_factor": {
          "x": 0.5,
          "y": 0.5,
          "z": 0.5
        }
      },
      {
        "gravity": true,
        "kinematic": false,
        "library": "models_core.json",
        "name": "basket_18inx18inx12iin_wood_mesh",
        "position": {
          "x": 4.699743843078616,
          "y": 0.0,
          "z": 0.8102859973907471
        },
        "rotation": {
          "w": 1,
          "x": 0,
          "y": 0,
          "z": 0
        },
        "scale_factor": {
          "x": 0.5,
          "y": 0.5,
          "z": 0.5
        }
      },
      {
        "gravity": true,
        "kinematic": false,
        "library": "models_core.json",
        "name": "round_bowl_large_thin",
        "position": {
          "x": 8.011483001708985,
          "y": 1.9985805010946933e-07,
          "z": 4.124031066894531
        },
        "rotation": {
          "w": 1,
          "x": 0,
          "y": 0,
          "z": 0
        },
        "scale_factor": {
          "x": 0.5,
          "y": 0.5,
          "z": 0.5
        }
      }
    ]
  }
}<|MERGE_RESOLUTION|>--- conflicted
+++ resolved
@@ -577,8 +577,6 @@
         "gravity": true,
         "kinematic": false,
         "library": "models_core.json",
-<<<<<<< HEAD
-=======
         "name": "jug05",
         "position": {
           "x": -7.017036,
@@ -601,7 +599,6 @@
         "gravity": true,
         "kinematic": false,
         "library": "models_core.json",
->>>>>>> d7b206a5
         "name": "trapezoidal_table",
         "position": {
           "x": -4.43004,
@@ -2117,28 +2114,6 @@
         }
       },
       {
-        "gravity": true,
-        "kinematic": false,
-        "library": "models_core.json",
-        "name": "jug05",
-        "position": {
-          "x": -7.017036,
-          "y": 0.612,
-          "z": -4.151012
-        },
-        "rotation": {
-          "w": 1,
-          "x": 1.33134e-05,
-          "y": -5.397252e-06,
-          "z": -8.615824e-06
-        },
-        "scale_factor": {
-          "x": 1,
-          "y": 1,
-          "z": 1
-        }
-      },
-      {
         "gravity": false,
         "kinematic": true,
         "library": "models_core.json",
