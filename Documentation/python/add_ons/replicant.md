--- conflicted
+++ resolved
@@ -265,8 +265,6 @@
 | target |  Union[int, np.ndarray, Dict[str, float] | target | The target. If int: An object ID. If dict: A position as an x, y, z dictionary. If numpy array: A position as an [x, y, z] numpy array. |
 | duration |  float  | 0.1 | The duration of the motion in seconds. |
 | scale_duration |  bool  | True | If True, `duration` will be multiplied by `framerate / 60)`, ensuring smoother motions at faster-than-life simulation speeds. |
-<<<<<<< HEAD
-=======
 
 #### rotate_head
 
@@ -284,7 +282,6 @@
 | angle |  float | angle | The target angle in degrees. |
 | duration |  float  | 0.1 | The duration of the motion in seconds. |
 | scale_duration |  bool  | True | If True, `duration` will be multiplied by `framerate / 60)`, ensuring smoother motions at faster-than-life simulation speeds. |
->>>>>>> ae8fe0aa
 
 #### reset_head
 
