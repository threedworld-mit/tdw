##### Physics (PhysX)

# Composite objects (objects with affordances)

**Composite objects** are objects in TDW that have multiple "sub-objects". Sub-objects are different from [sub-*meshes*](../objects_and_scenes/materials_textures_colors.md) in that they appear in [output data](../core_concepts/output_data.md) as separate objects with separate IDs and [segmentation colors](../visual_perception/id.md).

Composite objects can be:

- Objects with hinged joints such as a fridge with doors
- Objects with hinged motorized joints such as a fan
- Multiple disconnected objects such as a pot with a lid 
- An object with a light source such as a lamp

## Composite objects in the model library

Usually, composite objects in the [model library](../core_concepts/objects.md) have a `_composite` suffix in their names. However, a more reliable way to find composite objects is to test the `composite_object` boolean value:

```python
from tdw.librarian import ModelLibrarian

lib = ModelLibrarian()
for record in lib.records:
    if record.composite_object and not record.do_not_use:
        print(record.name)
```

## Manipulating composite objects

### Specialist sub-object commands

Some sub-objects have specialized commands, depending on which *machine type* they are. To determine the machine type, you must first send [`send_composite_objects`](../../api/command_api.md#send_composite_objects) which returns [`CompositeObjects`](../../api/output_data.md#CompositeObjects) output data:

```python
from tdw.controller import Controller
from tdw.tdw_utils import TDWUtils
from tdw.output_data import OutputData,CompositeObjects

c = Controller()
object_id = c.get_unique_id()
resp = c.communicate([TDWUtils.create_empty_room(12, 12),
                      c.get_add_object(model_name="puzzle_box_composite",
                                       object_id=object_id),
                      {"$type": "send_composite_objects"}])
for i in range(len(resp) - 1):
    r_id = OutputData.get_data_type_id(resp[i])
    if r_id == "comp":
        composite_objects = CompositeObjects(resp[i])
        # Iterate through each composite object.
        for j in range(composite_objects.get_num()):
            # Get the target composite object.
            if composite_objects.get_object_id(j) == object_id:
                # Iterate through each sub-object.
                for k in range(composite_objects.get_num_sub_objects(j)):
                    sub_object_id = composite_objects.get_sub_object_id(j, k)
                    sub_object_machine_type = composite_objects.get_sub_object_machine_type(j, k)
                    print(sub_object_id, sub_object_machine_type)
    c.communicate({"$type": "terminate"})
```

The "sub-object machine type" determines which API command can be used for this sub-object:

| Machine type        | Behavior                                                     | Example                | Command(s)                                                   |
| ------------------- | ------------------------------------------------------------ | ---------------------- | ------------------------------------------------------------ |
| `"light"`           | Can be turned on and off.                                    | A lightbulb            | [`set_sub_object_light`](../../api/command_api.md#set_sub_object_light) |
| `"motor"`           | Can rotate on a pivot point around an axis by applying a target velocity and a force magnitude. | A helicopter propeller | [`set_motor`](../../api/command_api.md#set_motor)<br>[`set_hinge_limits`](../../api/command_api.md#set_hinge_limits) |
| `"hinge"`           | Swings freely on a pivot point around an axis.               | A box with a lid       | [`set_hinge_limits`](../../api/command_api.md#set_hinge_limits) |
| `"spring"`          | Can rotate on a pivot point around an axis by applying a target position. The motion will appear "spring-like". | Jack-in-the-box        | [`set_spring`](../../api/command_api.md#set_spring)<br>[`set_hinge_limits`](../../api/command_api.md#set_hinge_limits) |
| `"prismatic_joint"` | Can move linearly along an axis                              | A chest of drawers     |                                                              |
| `"none"`            | (no mechanism)                                               | A basket with a lid    |                                                              |

### Kinematic states

If you send [`set_kinematic_state`](../../api/command_api.md#set_kinematic_state) for a composite object, the command will only affect the [kinematic state](physics_objects.md) of the top-level object. To set the state for the top-level object *and* all sub-objects, send  [`set_composite_object_kinematic_state`](../../api/command_api.md#set_composite_object_kinematic_state):

```python
from tdw.controller import Controller
from tdw.tdw_utils import TDWUtils

c = Controller()
object_id = c.get_unique_id()
c.communicate([TDWUtils.create_empty_room(12, 12),
               c.get_add_object(model_name="b03_bosch_cbg675bs1b_2013__vray_composite",
                                object_id=object_id),
               {"$type": "set_composite_object_kinematic_state",
                "id": object_id,
                "is_kinematic": True,
                "use_gravity": False,
                "sub_objects": True}])
c.communicate({"$type": "terminate"})
```

### General object commands and kinematic states

Sub-objects will respond to TDW commands just like any other object; you can, for example, [apply forces](forces.md) to individual sub-objects. Sub-objects likewise appear as separate objects in the output data.

<<<<<<< HEAD
In this example, we'll add a microwave to the scene. We'll set the root object to be [kinematic](physics_objects.md) and set the sub-objects (in this case, the microwave's door) to be non-kinematic:
=======
In the previous example, we used `set_composite_object_kinematic_state` to uniformly set the kinematic states of *all* sub-objects. In this example, we'll use `CompositeObjects` output data to get the IDs and machine types of each sub-object and set only hinges to be non-kinematic:
>>>>>>> 9f80c938

```python
from tdw.controller import Controller
from tdw.tdw_utils import TDWUtils
from tdw.output_data import OutputData, CompositeObjects

"""
Make a composite object kinematic but make its sub-objects non-kinematic.
"""

c = Controller()
# Create the scene and add the object.
object_id = c.get_unique_id()
resp = c.communicate([TDWUtils.create_empty_room(12, 12),
                      c.get_add_object(model_name="b03_bosch_cbg675bs1b_2013__vray_composite",
                                       object_id=object_id),
                      {"$type": "send_composite_objects",
                       "frequency": "once"}])
# Get the composite object IDs. Assign each object a random color.
commands = []
for i in range(len(resp) - 1):
    r_id = OutputData.get_data_type_id(resp[i])
    if r_id == "comp":
        composite_objects = CompositeObjects(resp[i])
        for j in range(composite_objects.get_num()):
            if composite_objects.get_object_id(j) == object_id:
                # Make the root object kinematic.
                commands.append({"$type": "set_kinematic_state",
                                 "id": object_id,
                                 "is_kinematic": True,
                                 "use_gravity": False})
                # Make the sub-objects non-kinematic.
                for k in range(composite_objects.get_num_sub_objects(j)):
                    machine_type = composite_objects.get_sub_object_machine_type(i, k)
                    if machine_type == "hinge":
                        commands.append({"$type": "set_kinematic_state",
                                         "id": composite_objects.get_sub_object_id(j, k),
                                         "is_kinematic": False,
                                         "use_gravity": True})
c.communicate({"$type": "terminate"})

```

***

**Next: [Skip physics frames](step_physics.md)**

[Return to the README](../../../README.md)

***

Example controllers:

- [composite_object.py](https://github.com/threedworld-mit/tdw/blob/master/Python/example_controllers/physx/composite_object.py) Demonstration of how to use composite sub-objects with a test model.
- [kinematic_composite_object.py](https://github.com/threedworld-mit/tdw/blob/master/Python/example_controllers/physx/kinematic_composite_object.py) Make a composite object kinematic but make its sub-objects non-kinematic.

Python API:

- [`ModelRecord.composite_object`](../../python/librarian/model_librarian.md) True if the record is for a composite object.

Command API:

- [`set_sub_object_light`](../../api/command_api.md#set_sub_object_light)
- [`set_motor`](../../api/command_api.md#set_motor)
- [`set_spring`](../../api/command_api.md#set_spring) 
- [`set_hinge_limits`](../../api/command_api.md#set_hinge_limits)
- [`send_composite_objects`](../../api/command_api.md#send_composite_objects)
- [`set_kinematic_state`](../../api/command_api.md#set_kinematic_state)
- [`set_composite_object_kinematic_state`](../../api/command_api.md#set_composite_object_kinematic_state)

Output Data:

- [`CompositeObjects`](../../api/output_data.md#CompositeObjects) <|MERGE_RESOLUTION|>--- conflicted
+++ resolved
@@ -93,11 +93,7 @@
 
 Sub-objects will respond to TDW commands just like any other object; you can, for example, [apply forces](forces.md) to individual sub-objects. Sub-objects likewise appear as separate objects in the output data.
 
-<<<<<<< HEAD
-In this example, we'll add a microwave to the scene. We'll set the root object to be [kinematic](physics_objects.md) and set the sub-objects (in this case, the microwave's door) to be non-kinematic:
-=======
 In the previous example, we used `set_composite_object_kinematic_state` to uniformly set the kinematic states of *all* sub-objects. In this example, we'll use `CompositeObjects` output data to get the IDs and machine types of each sub-object and set only hinges to be non-kinematic:
->>>>>>> 9f80c938
 
 ```python
 from tdw.controller import Controller
