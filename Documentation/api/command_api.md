--- conflicted
+++ resolved
@@ -1,12069 +1,11692 @@
-# Command API
-
-**This document contains all commands currently available in TDW.**
-
-# Table of Contents
-
-**Command**
-
-| Command | Description |
-| --- | --- |
-| [`add_magnebot`](#add_magnebot) | Add a Magnebot to the scene. For further documentation, see: Documentation/misc_frontend/robots.md For a high-level API, see: <ulink url="https://github.com/alters-mit/magnebot">https://github.com/alters-mit/magnebot</ulink> |
-| [`adjust_point_lights_intensity_by`](#adjust_point_lights_intensity_by) | Adjust the intensity of all point lights in the scene by a value. Note that many scenes don't have any point lights. |
-| [`apply_force`](#apply_force) | Apply a force into the world to an target position. The force will impact any objects between the origin and the target position. |
-| [`create_avatar`](#create_avatar) | Create an avatar (agent). |
-| [`create_empty_environment`](#create_empty_environment) | Create an empty environment. This must be called after load_scene.  |
-| [`create_vr_rig`](#create_vr_rig) | Create a VR rig. If there is already a VR rig in the scene, this fails silently. For more information, see: Documentation/misc_frontend/vr.md |
-| [`destroy_all_objects`](#destroy_all_objects) | Destroy all objects and avatars in the scene.  |
-| [`do_nothing`](#do_nothing) | Do nothing. Useful for benchmarking.  |
-| [`enable_reflection_probes`](#enable_reflection_probes) | Enable or disable the reflection probes in the scene. By default, the reflection probes are enabled. Disabling the reflection probes will yield less realistic images but will improve the speed of the simulation. |
-| [`initialize_clatter`](#initialize_clatter) | Initialize Clatter. This command must be sent after each ClatterizeObject command has been sent (though it can be in the same list of commands). |
-| [`load_scene`](#load_scene) | Loads a new locally-stored scene. Unloads an existing scene (if any). This command must be sent before create_exterior_walls or create_empty_environment This command does not need to be sent along with an add_scene command. |
-| [`parent_audio_source_to_object`](#parent_audio_source_to_object) | Parent an audio source to an object. When the object moves, the audio source will move with it. |
-| [`pause_editor`](#pause_editor) | Pause Unity Editor.  |
-| [`perlin_noise_terrain`](#perlin_noise_terrain) | Initialize a scene environment with procedurally generated "terrain" using Perlin noise. This command will return Meshes output data which will contain the mesh data of the terrain.  |
-| [`rotate_hdri_skybox_by`](#rotate_hdri_skybox_by) | Rotate the HDRI skybox by a given value and the sun light by the same value in the opposite direction, to maintain alignment. |
-| [`set_ambient_intensity`](#set_ambient_intensity) | Set how much the ambient light fom the source affects the scene. Low values will darken the scene overall, to simulate evening /night light levels. |
-| [`set_cursor`](#set_cursor) | Set cursor parameters. |
-| [`set_download_timeout`](#set_download_timeout) | Set the timeout after which an Asset Bundle Command (e.g. add_object) will retry a download. The default timeout is 30 minutes, which should always be sufficient. Send this command only if your computer or Internet connection is very slow. |
-| [`set_dsp_buffer_size`](#set_dsp_buffer_size) | Set the DSP buffer size. A lower value will result in less latency. |
-| [`set_error_handling`](#set_error_handling) | Set whether TDW will quit when it logs different types of messages.  |
-| [`set_floorplan_roof`](#set_floorplan_roof) | Show or hide the roof of a floorplan scene. This command only works if the current scene is a floorplan added via the add_scene command: "floorplan_1a", "floorplan_4b", etc.  |
-| [`set_gravity_vector`](#set_gravity_vector) | Set the gravity vector in the scene. |
-| [`set_hdri_skybox_exposure`](#set_hdri_skybox_exposure) | Set the exposure of the HDRI skybox to a given value. |
-| [`set_physics_solver_iterations`](#set_physics_solver_iterations) | Set the number of physics solver iterations, which affects the overall accuracy of the physics engine. |
-| [`set_render_quality`](#set_render_quality) | Set the render quality level. The highest render quality level enables near-photorealism runtime rendering. The lowest render quality has "flat" rendering, no shadows, etc. The lower the render quality, the faster the simulation will run, especially in scenes with complex lighting. |
-| [`set_screen_size`](#set_screen_size) | Set the screen size. Any images the build creates will also be this size. |
-| [`set_shadow_strength`](#set_shadow_strength) | Set the shadow strength of all lights in the scene. This only works if you already sent load_scene or add_scene. |
-| [`set_sleep_threshold`](#set_sleep_threshold) | Set the global Rigidbody "sleep threshold", the mass-normalized energy threshold below which objects start going to sleep. A "sleeping" object is completely still until moved again by a force (object impact, force command, etc.) |
-| [`set_socket_timeout`](#set_socket_timeout) | Set the timeout behavior for the socket used to communicate with the controller. |
-| [`set_target_framerate`](#set_target_framerate) | Set the target render framerate of the build. For more information: <ulink url="https://docs.unity3d.com/ScriptReference/Application-targetFrameRate.html">https://docs.unity3d.com/ScriptReference/Application-targetFrameRate.html</ulink> |
-| [`set_time_step`](#set_time_step) | Set Time.fixedDeltaTime (Unity's physics step, as opposed to render time step). NOTE: Doubling the time_step is NOT equivalent to advancing two physics steps. For more information, see: <ulink url="https://docs.unity3d.com/Manual/TimeFrameManagement.html">https://docs.unity3d.com/Manual/TimeFrameManagement.html</ulink> |
-| [`set_vsync_count`](#set_vsync_count) | Set the renderer's vsync count. For more information, read this: <ulink url="https://docs.unity3d.com/ScriptReference/QualitySettings-vSyncCount.html">https://docs.unity3d.com/ScriptReference/QualitySettings-vSyncCount.html</ulink> |
-| [`step_physics`](#step_physics) | Step through the physics without triggering new avatar output, or new commands. |
-| [`stop_all_audio`](#stop_all_audio) | Stop all ongoing audio. |
-| [`terminate`](#terminate) | Terminate the build.  |
-| [`unload_asset_bundles`](#unload_asset_bundles) | Unloads all AssetBundles. Send this command only after destroying all objects in the scene. This command should be used only to free up memory. After sending it, you will need to re-download any objects you want to add to a scene.  |
-| [`unload_unused_assets`](#unload_unused_assets) | Unload lingering assets (scenes, models, textures, etc.) from memory. Send this command if you're rapidly adding and removing objects or scenes in order to prevent apparent memory leaks. |
-
-**Asset Bundle Command**
-
-| Command | Description |
-| --- | --- |
-| [`add_scene`](#add_scene) | Add a scene to TDW. Unloads the current scene if any (including any created by the load_scene command).  |
-
-**Add Object Command**
-
-| Command | Description |
-| --- | --- |
-| [`add_drone`](#add_drone) | Add a drone to the scene.  |
-| [`add_hdri_skybox`](#add_hdri_skybox) | Add a single HDRI skybox to the scene. It is highly recommended that the values of all parameters match those in the record metadata. If you assign your own values, the lighting will probably be strange.  |
-| [`add_humanoid_animation`](#add_humanoid_animation) | Load an animation clip asset bundle into memory.  |
-| [`add_robot`](#add_robot) | Add a robot to the scene. For further documentation, see: Documentation/lessons/robots/overview.md  |
-| [`add_vehicle`](#add_vehicle) | Add a vehicle to the scene.  |
-| [`add_visual_effect`](#add_visual_effect) | Add a non-physics visual effect to the scene from an asset bundle.  |
-
-**Add Humanoid Command**
-
-| Command | Description |
-| --- | --- |
-| [`add_humanoid`](#add_humanoid) | Add a humanoid model to the scene.  |
-| [`add_replicant`](#add_replicant) | Add a Replicant to the scene.  |
-| [`add_smpl_humanoid`](#add_smpl_humanoid) | Add a parameterized humanoid to the scene using <ulink url="https://smpl.is.tue.mpg.de/en">SMPL</ulink>. Each parameter scales an aspect of the humanoid and must be between -1 and 1. For example, if the height is -1, then the humanoid will be the shortest possible height. Because all of these parameters blend together to create the overall shape, it isn't possible to document specific body shape values, such as overall height, that might correspond to this command's parameters.  |
-| [`add_wheelchair_replicant`](#add_wheelchair_replicant) | Add a WheelchairReplicant to the scene.  |
-
-**Add Material Command**
-
-| Command | Description |
-| --- | --- |
-| [`add_material`](#add_material) | Load a material asset bundle into memory. If you want to set the visual material of something in TDW (e.g. [set_visual_material](#set_visual_material), you must first send this command.  |
-| [`send_material_properties_report`](#send_material_properties_report) | Send a report of the material property values. Each report will be a separate LogMessage.  |
-| [`send_material_report`](#send_material_report) | Tell the build to send a report of a material asset bundle. Each report will be a separate LogMessage.  |
-
-**Add Model Command**
-
-| Command | Description |
-| --- | --- |
-| [`add_object`](#add_object) | Add a single object from a model library or from a local asset bundle to the scene.  |
-| [`send_model_report`](#send_model_report) | Tell the build to send a report of a model asset bundle. Each report will be a separate LogMessage.  |
-
-**Avatar Command**
-
-| Command | Description |
-| --- | --- |
-| [`destroy_avatar`](#destroy_avatar) | Destroy an avatar.  |
-| [`enable_avatar_transparency`](#enable_avatar_transparency) | Enable transparency (the "alpha" channel, or "a" value in the color) on the avatar's visual materials. To set the color of an avatar, send set_avatar_color |
-| [`follow_object`](#follow_object) | Teleport the avatar to a position relative to a target. This must be sent per-frame to continuously follow the target. |
-| [`rotate_avatar_by`](#rotate_avatar_by) | Rotate the avatar by a given angle around a given axis.  |
-| [`rotate_avatar_to`](#rotate_avatar_to) | Set the rotation quaternion of the avatar.  |
-| [`rotate_avatar_to_euler_angles`](#rotate_avatar_to_euler_angles) | Set the rotation of the avatar with Euler angles.  |
-| [`scale_avatar`](#scale_avatar) | Scale the avatar's size by a factor from its current scale. |
-| [`set_avatar_collision_detection_mode`](#set_avatar_collision_detection_mode) | Set the collision mode of all of the avatar's Rigidbodies. This doesn't need to be sent continuously, but does need to be sent per avatar.  |
-| [`set_avatar_color`](#set_avatar_color) | Set the color of an avatar. To allow transparency (the "alpha" channel, or "a" value in the color), first send enable_avatar_transparency |
-| [`set_avatar_forward`](#set_avatar_forward) | Set the forward directional vector of the avatar.  |
-| [`set_camera_clipping_planes`](#set_camera_clipping_planes) | Set the near and far clipping planes of the avatar's camera. |
-| [`set_field_of_view`](#set_field_of_view) | Set the field of view of the avatar's camera. This will automatically set the focal length (see: set_focal_length).  |
-| [`set_focal_length`](#set_focal_length) | Set the focal length of the avatar's camera. This will automatically set the field of view (see: set_field_of_view).  |
-| [`set_pass_masks`](#set_pass_masks) | Set which types of images the avatar will render. By default, the avatar will render, but not send, these images. See send_images in the Command API.  |
-| [`teleport_avatar_by`](#teleport_avatar_by) | Teleport the avatar by a position offset.  |
-| [`teleport_avatar_to`](#teleport_avatar_to) | Teleport the avatar to a position.  |
-
-**Add Audio Sensor Command**
-
-| Command | Description |
-| --- | --- |
-| [`add_audio_sensor`](#add_audio_sensor) | Add an AudioSensor component to the avatar, if it does not already have one. |
-| [`add_environ_audio_sensor`](#add_environ_audio_sensor) | Add a ResonanceAudioListener component to the avatar, if it does not already have one. |
-
-**Avatar Rigidbody Command**
-
-| Command | Description |
-| --- | --- |
-| [`apply_force_to_avatar`](#apply_force_to_avatar) | Apply a force to the avatar.  |
-| [`move_avatar_forward_by`](#move_avatar_forward_by) | Apply a force along the avatar's forward directional vector.  |
-| [`move_avatar_to`](#move_avatar_to) | Move the position of the avatar's rigidbody. This is very similar to teleport_avatar_to, but it is a physics-based motion, and will comply with physics interpolation.  |
-| [`set_avatar_drag`](#set_avatar_drag) | Set the drag of the avatar's Rigidbody. Both drag and angular_drag can be safely changed on-the-fly.  |
-| [`set_avatar_kinematic_state`](#set_avatar_kinematic_state) | Set an avatars's Rigidbody to be kinematic or not. A kinematic object won't respond to PhysX physics.  |
-| [`set_avatar_mass`](#set_avatar_mass) | Set the mass of an avatar. |
-| [`set_avatar_physic_material`](#set_avatar_physic_material) | Set the physic material of the avatar's main body collider and apply friction and bounciness values. Friction and bounciness don't affect physics as much as drag and angular_drag (see set_avatar_drag). LOW friction values and HIGH bounciness means that the avatar won't "climb" up other objects. |
-| [`turn_avatar_by`](#turn_avatar_by) | Apply a relative torque to the avatar.  |
-
-**Avatar Type Command**
-
-| Command | Description |
-| --- | --- |
-| [`set_first_person_avatar`](#set_first_person_avatar) | Set the parameters of an A_First_Person avatar. |
-
-**Simple Body Command**
-
-| Command | Description |
-| --- | --- |
-| [`change_avatar_body`](#change_avatar_body) | Change the body of a SimpleBodyAvatar. |
-
-**Move Avatar Towards**
-
-| Command | Description |
-| --- | --- |
-| [`move_avatar_towards_object`](#move_avatar_towards_object) | Move the avatar towards an object.  |
-| [`move_avatar_towards_position`](#move_avatar_towards_position) | Move the avatar towards the target position.  |
-
-**Sensor Container Command**
-
-| Command | Description |
-| --- | --- |
-| [`add_visual_camera_mesh`](#add_visual_camera_mesh) | Add a visual camera mesh to the sensor container. The visual mesh won't have colliders and won't respond to physics. |
-| [`enable_image_sensor`](#enable_image_sensor) | Turn a sensor on or off. The command set_pass_masks will override this command (i.e. it will turn on a camera that has been turned off), |
-| [`look_at`](#look_at) | Look at an object (rotate the image sensor to center the object in the frame). |
-| [`look_at_avatar`](#look_at_avatar) | Look at another avatar (rotate the image sensor to center the avatar in the frame). |
-| [`look_at_position`](#look_at_position) | Look at a worldspace position (rotate the image sensor to center the position in the frame). |
-| [`reset_sensor_container_rotation`](#reset_sensor_container_rotation) | Reset the rotation of the avatar's sensor container. |
-| [`rotate_sensor_container_by`](#rotate_sensor_container_by) | Rotate the sensor container of the avatar by a given angle along a given axis. |
-| [`rotate_sensor_container_to`](#rotate_sensor_container_to) | Set the rotation quaternion of the avatar's sensor container. |
-| [`set_anti_aliasing`](#set_anti_aliasing) | Set the anti-aliasing mode for the avatar's camera.  |
-| [`set_render_order`](#set_render_order) | Set the order in which this camera will render relative to other cameras in the scene. This can prevent flickering on the screen when there are multiple cameras. This doesn't affect image capture; it only affects what the simulation application screen is displaying at runtime. |
-| [`translate_sensor_container_by`](#translate_sensor_container_by) | Translate the sensor container relative to the avatar by a given directional vector. |
-
-**Focus On Object Command**
-
-| Command | Description |
-| --- | --- |
-| [`focus_on_object`](#focus_on_object) | Set the post-process depth of field focus distance to equal the distance between the avatar and an object. This won't adjust the angle or position of the avatar's camera.  |
-| [`focus_towards_object`](#focus_towards_object) | Focus towards the depth-of-field towards the position of an object.  |
-
-**Rotate Sensor Container Towards**
-
-| Command | Description |
-| --- | --- |
-| [`rotate_sensor_container_towards_object`](#rotate_sensor_container_towards_object) | Rotate the sensor container towards the current position of a target object.  |
-| [`rotate_sensor_container_towards_position`](#rotate_sensor_container_towards_position) | Rotate the sensor container towards a position at a given angular speed per frame.  |
-| [`rotate_sensor_container_towards_rotation`](#rotate_sensor_container_towards_rotation) | Rotate the sensor container towards a target rotation.  |
-
-**Compass Rose Command**
-
-| Command | Description |
-| --- | --- |
-| [`add_compass_rose`](#add_compass_rose) | Add a visual compass rose to the scene. It will show which way is north, south, etc. as well as positive X, negative X, etc.  |
-| [`destroy_compass_rose`](#destroy_compass_rose) | Destroy the compasss rose in the scene. |
-
-**Create Reverb Space Command**
-
-| Command | Description |
-| --- | --- |
-| [`set_reverb_space_expert`](#set_reverb_space_expert) | Create a ResonanceAudio Room, sized to the dimensions of the current room environment. All values are passed in as parameters. |
-| [`set_reverb_space_simple`](#set_reverb_space_simple) | Create a ResonanceAudio Room, sized to the dimensions of the current room environment. Reflectivity (early reflections) and reverb brightness (late reflections) calculated automatically based on size of space and percentage filled with objects. |
-
-**Directional Light Command**
-
-| Command | Description |
-| --- | --- |
-| [`adjust_directional_light_intensity_by`](#adjust_directional_light_intensity_by) | Adjust the intensity of the directional light (the sun) by a value. |
-| [`reset_directional_light_rotation`](#reset_directional_light_rotation) | Reset the rotation of the directional light (the sun). |
-| [`rotate_directional_light_by`](#rotate_directional_light_by) | Rotate the directional light (the sun) by an angle and axis. This command will change the direction of cast shadows, which could adversely affect lighting that uses an HDRI skybox, Therefore this command should only be used for interior scenes where the effect of the skybox is less apparent. The original relationship between directional (sun) light and HDRI skybox can be restored by using the reset_directional_light_rotation command. |
-| [`set_directional_light_color`](#set_directional_light_color) | Set the color of the directional light (the sun). |
-
-**Flex Container Command**
-
-| Command | Description |
-| --- | --- |
-| [`create_flex_container`](#create_flex_container) | Create a Flex Container. The ID of this container is the quantity of containers in the scene prior to adding it.  |
-| [`destroy_flex_container`](#destroy_flex_container) | Destroy an existing Flex container. Only send this command after destroying all Flex objects in the scene.  |
-
-**Floor Command**
-
-| Command | Description |
-| --- | --- |
-| [`create_floor_obi_colliders`](#create_floor_obi_colliders) | Create Obi colliders for the floor if there aren't any.  |
-| [`set_floor_color`](#set_floor_color) | Set the albedo color of the floor. |
-| [`set_floor_material`](#set_floor_material) | Set the material of the floor.  |
-| [`set_floor_obi_collision_material`](#set_floor_obi_collision_material) | Set the Obi collision material of the floor.  |
-| [`set_floor_physic_material`](#set_floor_physic_material) | Set the physic material of the floor. These settings can be overriden by sending the command again. When an object contacts the floor, the floor's physic material values are averaged with an object's values. |
-| [`set_floor_texture_scale`](#set_floor_texture_scale) | Set the scale of the tiling of the floor material's main texture. |
-
-**Global Boolean Command**
-
-| Command | Description |
-| --- | --- |
-| [`set_img_pass_encoding`](#set_img_pass_encoding) | Toggle the _img pass of all avatars' cameras to be either png or jpg. True = png, False = jpg, Initial value = True (png) |
-| [`set_legacy_shaders`](#set_legacy_shaders) | Set whether TDW should use legacy shaders. Prior to TDW v1.8 there was a bug and this command would result in lower image quality. Since then, TDW has far better rendering quality (at no speed penalty). Send this command only if you began your project in an earlier version of TDW and need to ensure that the rendering doesn't change. Initial value = False. (TDW will correctly set each object's shaders.) |
-| [`set_network_logging`](#set_network_logging) | If True, the build will log every message received from the controller and will log every command that is executed. Initial value = False  |
-| [`set_post_process`](#set_post_process) | Toggle whether post-processing is enabled in the scene. Disabling post-processing will make rendered images "flatter". Initial value = True (post-processing is enabled) |
-| [`simulate_physics`](#simulate_physics) | Toggle whether to simulate physics per list of sent commands (i.e. per frame). If false, the simulation won't step the physics forward. Initial value = True (simulate physics per frame). |
-| [`use_pre_signed_urls`](#use_pre_signed_urls) | Toggle whether to download asset bundles (models, scenes, etc.) directly from byte streams of S3 objects, or from temporary URLs that expire after ten minutes. Only send this command and set this to True if you're experiencing segfaults when downloading models from models_full.json Initial value = On Linux: True (use temporary URLs). On Windows and OS X: False (download S3 objects directly, without using temporary URLs). |
-
-**Load From Resources**
-
-**Load Game Object From Resources**
-
-| Command | Description |
-| --- | --- |
-| [`load_flex_fluid_from_resources`](#load_flex_fluid_from_resources) | Load a FlexFluidPrimitive from resources.  |
-| [`load_flex_fluid_source_from_resources`](#load_flex_fluid_source_from_resources) | Load a FlexFluidSource mesh from resources.  |
-| [`load_primitive_from_resources`](#load_primitive_from_resources) | Load a primitive object from resources. |
-
-**Nav Mesh Command**
-
-| Command | Description |
-| --- | --- |
-| [`bake_nav_mesh`](#bake_nav_mesh) | Bake the NavMesh, enabling Unity pathfinding. This must be sent before any other Nav Mesh Commands, and after creating the scene environment (e.g. the procedurally generated room).  |
-| [`send_is_on_nav_mesh`](#send_is_on_nav_mesh) | Given a position, try to get the nearest position on the NavMesh.  |
-
-**Non Physics Object Command**
-
-**Line Renderer Command**
-
-| Command | Description |
-| --- | --- |
-| [`add_line_renderer`](#add_line_renderer) | Add a 3D line to the scene. |
-| [`destroy_line_renderer`](#destroy_line_renderer) | Destroy an existing line in the scene from the scene. |
-
-**Adjust Line Renderer Command**
-
-| Command | Description |
-| --- | --- |
-| [`add_points_to_line_renderer`](#add_points_to_line_renderer) | Add points to an existing line in the scene. |
-| [`remove_points_from_line_renderer`](#remove_points_from_line_renderer) | Remove points from an existing line in the scene. |
-| [`simplify_line_renderer`](#simplify_line_renderer) | Simplify a 3D line to the scene by removing intermediate points. |
-
-**Position Marker Command**
-
-| Command | Description |
-| --- | --- |
-| [`add_position_marker`](#add_position_marker) | Create a non-physics, non-interactive marker at a position in the scene.  |
-| [`remove_position_markers`](#remove_position_markers) | Remove all position markers from the scene.  |
-
-**Textured Quad Command**
-
-| Command | Description |
-| --- | --- |
-| [`create_textured_quad`](#create_textured_quad) | Create a blank quad (a rectangular mesh with four vertices) in the scene. |
-| [`destroy_textured_quad`](#destroy_textured_quad) | Destroy an existing textured quad. |
-
-**Adjust Textured Quad Command**
-
-| Command | Description |
-| --- | --- |
-| [`parent_textured_quad_to_object`](#parent_textured_quad_to_object) | Parent a textured quad to an object in the scene. The textured quad will always be at a fixed local position and rotation relative to the object. |
-| [`rotate_textured_quad_by`](#rotate_textured_quad_by) | Rotate a textured quad by a given angle around a given axis. |
-| [`rotate_textured_quad_to`](#rotate_textured_quad_to) | Set the rotation of a textured quad. |
-| [`scale_textured_quad`](#scale_textured_quad) | Scale a textured quad by a factor. |
-| [`set_textured_quad`](#set_textured_quad) | Apply a texture to a pre-existing quad.  |
-| [`show_textured_quad`](#show_textured_quad) | Show or hide a textured quad. |
-| [`teleport_textured_quad`](#teleport_textured_quad) | Teleport a textured quad to a new position. |
-| [`unparent_textured_quad`](#unparent_textured_quad) | Unparent a textured quad from a parent object. If the textured quad doesn't have a parent object, this command doesn't do anything. |
-
-**Visual Effect Command**
-
-| Command | Description |
-| --- | --- |
-| [`destroy_visual_effect`](#destroy_visual_effect) | Destroy a non-physical effect object. |
-
-**Adjust Visual Effect Command**
-
-| Command | Description |
-| --- | --- |
-| [`parent_visual_effect_to_object`](#parent_visual_effect_to_object) | Parent a non-physical visual effect to a standard TDW physically-embodied object. |
-| [`rotate_visual_effect_by`](#rotate_visual_effect_by) | Rotate a non-physical visual effect by a given angle around a given axis. |
-| [`rotate_visual_effect_to`](#rotate_visual_effect_to) | Set the rotation of a non-physical visual effect. |
-| [`scale_visual_effect`](#scale_visual_effect) | Scale a non-physical visual effect by a factor. |
-| [`teleport_visual_effect`](#teleport_visual_effect) | Teleport a non-physical visual effect to a new position. |
-| [`unparent_visual_effect`](#unparent_visual_effect) | Unparent a non-physical visual effect from a parent object. If the visual effect doesn't have a parent object, this command doesn't do anything. |
-
-**Obi Command**
-
-| Command | Description |
-| --- | --- |
-| [`create_obi_solver`](#create_obi_solver) | Create an Obi Solver. The solver has a unique ID that is generated sequentially: The first solver's ID is 0, the second solver's ID is 1, and so on.  |
-| [`destroy_obi_solver`](#destroy_obi_solver) | Destroy an Obi solver. |
-| [`set_obi_solver_scale`](#set_obi_solver_scale) | Set an Obi solver's scale. This will uniformly scale the physical size of the simulation, without affecting its behavior.  |
-| [`set_obi_solver_substeps`](#set_obi_solver_substeps) | Set an Obi solver's number of substeps. Performing more substeps will greatly improve the accuracy/convergence speed of the simulation at the cost of speed.  |
-
-**Create Obi Actor Command**
-
-| Command | Description |
-| --- | --- |
-| [`create_obi_fluid`](#create_obi_fluid) | Create an Obi fluid. Obi fluids have three components: The emitter, the fluid, and the shape of the emitter.  |
-
-**Create Obi Cloth Command**
-
-| Command | Description |
-| --- | --- |
-| [`create_obi_cloth_sheet`](#create_obi_cloth_sheet) | Create an Obi cloth sheet object.  |
-| [`create_obi_cloth_volume`](#create_obi_cloth_volume) | Create an Obi cloth volume object.  |
-
-**Object Command**
-
-| Command | Description |
-| --- | --- |
-| [`add_trigger_collider`](#add_trigger_collider) | Add a trigger collider to an object. Trigger colliders are non-physics colliders that will merely detect if they intersect with something. You can use this to detect whether one object is inside another. The side, position, and rotation of the trigger collider always matches that of the parent object. Per trigger event, the trigger collider will send output data depending on which of the enter, stay, and exit booleans are True.  |
-| [`clatterize_object`](#clatterize_object) | Make an object respond to Clatter audio by setting its audio values and adding a ClatterObject component. You must send ClatterizeObject for each object prior to sending InitializeClatter (though they can all be in the same list of commands). |
-| [`create_obi_colliders`](#create_obi_colliders) | Create Obi colliders for an object if there aren't any.  |
-| [`destroy_object`](#destroy_object) | Destroy an object.  |
-| [`enable_nav_mesh_obstacle`](#enable_nav_mesh_obstacle) | Enable or disable an object's NavMeshObstacle. If the object doesn't have a NavMeshObstacle, this command does nothing. |
-| [`ignore_collisions`](#ignore_collisions) | Set whether one object should ignore collisions with another object. By default, objects never ignore any collisions. |
-| [`ignore_leap_motion_physics_helpers`](#ignore_leap_motion_physics_helpers) | Make the object ignore a Leap Motion rig's physics helpers. This is useful for objects that shouldn't be moved, such as kinematic objects.  |
-| [`make_nav_mesh_obstacle`](#make_nav_mesh_obstacle) | Make a specific object a NavMesh obstacle. If it is already a NavMesh obstacle, change its properties. An object is already a NavMesh obstacle if you've sent the bake_nav_mesh or make_nav_mesh_obstacle command.  |
-| [`object_look_at`](#object_look_at) | Set the object's rotation such that its forward directional vector points towards another object's position. |
-| [`object_look_at_position`](#object_look_at_position) | Set the object's rotation such that its forward directional vector points towards another position. |
-| [`parent_object_to_avatar`](#parent_object_to_avatar) | Parent an object to an avatar. The object won't change its position or rotation relative to the avatar. Only use this command in non-physics simulations. |
-| [`parent_object_to_object`](#parent_object_to_object) | Parent an object to an object. In a non-physics simulation or on the frame that the two objects are first created, rotating or moving the parent object will rotate or move the child object. In subsequent physics steps, the child will move independently of the parent object (like any object). |
-| [`remove_nav_mesh_obstacle`](#remove_nav_mesh_obstacle) | Remove a NavMesh obstacle from an object (see make_nav_mesh_obstacle).  |
-| [`rotate_object_around`](#rotate_object_around) | Rotate an object by a given angle and axis around a position. |
-| [`rotate_object_by`](#rotate_object_by) | Rotate an object by a given angle around a given axis. |
-| [`rotate_object_to`](#rotate_object_to) | Set the rotation quaternion of the object. |
-| [`rotate_object_to_euler_angles`](#rotate_object_to_euler_angles) | Set the rotation of the object with Euler angles.  |
-| [`scale_object`](#scale_object) | Scale the object by a factor from its current scale. |
-| [`scale_object_to`](#scale_object_to) | Scale the object to the given value. This is only useful if you know the model scale beforehand, which is not always (1, 1, 1). This command is only useful when used with send_scales, because ObjectScales output data will return the actual scale of each object.  |
-| [`set_color`](#set_color) | Set the albedo RGBA color of an object.  |
-| [`set_obi_collision_material`](#set_obi_collision_material) | Set the Obi collision material of an object.  |
-| [`set_object_visibility`](#set_object_visibility) | Toggle whether an object is visible. An invisible object will still have physics colliders and respond to physics events. |
-| [`set_physic_material`](#set_physic_material) | Set the physic material of an object and apply friction and bounciness values to the object. These settings can be overriden by sending the command again, or by assigning a semantic material via set_semantic_material_to. |
-| [`set_rigidbody_constraints`](#set_rigidbody_constraints) | Set the constraints of an object's Rigidbody. |
-| [`set_vr_graspable`](#set_vr_graspable) | Make an object graspable for a VR rig, with Oculus touch controllers. Uses the AutoHand plugin for grasping and physics interaction behavior.  |
-| [`teleport_object`](#teleport_object) | Teleport an object to a new position. |
-| [`teleport_object_by`](#teleport_object_by) | Translate an object by an amount, optionally in local or world space. |
-| [`unparent_object`](#unparent_object) | Unparent an object from an object. If the textured quad doesn't have a parent, this command doesn't do anything. |
-
-**Add Container Shape Command**
-
-| Command | Description |
-| --- | --- |
-| [`add_box_container`](#add_box_container) | Add a box container shape to an object. The object will send output data whenever other objects overlap with this volume.  |
-| [`add_cylinder_container`](#add_cylinder_container) | Add a cylindrical container shape to an object. The object will send output data whenever other objects overlap with this volume.  |
-| [`add_sphere_container`](#add_sphere_container) | Add a spherical container shape to an object. The object will send output data whenever other objects overlap with this volume.  |
-
-**Empty Object Command**
-
-| Command | Description |
-| --- | --- |
-| [`attach_empty_object`](#attach_empty_object) | Attach an empty object to an object in the scene. This is useful for tracking local space positions as the object rotates. See: send_empty_objects |
-| [`teleport_empty_object`](#teleport_empty_object) | Teleport an empty object to a new position. |
-
-**Flex Object Command**
-
-| Command | Description |
-| --- | --- |
-| [`apply_forces_to_flex_object_base64`](#apply_forces_to_flex_object_base64) | Apply a directional force to the FlexActor object.  |
-| [`apply_force_to_flex_object`](#apply_force_to_flex_object) | Apply a directional force to the FlexActor object.  |
-| [`assign_flex_container`](#assign_flex_container) | Assign the FlexContainer of the object.  |
-| [`destroy_flex_object`](#destroy_flex_object) | Destroy the Flex object. This will leak memory (due to a bug in the Flex library that we can't fix), but will leak <emphasis>less</emphasis> memory than destroying a Flex-enabled object with <computeroutput>destroy_object</computeroutput>.  |
-| [`set_flex_object_mass`](#set_flex_object_mass) | Set the mass of the Flex object. The mass is distributed equally across all particles. Thus the particle mass equals mass divided by number of particles.  |
-| [`set_flex_particles_mass`](#set_flex_particles_mass) | Set the mass of all particles in the Flex object. Thus, the total object mass equals the number of particles times the particle mass.  |
-| [`set_flex_particle_fixed`](#set_flex_particle_fixed) | Fix the particle in the Flex object, such that it does not move.  |
-
-**Object Type Command**
-
-| Command | Description |
-| --- | --- |
-| [`add_constant_force`](#add_constant_force) | Add a constant force to an object. Every frame, this force will be applied to the Rigidbody. Unlike other force commands, this command will provide gradual acceleration rather than immediate impulse; it is thus more useful for animation than a deterministic physics simulation. |
-| [`add_fixed_joint`](#add_fixed_joint) | Attach the object to a parent object using a FixedJoint. |
-| [`add_floorplan_flood_buoyancy`](#add_floorplan_flood_buoyancy) | Make an object capable of floating in a floorplan-flooded room. This is meant to be used only with the FloorplanFlood add-on.  |
-| [`apply_force_at_position`](#apply_force_at_position) | Apply a force to an object from a position. From Unity documentation: For realistic effects position should be approximately in the range of the surface of the rigidbody. Note that when position is far away from the center of the rigidbody the applied torque will be unrealistically large. |
-| [`apply_force_magnitude_to_object`](#apply_force_magnitude_to_object) | Apply a force of a given magnitude along the forward directional vector of the object. |
-| [`apply_force_to_obi_cloth`](#apply_force_to_obi_cloth) | Apply a uniform force to an Obi cloth actor.  |
-| [`apply_force_to_object`](#apply_force_to_object) | Applies a directional force to the object's rigidbody. |
-| [`apply_torque_to_obi_cloth`](#apply_torque_to_obi_cloth) | Apply a uniform torque to an Obi cloth actor.  |
-| [`apply_torque_to_object`](#apply_torque_to_object) | Apply a torque to the object's rigidbody. |
-| [`scale_object_and_mass`](#scale_object_and_mass) | Scale the object by a factor from its current scale. Scale its mass proportionally. This command assumes that a canonical mass has already been set. |
-| [`set_angular_velocity`](#set_angular_velocity) | Set an object's angular velocity. This should ONLY be used on the same communicate() call in which the object is created. Otherwise, sending this command can cause physics glitches. |
-| [`set_color_in_substructure`](#set_color_in_substructure) | Set the color of a specific child object in the model's substructure. See: ModelRecord.substructure in the ModelLibrarian API. |
-| [`set_composite_object_kinematic_state`](#set_composite_object_kinematic_state) | Set the top-level Rigidbody of a composite object to be kinematic or not. Optionally, set the same state for all of its sub-objects. A kinematic object won't respond to PhysX physics. |
-| [`set_kinematic_state`](#set_kinematic_state) | Set an object's Rigidbody to be kinematic or not. A kinematic object won't respond to PhysX physics. |
-| [`set_mass`](#set_mass) | Set the mass of an object. |
-| [`set_object_collision_detection_mode`](#set_object_collision_detection_mode) | Set the collision mode of an objects's Rigidbody. This doesn't need to be sent continuously, but does need to be sent per object.  |
-| [`set_object_drag`](#set_object_drag) | Set the drag of an object's RigidBody. Both drag and angular_drag can be safely changed on-the-fly. |
-| [`set_object_physics_solver_iterations`](#set_object_physics_solver_iterations) | Set the physics solver iterations for an object, which affects its overall accuracy of the physics engine. See also: [set_physics_solver_iterations](#set_physics_solver_iterations) which sets the global default number of solver iterations. |
-| [`set_primitive_visual_material`](#set_primitive_visual_material) | Set the material of an object created via load_primitive_from_resources  |
-| [`set_semantic_material_to`](#set_semantic_material_to) | Sets or creates the semantic material category of an object.  |
-| [`set_sub_object_id`](#set_sub_object_id) | Set the ID of a composite sub-object. This can be useful when loading saved data that contains sub-object IDs. Note that the <computeroutput>id</computeroutput> parameter is for the parent object, not the sub-object. The sub-object is located via <computeroutput>sub_object_name</computeroutput>. Accordingly, this command only works when all of the names of a composite object's sub-objects are unique.  |
-| [`set_velocity`](#set_velocity) | Set an object's velocity. This should ONLY be used on the same communicate() call in which the object is created. Otherwise, sending this command can cause physics glitches. |
-| [`show_collider_hulls`](#show_collider_hulls) | Show the collider hulls of the object.  |
-
-**Drone Command**
-
-| Command | Description |
-| --- | --- |
-| [`apply_drone_drive`](#apply_drone_drive) | Fly a drone forwards or backwards, based on an input force value. Positive values fly forwards, negative values fly backwards. Zero value hovers drone. |
-| [`apply_drone_lift`](#apply_drone_lift) | Control the drone's elevation above the ground. Positive numbers cause the drone to rise, negative numbers cause it to descend. A zero value will cause it to maintain its current elevation. |
-| [`apply_drone_turn`](#apply_drone_turn) | Turn a drone left or right, based on an input force value. Positive values turn right, negative values turn left. Zero value flies straight. |
-| [`parent_avatar_to_drone`](#parent_avatar_to_drone) | Parent an avatar to a drone. Usually you'll want to do this to add a camera to the drone. |
-| [`set_drone_motor`](#set_drone_motor) | Turns the drone's motor on or off. |
-| [`set_drone_speed`](#set_drone_speed) | Set the forward and/or backward speed of the drone. |
-
-**Humanoid Command**
-
-| Command | Description |
-| --- | --- |
-| [`destroy_humanoid`](#destroy_humanoid) | Destroy a humanoid.  |
-| [`play_humanoid_animation`](#play_humanoid_animation) | Play a motion capture animation on a humanoid. The animation must already be in memory via the add_humanoid_animation command.  |
-| [`stop_humanoid_animation`](#stop_humanoid_animation) | Stop a motion capture animation on a humanoid. |
-
-**Obi Actor Command**
-
-| Command | Description |
-| --- | --- |
-| [`rotate_obi_actor_by`](#rotate_obi_actor_by) | Rotate an Obi actor by a given angle around a given axis.  |
-| [`rotate_obi_actor_to`](#rotate_obi_actor_to) | Set an Obi actor's rotation.  |
-| [`teleport_obi_actor`](#teleport_obi_actor) | Teleport an Obi actor to a new position.  |
-| [`untether_obi_cloth_sheet`](#untether_obi_cloth_sheet) | Untether a cloth sheet at a specified position.  |
-
-**Obi Fluid Command**
-
-| Command | Description |
-| --- | --- |
-| [`set_obi_fluid_capacity`](#set_obi_fluid_capacity) | Set a fluid emitter's particle capacity.  |
-| [`set_obi_fluid_emission_speed`](#set_obi_fluid_emission_speed) | Set the emission speed of a fluid emitter. Larger values will cause more particles to be emitted.  |
-| [`set_obi_fluid_lifespan`](#set_obi_fluid_lifespan) | Set a fluid emitter's particle lifespan.  |
-| [`set_obi_fluid_random_velocity`](#set_obi_fluid_random_velocity) | Set a fluid emitter's random velocity.  |
-| [`set_obi_fluid_resolution`](#set_obi_fluid_resolution) | Set a fluid emitter's resolution.  |
-
-**Obi Fluid Fluid Command**
-
-| Command | Description |
-| --- | --- |
-| [`set_obi_fluid_smoothing`](#set_obi_fluid_smoothing) | Set a fluid's smoothing value.  |
-| [`set_obi_fluid_vorticity`](#set_obi_fluid_vorticity) | Set a fluid's vorticity.  |
-
-**Replicant Base Command**
-
-| Command | Description |
-| --- | --- |
-| [`parent_avatar_to_replicant`](#parent_avatar_to_replicant) | Parent an avatar to a Replicant. The avatar's position and rotation will always be relative to the Replicant's head. Usually you'll want to do this to add a camera to the Replicant. |
-| [`replicant_resolve_collider_intersections`](#replicant_resolve_collider_intersections) | Try to resolve intersections between the Replicant's colliders and any other colliders. If there are other objects intersecting with the Replicant, the objects will be moved away along a given directional vector. |
-| [`replicant_step`](#replicant_step) | Advance the Replicant's IK solvers by 1 frame. |
-
-**Replicant Base Arm Command**
-
-| Command | Description |
-| --- | --- |
-| [`replicant_drop_object`](#replicant_drop_object) | Drop a held object.  |
-| [`replicant_grasp_object`](#replicant_grasp_object) | Grasp a target object.  |
-| [`replicant_set_grasped_object_rotation`](#replicant_set_grasped_object_rotation) | Start to rotate a grasped object relative to the rotation of the hand. This will update per communicate() call until the object is dropped.  |
-
-**Replicant Arm Command**
-
-**Replicant Arm Motion Command**
-
-| Command | Description |
-| --- | --- |
-| [`replicant_reset_arm`](#replicant_reset_arm) | Tell the Replicant to start to reset the arm to its neutral position.  |
-
-**Replicant Reach For Command**
-
-| Command | Description |
-| --- | --- |
-| [`replicant_reach_for_object`](#replicant_reach_for_object) | Tell the Replicant to start to reach for a target object. The Replicant will try to reach for the nearest empty object attached to the target. If there aren't any empty objects, the Replicant will reach for the nearest bounds position.  |
-| [`replicant_reach_for_position`](#replicant_reach_for_position) | Tell a Replicant to start to reach for a target position.  |
-| [`replicant_reach_for_relative_position`](#replicant_reach_for_relative_position) | Instruct a Replicant to start to reach for a target position relative to the Replicant.  |
-
-**Wheelchair Replicant Arm Command**
-
-**Wheelchair Replicant Reach For Command**
-
-| Command | Description |
-| --- | --- |
-| [`wheelchair_replicant_reach_for_object`](#wheelchair_replicant_reach_for_object) | Tell a WheelchairReplicant to start to reach for a target object. The WheelchairReplicant will try to reach for the nearest empty object attached to the target. If there aren't any empty objects, the Replicant will reach for the nearest bounds position.  |
-| [`wheelchair_replicant_reach_for_position`](#wheelchair_replicant_reach_for_position) | Tell a WheelchairReplicant to start to reach for a target position.  |
-| [`wheelchair_replicant_reset_arm`](#wheelchair_replicant_reset_arm) | Tell a WheelchairReplicant to start to reset the arm to its neutral position.  |
-
-**Replicant Look At Command**
-
-| Command | Description |
-| --- | --- |
-| [`replicant_look_at_object`](#replicant_look_at_object) | Tell the Replicant to start to look at an object.  |
-| [`replicant_look_at_position`](#replicant_look_at_position) | Tell the Replicant to start to look at a position.  |
-| [`replicant_reset_head`](#replicant_reset_head) | Tell the Replicant to start to reset its head to its neutral position.  |
-| [`replicant_rotate_head_by`](#replicant_rotate_head_by) | Rotate the Replicant's head by an angle around an axis. |
-
-**Replicant Command**
-
-| Command | Description |
-| --- | --- |
-| [`add_replicant_rigidbody`](#add_replicant_rigidbody) | Add a Rigidbody to a Replicant. |
-| [`play_replicant_animation`](#play_replicant_animation) | Play a Replicant animation. Optionally, maintain the positions and rotations of specified body parts as set in the IK sub-step prior to the animation sub-step. |
-| [`stop_replicant_animation`](#stop_replicant_animation) | Stop an ongoing Replicant animation. |
-
-**Sub Object Command**
-
-| Command | Description |
-| --- | --- |
-| [`set_hinge_limits`](#set_hinge_limits) | Set the angle limits of a hinge joint. This will work with hinges, motors, and springs.  |
-| [`set_motor_force`](#set_motor_force) | Set the force a motor.  |
-| [`set_motor_target_velocity`](#set_motor_target_velocity) | Set the target velocity a motor.  |
-| [`set_spring_damper`](#set_spring_damper) | Set the damper value of a spring.  |
-| [`set_spring_force`](#set_spring_force) | Set the force of a spring.  |
-| [`set_spring_target_position`](#set_spring_target_position) | Set the target position of a spring.  |
-| [`set_sub_object_light`](#set_sub_object_light) | Turn a light on or off.  |
-
-**Vehicle Command**
-
-| Command | Description |
-| --- | --- |
-| [`apply_vehicle_brake`](#apply_vehicle_brake) | Set the vehicle's brake value. |
-| [`apply_vehicle_drive`](#apply_vehicle_drive) | Move the vehicle forward or backward. |
-| [`apply_vehicle_turn`](#apply_vehicle_turn) | Turn the vehicle left or right. |
-| [`parent_avatar_to_vehicle`](#parent_avatar_to_vehicle) | Parent an avatar to the vehicle. Usually you'll want to do this to add a camera to the vehicle. |
-
-**Visual Material Command**
-
-| Command | Description |
-| --- | --- |
-| [`set_texture_scale`](#set_texture_scale) | Set the scale of the tiling of the material's main texture. |
-| [`set_visual_material`](#set_visual_material) | Set a visual material of an object or one of its sub-objects.  |
-| [`set_visual_material_smoothness`](#set_visual_material_smoothness) | Set the smoothness (glossiness) of an object's visual material. |
-| [`set_wireframe_material`](#set_wireframe_material) | Set the visual material of an object or one of its sub-objects to wireframe.  |
-
-**Wheelchair Replicant Command**
-
-| Command | Description |
-| --- | --- |
-| [`set_wheelchair_brake_torque`](#set_wheelchair_brake_torque) | Set the brake torque of the wheelchair's wheels. |
-| [`set_wheelchair_motor_torque`](#set_wheelchair_motor_torque) | Set the motor torque of the wheelchair's rear wheels. |
-| [`set_wheelchair_steer_angle`](#set_wheelchair_steer_angle) | Set the steer angle of the wheelchair's front wheels. |
-
-**Set Flex Actor**
-
-| Command | Description |
-| --- | --- |
-| [`set_flex_cloth_actor`](#set_flex_cloth_actor) | Create or adjust a FlexClothActor for the object.  |
-| [`set_flex_fluid_actor`](#set_flex_fluid_actor) | Create or adjust a FlexArrayActor as a fluid object.  |
-| [`set_flex_fluid_source_actor`](#set_flex_fluid_source_actor) | Create or adjust a FlexSourceActor as a fluid "hose pipe" source.  |
-| [`set_flex_soft_actor`](#set_flex_soft_actor) | Create or adjust a FlexSoftActor for the object.  |
-| [`set_flex_solid_actor`](#set_flex_solid_actor) | Create or adjust a FlexSolidActor for the object.  |
-
-**Show Hide Object**
-
-| Command | Description |
-| --- | --- |
-| [`hide_object`](#hide_object) | Hide the object. |
-| [`show_object`](#show_object) | Show the object. |
-
-**Play Audio Command**
-
-**Play Audio Data Command**
-
-| Command | Description |
-| --- | --- |
-| [`play_audio_data`](#play_audio_data) | Play a sound at a position using audio sample data sent over from the controller. |
-| [`play_audio_from_streaming_assets`](#play_audio_from_streaming_assets) | Load an audio clip from the StreamingAssets directory and play it. |
-| [`play_point_source_data`](#play_point_source_data) | Make this object a ResonanceAudioSoundSource and play the audio data. |
-
-**Post Process Command**
-
-| Command | Description |
-| --- | --- |
-| [`set_ambient_occlusion_intensity`](#set_ambient_occlusion_intensity) | Set the intensity (darkness) of the Ambient Occlusion effect. |
-| [`set_ambient_occlusion_thickness_modifier`](#set_ambient_occlusion_thickness_modifier) | Set the Thickness Modifier for the Ambient Occlusion effect<ndash /> controls "spread" of the effect out from corners. |
-| [`set_aperture`](#set_aperture) | Set the depth-of-field aperture in post processing volume.  |
-| [`set_contrast`](#set_contrast) | Set the contrast value of the post-processing color grading. |
-| [`set_focus_distance`](#set_focus_distance) | Set the depth-of-field focus distance in post processing volume.  |
-| [`set_post_exposure`](#set_post_exposure) | Set the post-exposure value of the post-processing. A higher value will create a brighter image. We don't recommend values less than 0, or greater than 2. |
-| [`set_saturation`](#set_saturation) | Set the saturation value of the post-processing color grading. |
-| [`set_screen_space_reflections`](#set_screen_space_reflections) | Turn ScreenSpaceReflections on or off. |
-| [`set_vignette`](#set_vignette) | Enable or disable the vignette, which darkens the image at the edges. |
-
-**Proc Gen Room Command**
-
-| Command | Description |
-| --- | --- |
-| [`convexify_proc_gen_room`](#convexify_proc_gen_room) | Set all environment colliders (walls, ceilings, and floor) to convex. This command only affects existing objects, and won't continuously convexify new objects. You should only use this command when using Flex objects, as some objects with convex colliders won't behave as expected.  |
-| [`create_proc_gen_ceiling`](#create_proc_gen_ceiling) | Create a ceiling for the procedurally generated room. The ceiling is divided into 1x1 "tiles", which can be manipulated with Proc Gen Ceiling Tiles Commands (see below).  |
-| [`destroy_proc_gen_ceiling`](#destroy_proc_gen_ceiling) | Destroy all ceiling tiles in a procedurally-generated room. |
-| [`set_proc_gen_ceiling_color`](#set_proc_gen_ceiling_color) | Set the albedo RGBA color of the ceiling.  |
-| [`set_proc_gen_ceiling_height`](#set_proc_gen_ceiling_height) | Set the height of all ceiling tiles in a proc-gen room. |
-| [`set_proc_gen_ceiling_texture_scale`](#set_proc_gen_ceiling_texture_scale) | Set the scale of the tiling of the ceiling material's main texture. |
-| [`set_proc_gen_walls_color`](#set_proc_gen_walls_color) | Set the albedo RGBA color of the walls. |
-| [`set_proc_gen_walls_texture_scale`](#set_proc_gen_walls_texture_scale) | Set the texture scale of all walls in a proc-gen room. |
-
-**Proc Gen Ceiling Tiles Command**
-
-| Command | Description |
-| --- | --- |
-| [`create_proc_gen_ceiling_tiles`](#create_proc_gen_ceiling_tiles) | Create new ceiling tiles in a procedurally generated room. If you just want to fill the ceiling with tiles, send the command create_ceiling instead.  |
-| [`destroy_proc_gen_ceiling_tiles`](#destroy_proc_gen_ceiling_tiles) | Destroy ceiling tiles from a procedurally-created ceiling.  |
-
-**Proc Gen Floor Command**
-
-**Proc Gen Material Command**
-
-| Command | Description |
-| --- | --- |
-| [`set_proc_gen_ceiling_material`](#set_proc_gen_ceiling_material) | Set the material of a procedurally-generated ceiling.  |
-| [`set_proc_gen_walls_material`](#set_proc_gen_walls_material) | Set the material of all procedurally-generated walls.  |
-
-**Proc Gen Walls Command**
-
-| Command | Description |
-| --- | --- |
-| [`create_exterior_walls`](#create_exterior_walls) | Create the exterior walls. This must be called before all other ProcGenRoomCommands.  |
-| [`create_interior_walls`](#create_interior_walls) | Create the interior walls.  |
-| [`set_proc_gen_walls_scale`](#set_proc_gen_walls_scale) | Set the scale of proc-gen wall sections. |
-
-**Robot Command**
-
-| Command | Description |
-| --- | --- |
-| [`create_robot_obi_colliders`](#create_robot_obi_colliders) | Create Obi colliders for a robot if there aren't any.  |
-| [`destroy_robot`](#destroy_robot) | Destroy a robot in the scene. |
-| [`make_robot_nav_mesh_obstacle`](#make_robot_nav_mesh_obstacle) | Make a specific robot a NavMesh obstacle. If it is already a NavMesh obstacle, change its properties.  |
-| [`parent_avatar_to_robot`](#parent_avatar_to_robot) | Parent an avatar to a robot. The avatar's position and rotation will always be relative to the robot. Usually you'll want to do this to add a camera to the robot. |
-| [`remove_robot_nav_mesh_obstacle`](#remove_robot_nav_mesh_obstacle) | Remove a NavMesh obstacle from a robot (see make_robot_nav_mesh_obstacle).  |
-| [`set_immovable`](#set_immovable) | Set whether or not the root object of the robot is immovable. Its joints will still be moveable. |
-| [`set_robot_color`](#set_robot_color) | Set the visual color of a robot in the scene. |
-| [`set_robot_joint_id`](#set_robot_joint_id) | Set the ID of a robot joint. This can be useful when loading saved data that contains robot joint IDs. Note that the <computeroutput>id</computeroutput> parameter is for the parent robot, not the joint. The joint is located via <computeroutput>joint_name</computeroutput>. Accordingly, this command only works when all of the names of a robot's joints are unique.  |
-| [`set_robot_obi_collision_material`](#set_robot_obi_collision_material) | Set the Obi collision material of a robot.  |
-| [`teleport_robot`](#teleport_robot) | Teleport the robot to a new position and rotation. This is a sudden movement that might disrupt the physics simulation. You should only use this command if you really need to (for example, if the robot falls over). |
-
-**Magnebot Command**
-
-| Command | Description |
-| --- | --- |
-| [`detach_from_magnet`](#detach_from_magnet) | Detach an object from a Magnebot magnet. |
-| [`set_magnet_targets`](#set_magnet_targets) | Set the objects that the Magnebot magnet will try to pick up. |
-
-**Magnebot Wheels Command**
-
-| Command | Description |
-| --- | --- |
-| [`set_magnebot_wheels_during_move`](#set_magnebot_wheels_during_move) | Set the friction coefficients of the Magnebot's wheels during a move_by() or move_to() action, given a target position. The friction coefficients will increase as the Magnebot approaches the target position and the command will announce if the Magnebot arrives at the target position.  |
-
-**Magnebot Wheels Turn Command**
-
-| Command | Description |
-| --- | --- |
-| [`set_magnebot_wheels_during_turn_by`](#set_magnebot_wheels_during_turn_by) | Set the friction coefficients of the Magnebot's wheels during a turn_by() action, given a target angle. The friction coefficients will increase as the Magnebot approaches the target angle and the command will announce if the Magnebot aligns with the target angle.  |
-| [`set_magnebot_wheels_during_turn_to`](#set_magnebot_wheels_during_turn_to) | Set the friction coefficients of the Magnebot's wheels during a turn_to() action, given a target angle. The friction coefficients will increase as the Magnebot approaches the target angle and the command will announce if the Magnebot aligns with the target angle. Because the Magnebot will move slightly while rotating, this command has an additional position parameter to re-check for alignment with the target.  |
-
-**Robot Joint Command**
-
-| Command | Description |
-| --- | --- |
-| [`clatterize_robot_joint`](#clatterize_robot_joint) | Make a robot respond to Clatter audio by setting its audio values and adding a ClatterObject component. You must send ClatterizeObject for each robot prior to sending InitializeClatter (though they can all be in the same list of commands). |
-| [`set_robot_joint_drive`](#set_robot_joint_drive) | Set static joint drive parameters for a robot joint. Use the StaticRobot output data to determine which drives (x, y, and z) the joint has and what their default values are. |
-| [`set_robot_joint_friction`](#set_robot_joint_friction) | Set the friction coefficient of a robot joint. |
-| [`set_robot_joint_mass`](#set_robot_joint_mass) | Set the mass of a robot joint. To get the default mass, see the StaticRobot output data. |
-| [`set_robot_joint_physic_material`](#set_robot_joint_physic_material) | Set the physic material of a robot joint and apply friction and bounciness values to the joint. These settings can be overriden by sending the command again. |
-
-**Robot Joint Target Command**
-
-| Command | Description |
-| --- | --- |
-| [`add_force_to_prismatic`](#add_force_to_prismatic) | Add a force to a prismatic joint. |
-| [`add_torque_to_revolute`](#add_torque_to_revolute) | Add a torque to a revolute joint. |
-| [`add_torque_to_spherical`](#add_torque_to_spherical) | Add a torque to a spherical joint. |
-| [`set_prismatic_target`](#set_prismatic_target) | Set the target position of a prismatic robot joint. Per frame, the joint will move towards the target until it is either no longer possible to do so (i.e. due to physics) or because it has reached the target position. |
-| [`set_revolute_target`](#set_revolute_target) | Set the target angle of a revolute robot joint. Per frame, the joint will revolve towards the target until it is either no longer possible to do so (i.e. due to physics) or because it has reached the target angle. |
-| [`set_spherical_target`](#set_spherical_target) | Set the target angles (x, y, z) of a spherical robot joint. Per frame, the joint will revolve towards the targets until it is either no longer possible to do so (i.e. due to physics) or because it has reached the target angles. |
-
-**Set Robot Joint Position Command**
-
-| Command | Description |
-| --- | --- |
-| [`set_prismatic_position`](#set_prismatic_position) | Instantaneously set the position of a prismatic joint. Only use this command to set an initial pose for a robot.  |
-| [`set_revolute_angle`](#set_revolute_angle) | Instantaneously set the angle of a revolute joint. Only use this command to set an initial pose for a robot.  |
-| [`set_spherical_angles`](#set_spherical_angles) | Instantaneously set the angles of a spherical joint. Only use this command to set an initial pose for a robot.  |
-
-**Send Multiple Data Once Command**
-
-| Command | Description |
-| --- | --- |
-| [`send_nav_mesh_path`](#send_nav_mesh_path) | Tell the build to send data of a path on the NavMesh from the origin to the destination.  |
-
-**Send Overlap Command**
-
-| Command | Description |
-| --- | --- |
-| [`send_overlap_box`](#send_overlap_box) | Check which objects a box-shaped space overlaps with.  |
-| [`send_overlap_capsule`](#send_overlap_capsule) | Check which objects a capsule-shaped space overlaps with.  |
-| [`send_overlap_sphere`](#send_overlap_sphere) | Check which objects a sphere-shaped space overlaps with.  |
-
-**Send Raycast Command**
-
-| Command | Description |
-| --- | --- |
-| [`send_boxcast`](#send_boxcast) | Cast a box along a direction and return the results. The can be multiple hits, each of which will be sent to the controller as Raycast data.  |
-| [`send_mouse_raycast`](#send_mouse_raycast) | Raycast from a camera through the mouse screen position.  |
-| [`send_raycast`](#send_raycast) | Cast a ray from the origin to the destination.  |
-| [`send_spherecast`](#send_spherecast) | Cast a sphere along a direction and return the results. The can be multiple hits, each of which will be sent to the controller as Raycast data.  |
-
-**Singleton Subscriber Command**
-
-| Command | Description |
-| --- | --- |
-| [`send_collisions`](#send_collisions) | Send collision data for all objects and avatars <emphasis>currently</emphasis> in the scene.  |
-| [`send_log_messages`](#send_log_messages) | Send log messages to the controller.  |
-
-**Send Data Command**
-
-| Command | Description |
-| --- | --- |
-| [`send_collider_intersections`](#send_collider_intersections) | Send data for collider intersections between pairs of objects and between single objects and the environment (e.g. walls). Note that each intersection is a separate output data object, and that each pair of objects/environment meshes might intersect more than once because they might have more than one collider.  |
-| [`send_containment`](#send_containment) | Send containment data using container shapes. See: <computeroutput>add_box_container</computeroutput>, <computeroutput>add_cylinder_container</computeroutput>, and <computeroutput>add_sphere_container</computeroutput>. Container shapes will check for overlaps with other objects.  |
-| [`send_magnebots`](#send_magnebots) | Send data for each Magnebot in the scene.  |
-| [`send_occupancy_map`](#send_occupancy_map) | Request an occupancy map, which will divide the environment into a grid with values indicating whether each cell is occupied or free.  |
-| [`send_robot_joint_velocities`](#send_robot_joint_velocities) | Send velocity data for each joint of each robot in the scene. This is separate from DynamicRobots output data for the sake of speed in certain simulations.  |
-| [`send_static_robots`](#send_static_robots) | Send static data that doesn't update per frame (such as segmentation colors) for each robot in the scene. See also: send_robots  |
-| [`send_substructure`](#send_substructure) | Send visual material substructure data for a single object.  |
-
-**Send Avatars Command**
-
-| Command | Description |
-| --- | --- |
-| [`send_avatars`](#send_avatars) | Send data for avatars in the scene.  |
-| [`send_avatar_segmentation_colors`](#send_avatar_segmentation_colors) | Send avatar segmentation color data.  |
-| [`send_camera_matrices`](#send_camera_matrices) | Send camera matrix data for each camera.  |
-| [`send_field_of_view`](#send_field_of_view) | Send field of view for each camera.  |
-| [`send_id_pass_grayscale`](#send_id_pass_grayscale) | Send the average grayscale value of an _id pass.  |
-| [`send_id_pass_segmentation_colors`](#send_id_pass_segmentation_colors) | Send all unique colors in an _id pass.  |
-| [`send_images`](#send_images) | Send images and metadata.  |
-| [`send_image_sensors`](#send_image_sensors) | Send data about each of the avatar's ImageSensors.  |
-| [`send_occlusion`](#send_occlusion) | Send the extent to which the scene environment is occluding objects in the frame.  |
-| [`send_screen_positions`](#send_screen_positions) | Given a list of worldspace positions, return the screenspace positions according to each of the avatar's camera.  |
-
-**Send Fixed Length Data Command**
-
-| Command | Description |
-| --- | --- |
-| [`send_mouse`](#send_mouse) | Send mouse output data.  |
-| [`send_version`](#send_version) | Receive data about the build version.  |
-
-**Send Fixed Length Avatars Data Command**
-
-| Command | Description |
-| --- | --- |
-| [`send_avatar_ids`](#send_avatar_ids) | Send the IDs of each avatar in the scene.  |
-| [`send_fast_avatars`](#send_fast_avatars) | Send the position and rotation of each avatar in the scene. This is slightly faster than SendAvatars, and FastAvatars compresses much better than Avatars. However, FastAvatars doesn't contain avatar IDs, which makes it harder to use. See: send_avatar_ids which serializes the avatar IDs in the same order as the data in FastAvatars.  |
-| [`send_fast_image_sensors`](#send_fast_image_sensors) | Send the and rotation of each avatar's camera in the scene. This is slightly faster than SendImageSensors, and FastImageSensors compresses much better than ImageSensors. However, FastImageSensors is missing a lot of information contained in ImageSensors, including avatar IDs, making it harder to use. See: send_avatar_ids which serializes the avatar IDs in the same order as the data in FastImageSensors.  |
-
-**Send Fixed Length Object Data Command**
-
-| Command | Description |
-| --- | --- |
-| [`send_fast_transforms`](#send_fast_transforms) | Send FastTransforms output data. This is slightly faster than SendTransforms, and FastTransforms compresses much better than Transforms. However, FastTransforms excludes some data (see output data documentation) and it is also harder to use. See: send_object_ids which serializes the object IDs in the same order as the data in FastTransforms.  |
-| [`send_object_ids`](#send_object_ids) | Send the IDs of all Rigidbody objects (models and composite sub-objects) in the scene. The object IDs are sorted.  |
-
-**Send Single Data Command**
-
-| Command | Description |
-| --- | --- |
-| [`send_audio_sources`](#send_audio_sources) | Send data regarding whether each object in the scene is currently playing a sound.  |
-| [`send_avatar_transform_matrices`](#send_avatar_transform_matrices) | Send 4x4 transform matrix data for all avatars in the scene.  |
-| [`send_categories`](#send_categories) | Send data for the category names and colors of each object in the scene.  |
-| [`send_drones`](#send_drones) | Send data for each drone in the scene.  |
-| [`send_dynamic_composite_objects`](#send_dynamic_composite_objects) | Send dynamic data for every composite object in the scene.  |
-| [`send_dynamic_empty_objects`](#send_dynamic_empty_objects) | Send the positions of each empty object in the scene.  |
-| [`send_dynamic_robots`](#send_dynamic_robots) | Send dynamic robot data for each robot in the scene.  |
-| [`send_framerate`](#send_framerate) | Send the build's framerate information.  |
-| [`send_humanoids`](#send_humanoids) | Send transform (position, rotation, etc.) data for humanoids in the scene.  |
-| [`send_junk`](#send_junk) | Send junk data.  |
-| [`send_keyboard`](#send_keyboard) | Request keyboard input data.  |
-| [`send_lights`](#send_lights) | Send data for each directional light and point light in the scene.  |
-| [`send_obi_particles`](#send_obi_particles) | Send particle data for all Obi actors in the scene.  |
-| [`send_post_process`](#send_post_process) | Send post-processing values.  |
-| [`send_replicant_segmentation_colors`](#send_replicant_segmentation_colors) | Send the segmentationColor of each Replicant in the scene.  |
-| [`send_scene`](#send_scene) | Send streamed scene metadata.  |
-| [`send_scene_regions`](#send_scene_regions) | Receive data about the sub-regions within a scene in the scene. Only send this command after initializing the scene.  |
-| [`send_static_composite_objects`](#send_static_composite_objects) | Send static data for every composite object in the scene.  |
-| [`send_static_empty_objects`](#send_static_empty_objects) | Send the IDs of each empty object and the IDs of their parent objects.  |
-| [`send_vr_rig`](#send_vr_rig) | Send data for a VR Rig currently in the scene.  |
-
-**Send Objects Block Command**
-
-| Command | Description |
-| --- | --- |
-| [`send_flex_particles`](#send_flex_particles) | Send Flex particles data.  |
-| [`send_meshes`](#send_meshes) | Send mesh data. All requested objects MUST have readable meshes; otherwise, this command will throw unhandled C++ errors. To determine whether an object has a readable mesh, check if: record.flex == True For more information, read: Documentation/python/librarian/model_librarian.md  |
-
-**Send Objects Data Command**
-
-| Command | Description |
-| --- | --- |
-| [`send_albedo_colors`](#send_albedo_colors) | Send the main albedo color of each object in the scene.  |
-| [`send_bounds`](#send_bounds) | Send rotated bounds data of objects in the scene.  |
-| [`send_euler_angles`](#send_euler_angles) | Send the rotations of each object expressed as Euler angles.  |
-| [`send_local_transforms`](#send_local_transforms) | Send Transform (position and rotation) data of objects in the scene relative to their parent object.  |
-| [`send_models`](#send_models) | Send name and URL of each model in the scene.  |
-| [`send_rigidbodies`](#send_rigidbodies) | Send Rigidbody (velocity, angular velocity, etc.) data of objects in the scene.  |
-| [`send_scales`](#send_scales) | Send Scales data of objects in the scene. The scales are the worldspace scales rather than a factor. Send scale_object_to, not scale_object  |
-| [`send_segmentation_colors`](#send_segmentation_colors) | Send segmentation color data for objects in the scene.  |
-| [`send_static_rigidbodies`](#send_static_rigidbodies) | Send static rigidbody data (mass, kinematic state, etc.) of objects in the scene.  |
-| [`send_transforms`](#send_transforms) | Send Transform (position and rotation) data of objects in the scene.  |
-| [`send_transform_matrices`](#send_transform_matrices) | Send 4x4 matrix data for each object, describing their positions and rotations.  |
-| [`send_volumes`](#send_volumes) | Send spatial volume data of objects in the scene. Volume is calculated from the physics colliders; it is an approximate value.  |
-
-**Send Replicants Command**
-
-| Command | Description |
-| --- | --- |
-| [`send_replicants`](#send_replicants) | Send data of each Replicant in the scene.  |
-| [`send_wheelchair_replicants`](#send_wheelchair_replicants) | Send data of each WheelchairReplicant in the scene.  |
-
-**Send Vr Command**
-
-| Command | Description |
-| --- | --- |
-<<<<<<< HEAD
-| [`send_leap_motion`](#send_leap_motion) | Send Leap Motion hand tracking data.  |
-=======
-| [`send_fove`](#send_fove) | Send FOVE headset data.  |
-| [`send_leap_motion`](#send_leap_motion) | Send Leap Motion hand tracking data. |
->>>>>>> 554aa63f
-| [`send_oculus_touch_buttons`](#send_oculus_touch_buttons) | Send data for buttons pressed on Oculus Touch controllers.  |
-| [`send_static_oculus_touch`](#send_static_oculus_touch) | Send static data for the Oculus Touch rig.  |
-
-**Ui Command**
-
-| Command | Description |
-| --- | --- |
-| [`add_ui_canvas`](#add_ui_canvas) | Add a UI canvas to the scene. By default, the canvas will be an "overlay" and won't appear in image output data. |
-| [`attach_ui_canvas_to_avatar`](#attach_ui_canvas_to_avatar) | Attach a UI canvas to an avatar. This allows the UI to appear in image output data. |
-| [`attach_ui_canvas_to_vr_rig`](#attach_ui_canvas_to_vr_rig) | Attach a UI canvas to the head camera of a VR rig.  |
-| [`destroy_all_ui_canvases`](#destroy_all_ui_canvases) | Destroy all UI canvases in the scene. In this command, the canvas_id parameter is ignored. |
-| [`destroy_ui_canvas`](#destroy_ui_canvas) | Destroy a UI canvas and all of its UI elements. |
-
-**Ui Element Command**
-
-**Add Ui Command**
-
-| Command | Description |
-| --- | --- |
-| [`add_ui_text`](#add_ui_text) | Add UI text to the scene. |
-
-**Add Ui Image Command**
-
-| Command | Description |
-| --- | --- |
-| [`add_ui_cutout`](#add_ui_cutout) | Add a UI "cutout" image to the scene. This will draw a hole in a base UI element. The cutout image must be RGBA32. |
-| [`add_ui_image`](#add_ui_image) | Add a UI image to the scene. Note that the size parameter must match the actual pixel size of the image. |
-
-**Set Ui Element Command**
-
-| Command | Description |
-| --- | --- |
-| [`destroy_ui_element`](#destroy_ui_element) | Destroy a UI element in the scene. |
-| [`set_ui_color`](#set_ui_color) | Set the color of a UI image or text. |
-| [`set_ui_element_depth`](#set_ui_element_depth) | Set the depth (z value) of a UI element relative its canvas (not its camera). |
-| [`set_ui_element_position`](#set_ui_element_position) | Set the position of a UI element. |
-| [`set_ui_element_rotation`](#set_ui_element_rotation) | Rotate a UI element to a new angle. |
-| [`set_ui_element_size`](#set_ui_element_size) | Set the size of a UI element. |
-| [`set_ui_text`](#set_ui_text) | Set the text of a Text object that is already on the screen. |
-
-**Video Capture Command**
-
-| Command | Description |
-| --- | --- |
-| [`stop_video_capture`](#stop_video_capture) | Stop ongoing video capture. |
-
-**Start Video Capture Command**
-
-| Command | Description |
-| --- | --- |
-| [`start_video_capture_linux`](#start_video_capture_linux) | Start video capture using ffmpeg. This command can only be used on Linux. |
-| [`start_video_capture_osx`](#start_video_capture_osx) | Start video capture using ffmpeg. This command can only be used on OS X. |
-| [`start_video_capture_windows`](#start_video_capture_windows) | Start video capture using ffmpeg. This command can only be used on Windows. |
-
-**Vr Command**
-
-| Command | Description |
-| --- | --- |
-| [`allow_fove_headset_movement`](#allow_fove_headset_movement) | Handle whether to send the Fove Headset position or not.  |
-| [`allow_fove_headset_rotation`](#allow_fove_headset_rotation) | Handle whether to send the Fove Headset orientation or not.  |
-| [`attach_avatar_to_vr_rig`](#attach_avatar_to_vr_rig) | Attach an avatar (A_Img_Caps_Kinematic) to the VR rig in the scene. This avatar will work like all others, i.e it can send images and other data. The avatar will match the position and rotation of the VR rig's head. By default, this feature is disabled because it slows down the simulation's FPS.  |
-| [`create_vr_obi_colliders`](#create_vr_obi_colliders) | Create Obi colliders for a VR rig if there aren't any.  |
-| [`destroy_vr_rig`](#destroy_vr_rig) | Destroy the current VR rig.  |
-| [`refresh_leap_motion_rig`](#refresh_leap_motion_rig) | Refresh a Leap Motion rig in the scene. This must be sent whenever new objects are added to the scene after the rig was created.  |
-| [`rotate_vr_rig_by`](#rotate_vr_rig_by) | Rotate the VR rig by an angle.  |
-| [`set_vr_loading_screen`](#set_vr_loading_screen) | Show or hide the VR rig's loading screen.  |
-| [`set_vr_obi_collision_material`](#set_vr_obi_collision_material) | Set the Obi collision material of the VR rig.  |
-| [`set_vr_resolution_scale`](#set_vr_resolution_scale) | Controls the actual size of eye textures as a multiplier of the device's default resolution.  |
-| [`show_leap_motion_hands`](#show_leap_motion_hands) | Visually show or hide Leap Motion hands.  |
-| [`start_fove_calibration`](#start_fove_calibration) | Start the FOVE headset's internal calibration. |
-| [`teleport_vr_rig`](#teleport_vr_rig) | Teleport the VR rig to a new position.  |
-| [`tilt_fove_rig_by`](#tilt_fove_rig_by) | Tilt (pitch) the Fove rig by an angle.  |
-
-# Command
-
-Abstract class for a message sent from the controller to the build.
-
-***
-
-## **`add_magnebot`**
-
-Add a Magnebot to the scene. For further documentation, see: Documentation/misc_frontend/robots.md For a high-level API, see: <ulink url="https://github.com/alters-mit/magnebot">https://github.com/alters-mit/magnebot</ulink>
-
-
-```python
-{"$type": "add_magnebot"}
-```
-
-```python
-{"$type": "add_magnebot", "id": 0, "position": {"x": 0, "y": 0, "z": 0}, "rotation": {"x": 0, "y": 0, "z": 0}}
-```
-
-| Parameter | Type | Description | Default |
-| --- | --- | --- | --- |
-| `"id"` | int | The unique ID of the Magnebot. | 0 |
-| `"position"` | Vector3 | The initial position of the Magnebot. | {"x": 0, "y": 0, "z": 0} |
-| `"rotation"` | Vector3 | The initial rotation of the Magnebot in Euler angles. | {"x": 0, "y": 0, "z": 0} |
-
-***
-
-## **`adjust_point_lights_intensity_by`**
-
-Adjust the intensity of all point lights in the scene by a value. Note that many scenes don't have any point lights.
-
-
-```python
-{"$type": "adjust_point_lights_intensity_by", "intensity": 0.125}
-```
-
-| Parameter | Type | Description | Default |
-| --- | --- | --- | --- |
-| `"intensity"` | float | Adjust all point lights in the scene by this value. | |
-
-***
-
-## **`apply_force`**
-
-Apply a force into the world to an target position. The force will impact any objects between the origin and the target position.
-
-
-```python
-{"$type": "apply_force", "origin": {"x": 1.1, "y": 0.0, "z": 0}, "target": {"x": 1.1, "y": 0.0, "z": 0}, "magnitude": 0.125}
-```
-
-| Parameter | Type | Description | Default |
-| --- | --- | --- | --- |
-| `"origin"` | Vector3 | The origin of the force. | |
-| `"target"` | Vector3 | The target position of the force. | |
-| `"magnitude"` | float | The magnitude of the force. | |
-
-***
-
-## **`create_avatar`**
-
-Create an avatar (agent).
-
-
-```python
-{"$type": "create_avatar", "type": "A_Simple_Body"}
-```
-
-```python
-{"$type": "create_avatar", "type": "A_Simple_Body", "id": "a"}
-```
-
-| Parameter | Type | Description | Default |
-| --- | --- | --- | --- |
-| `"type"` | AvatarType | Name of prefab. | |
-| `"id"` | string | ID of this avatar. Must be unique. | "a" |
-
-#### AvatarType
-
-A type of avatar that can be created in TDW.
-
-| Value | Description |
-| --- | --- |
-| `"A_Simple_Body"` | An avatar that can toggle between multiple simply body types. See: change_avatar_body in the Command API. |
-| `"A_Img_Caps_Kinematic"` | An avatar without a body; a "floating camera". |
-| `"A_First_Person"` | An avatar with first-person keyboard and mouse controls. |
-
-***
-
-## **`create_empty_environment`**
-
-Create an empty environment. This must be called after load_scene. 
-
-- <font style="color:magenta">**Debug-only**: This command is only intended for use as a debug tool or diagnostic tool. It is not compatible with ordinary TDW usage.</font>
-
-```python
-{"$type": "create_empty_environment"}
-```
-
-```python
-{"$type": "create_empty_environment", "center": {"x": 0, "y": 0, "z": 0}, "bounds": {"x": 10, "y": 10, "z": 10}}
-```
-
-| Parameter | Type | Description | Default |
-| --- | --- | --- | --- |
-| `"center"` | Vector3 | Centerpoint of this environment. | {"x": 0, "y": 0, "z": 0} |
-| `"bounds"` | Vector3 | Spatial bounds (width, height, length) of the environment. | {"x": 10, "y": 10, "z": 10} |
-
-***
-
-## **`create_vr_rig`**
-
-Create a VR rig. If there is already a VR rig in the scene, this fails silently. For more information, see: Documentation/misc_frontend/vr.md
-
-
-```python
-{"$type": "create_vr_rig"}
-```
-
-```python
-{"$type": "create_vr_rig", "rig_type": "oculus_touch_robot_hands", "sync_timestep_with_vr": True}
-```
-
-| Parameter | Type | Description | Default |
-| --- | --- | --- | --- |
-| `"rig_type"` | VrRigType | The type of VR rig to instantiate. | "oculus_touch_robot_hands" |
-| `"sync_timestep_with_vr"` | bool | Whether to sync Time.fixedDeltaTime with the VR device refresh rate. Doing this improves physics behavior in VR; this parameter should almost always be True. | True |
-
-#### VrRigType
-
-The type of VR rig to add to the scene.
-
-| Value | Description |
-| --- | --- |
-| `"oculus_touch_robot_hands"` | A VR rig based on an Oculus headset (Rift S, Quest 2), Touch controllers and AutoHand grasping. Hands are visualized as robot hands. |
-| `"oculus_touch_human_hands"` | A VR rig based on an Oculus headset (Rift S, Quest 2), Touch controllers and AutoHand grasping. Hands are visualized as human hands. |
-| `"oculus_leap_motion"` | A VR rig based on an Oculus headset (Rift S, Quest 2) with Leap Motion hand tracking. &lt;/summary |
-| `"fove_leap_motion"` | A VR rig based on a FOVE human headset with Leap Motion hand tracking. &lt;/summary |
-
-***
-
-## **`destroy_all_objects`**
-
-Destroy all objects and avatars in the scene. 
-
-- <font style="color:orange">**Expensive**: This command is computationally expensive.</font>
-- <font style="color:green">**Cached in memory**: When this object is destroyed, the asset bundle remains in memory.If you want to recreate the object, the build will be able to instantiate it more or less instantly. To free up memory, send the command [unload_asset_bundles](#unload_asset_bundles).</font>
-
-```python
-{"$type": "destroy_all_objects"}
-```
-
-***
-
-## **`do_nothing`**
-
-Do nothing. Useful for benchmarking. 
-
-- <font style="color:magenta">**Debug-only**: This command is only intended for use as a debug tool or diagnostic tool. It is not compatible with ordinary TDW usage.</font>
-
-```python
-{"$type": "do_nothing"}
-```
-
-***
-
-## **`enable_reflection_probes`**
-
-Enable or disable the reflection probes in the scene. By default, the reflection probes are enabled. Disabling the reflection probes will yield less realistic images but will improve the speed of the simulation.
-
-
-```python
-{"$type": "enable_reflection_probes"}
-```
-
-```python
-{"$type": "enable_reflection_probes", "enable": True}
-```
-
-| Parameter | Type | Description | Default |
-| --- | --- | --- | --- |
-| `"enable"` | bool | If True, the reflection probes will be enabled. | True |
-
-***
-
-## **`initialize_clatter`**
-
-Initialize Clatter. This command must be sent after each ClatterizeObject command has been sent (though it can be in the same list of commands).
-
-
-```python
-{"$type": "initialize_clatter"}
-```
-
-```python
-{"$type": "initialize_clatter", "generate_random_seed": True, "random_seed": 0, "simulation_amp": 0.5, "min_collision_speed": 0.00001, "area_new_collision": 1e-5, "scrape_angle": 80, "impact_area_ratio": 5, "roll_angular_speed": 1, "max_contact_separation": 1e-8, "filter_duplicates": True, "max_num_contacts": 16, "sound_timeout": 0.1, "prevent_impact_distortion": True, "clamp_impact_contact_time": True, "min_time_between_impacts": 0.25, "max_time_between_impacts": 3, "scrape_amp": 1, "roughness_ratio_exponent": 0.7, "max_scrape_speed": 5, "loop_scrape_audio": True, "environment_impact_material": "wood_medium", "environment_size": 4, "environment_amp": 0.5, "environment_resonance": 0.1, "environment_mass": 100, "resonance_audio": False, "max_num_events": 200, "roll_substitute": "impact"}
-```
-
-| Parameter | Type | Description | Default |
-| --- | --- | --- | --- |
-| `"generate_random_seed"` | bool | If True, the random seed will be explicitly set. | True |
-| `"random_seed"` | int | The random seed. Ignored if generate_random_seed == False. | 0 |
-| `"simulation_amp"` | float | The overall amplitude of the simulation. The amplitude of generated audio is scaled by this factor. Must be between 0 and 0.99 | 0.5 |
-| `"min_collision_speed"` | float | The minimum collision speed in meters per second. If a <computeroutput>CollisionEvent</computeroutput> has a speed less than this, it is ignored. | 0.00001 |
-| `"area_new_collision"` | float | On a collision stay event, if the previous area is None and the current area is greater than this, the audio event is either an impact or a scrape; see scrape_angle. | 1e-5 |
-| `"scrape_angle"` | float | On a collision stay event, there is a large new contact area (see area_new_collision), if the angle in degrees between Vector3.up and the normalized relative velocity of the collision is greater than this value, then the audio event is a scrape. Otherwise, it's an impact. | 80 |
-| `"impact_area_ratio"` | float | On a collision stay event, if the area of the collision increases by at least this factor, the audio event is an impact. | 5 |
-| `"roll_angular_speed"` | float | On a collision stay event, if the angular speed in meters per second is greater than or equal to this value, the audio event is a roll; otherwise, it's a scrape. | 1 |
-| `"max_contact_separation"` | float | On a collision stay event, if we think the collision is an impact but any of the contact points are this far away or greater, the audio event is none. | 1e-8 |
-| `"filter_duplicates"` | bool | Each object in Clatter tries to filter duplicate collision events in two ways. First, it will remove any reciprocal pairs of objects, i.e. it will accept a collision between objects 0 and 1 but not objects 1 and 0. Second, it will register only the first collision between objects per main-thread update (multiple collisions can be registered because there are many physics fixed update calls in between). To allow duplicate events, set this field to False. | True |
-| `"max_num_contacts"` | int | The maximum number of contact points that will be evaluated when setting the contact area and speed. A higher number can mean somewhat greater precision but at the cost of performance. | 16 |
-| `"sound_timeout"` | float | Timeout and destroy a Sound if it hasn't received new samples data after this many seconds. | 0.1 |
-| `"prevent_impact_distortion"` | bool | If True, clamp impact audio amplitude values to less than or equal to 0.99, preventing distortion. | True |
-| `"clamp_impact_contact_time"` | bool | If True, clamp impact contact time values to a plausible value. Set this to False if you want to generate impacts with unusually long contact times. | True |
-| `"min_time_between_impacts"` | float | The minimum time in seconds between impacts. If an impact occurs an this much time hasn't yet elapsed, the impact will be ignored. This can prevent strange "droning" sounds caused by too many impacts in rapid succession. | 0.25 |
-| `"max_time_between_impacts"` | float | The maximum time in seconds between impacts. After this many seconds, this impact series will end and a subsequent impact collision will start a new Impact. | 3 |
-| `"scrape_amp"` | float | When setting the amplitude for a scrape, multiply simulation_amp by this factor. | 1 |
-| `"roughness_ratio_exponent"` | float | An exponent for each scrape material's roughness ratio. A lower value will cause all scrape audio to be louder relative to impact audio. | 0.7 |
-| `"max_scrape_speed"` | float | For the purposes of scrape audio generation, the collision speed is clamped to this maximum value. | 5 |
-| `"loop_scrape_audio"` | bool | If True, fill in silences while scrape audio is being generated by continuously looping the current chunk of scrape audio until either there is new scrape audio or the scrape event ends. | True |
-| `"environment_impact_material"` | ImpactMaterialUnsized | The impact material for the environment (floors, walls, etc.). | "wood_medium" |
-| `"environment_size"` | int | The impact material size bucket for the environment (floors, walls, etc.). | 4 |
-| `"environment_amp"` | float | The amp value for the environment (floors, walls, etc.). | 0.5 |
-| `"environment_resonance"` | float | The resonance value for the environment (floors, walls, etc.). | 0.1 |
-| `"environment_mass"` | float | For the purposes of audio generation, this is the mass of the environment (floors, walls, etc.). | 100 |
-| `"resonance_audio"` | bool | If True, use Resonance Audio to play audio. | False |
-| `"max_num_events"` | int | The maximum number of impacts, scrapes, and rolls that can be processed on a single communicate() call. | 200 |
-| `"roll_substitute"` | AudioEventType | Roll audio events are not yet supported in Clatter. If a roll is registered, it is instead treated as this value. | "impact" |
-
-***
-
-## **`load_scene`**
-
-Loads a new locally-stored scene. Unloads an existing scene (if any). This command must be sent before create_exterior_walls or create_empty_environment This command does not need to be sent along with an add_scene command.
-
-
-```python
-{"$type": "load_scene", "scene_name": "ProcGenScene"}
-```
-
-| Parameter | Type | Description | Default |
-| --- | --- | --- | --- |
-| `"scene_name"` | LocalScene | Name of the scene to load. | |
-
-#### LocalScene
-
-The filename of a locally-stored scene.
-
-| Value | Description |
-| --- | --- |
-| `"ProcGenScene"` | The default ProcGen scene. |
-| `"PointLightScene"` | This is identical to ProcGenScene but with an extra point light. |
-
-***
-
-## **`parent_audio_source_to_object`**
-
-Parent an audio source to an object. When the object moves, the audio source will move with it.
-
-
-```python
-{"$type": "parent_audio_source_to_object", "object_id": 1, "audio_id": 1}
-```
-
-| Parameter | Type | Description | Default |
-| --- | --- | --- | --- |
-| `"object_id"` | int | The object ID. | |
-| `"audio_id"` | int | The audio source ID. | |
-
-***
-
-## **`pause_editor`**
-
-Pause Unity Editor. 
-
-- <font style="color:magenta">**Debug-only**: This command is only intended for use as a debug tool or diagnostic tool. It is not compatible with ordinary TDW usage.</font>
-
-```python
-{"$type": "pause_editor"}
-```
-
-***
-
-## **`perlin_noise_terrain`**
-
-Initialize a scene environment with procedurally generated "terrain" using Perlin noise. This command will return Meshes output data which will contain the mesh data of the terrain. 
-
-- <font style="color:green">**Sends data**: This command instructs the build to send output data.</font>
-
-    - <font style="color:green">**Exactly once**</font>
-
-    - <font style="color:green">**Type:** [`Meshes`](output_data.md#Meshes)</font>
-
-```python
-{"$type": "perlin_noise_terrain", "size": {"x": 1.1, "y": 0}}
-```
-
-```python
-{"$type": "perlin_noise_terrain", "size": {"x": 1.1, "y": 0}, "origin": {"x": 0, "y": 0}, "subdivisions": 1, "turbulence": 1, "max_y": 1, "visual_material": "", "color": {"r": 1, "g": 1, "b": 1, "a": 1}, "texture_scale": {"x": 1, "y": 1}, "dynamic_friction": 0.25, "static_friction": 0.4, "bounciness": 0.2}
-```
-
-| Parameter | Type | Description | Default |
-| --- | --- | --- | --- |
-| `"size"` | Vector2 | The (length, width) of the terrain in meters. | |
-| `"origin"` | Vector2 | The offset of the perlin noise. Set this to a random number to generate random noise. | {"x": 0, "y": 0} |
-| `"subdivisions"` | int | The number of subdivisions of the mesh. Increase this number to smooth out the mesh. | 1 |
-| `"turbulence"` | float | How "hilly" the terrain is. | 1 |
-| `"max_y"` | float | The maximum height of the terrain. | 1 |
-| `"visual_material"` | string | The visual material for the terrain. This visual material must have already been added to the simulation via the [add_material](#add_material) command or [Controller.get_add_material()](../python/controller.md). If empty, a gray default material will be used. | "" |
-| `"color"` | Color | The color of the terrain. | {"r": 1, "g": 1, "b": 1, "a": 1} |
-| `"texture_scale"` | Vector2 | If visual_material isn't an empty string, this will set the UV texture scale. | {"x": 1, "y": 1} |
-| `"dynamic_friction"` | float | The dynamic friction of the terrain. | 0.25 |
-| `"static_friction"` | float | The static friction of the terrain. | 0.4 |
-| `"bounciness"` | float | The bounciness of the terrain. | 0.2 |
-
-***
-
-## **`rotate_hdri_skybox_by`**
-
-Rotate the HDRI skybox by a given value and the sun light by the same value in the opposite direction, to maintain alignment.
-
-
-```python
-{"$type": "rotate_hdri_skybox_by", "angle": 0.125}
-```
-
-| Parameter | Type | Description | Default |
-| --- | --- | --- | --- |
-| `"angle"` | float | The value to rotate the HDRI skybox by. Skyboxes are always rotated in a positive direction; values are clamped between 0 and 360, and any negative values are forced positive. Rotate around the pitch axis to set the elevation of the sun. Rotate around the yaw axis to set the angle of the sun. | |
-
-***
-
-## **`set_ambient_intensity`**
-
-Set how much the ambient light fom the source affects the scene. Low values will darken the scene overall, to simulate evening /night light levels.
-
-
-```python
-{"$type": "set_ambient_intensity"}
-```
-
-```python
-{"$type": "set_ambient_intensity", "intensity": 1.0}
-```
-
-| Parameter | Type | Description | Default |
-| --- | --- | --- | --- |
-| `"intensity"` | float | The intensity of the ambient lighting in the scene. | 1.0 |
-
-***
-
-## **`set_cursor`**
-
-Set cursor parameters.
-
-
-```python
-{"$type": "set_cursor"}
-```
-
-```python
-{"$type": "set_cursor", "visible": True, "locked": False}
-```
-
-| Parameter | Type | Description | Default |
-| --- | --- | --- | --- |
-| `"visible"` | bool | If True, the cursor is visible. | True |
-| `"locked"` | bool | If True, the cursor is locked to the center of the screen. | False |
-
-***
-
-## **`set_download_timeout`**
-
-Set the timeout after which an Asset Bundle Command (e.g. add_object) will retry a download. The default timeout is 30 minutes, which should always be sufficient. Send this command only if your computer or Internet connection is very slow.
-
-
-```python
-{"$type": "set_download_timeout"}
-```
-
-```python
-{"$type": "set_download_timeout", "timeout": 1800, "retry": True}
-```
-
-| Parameter | Type | Description | Default |
-| --- | --- | --- | --- |
-| `"timeout"` | int | The time in seconds until the asset bundle download request will timeout. | 1800 |
-| `"retry"` | bool | If true, if a download times out, the build will try to download it again. | True |
-
-***
-
-## **`set_dsp_buffer_size`**
-
-Set the DSP buffer size. A lower value will result in less latency.
-
-
-```python
-{"$type": "set_dsp_buffer_size"}
-```
-
-```python
-{"$type": "set_dsp_buffer_size", "size": 1024}
-```
-
-| Parameter | Type | Description | Default |
-| --- | --- | --- | --- |
-| `"size"` | int | The DSP buffer size. | 1024 |
-
-***
-
-## **`set_error_handling`**
-
-Set whether TDW will quit when it logs different types of messages. 
-
-- <font style="color:green">**Sends data**: This command instructs the build to send output data.</font>
-
-    - <font style="color:green">**Exactly once**</font>
-
-    - <font style="color:green">**Type:** [`QuitSignal`](output_data.md#QuitSignal)</font>
-
-```python
-{"$type": "set_error_handling"}
-```
-
-```python
-{"$type": "set_error_handling", "error": True, "warning": False}
-```
-
-| Parameter | Type | Description | Default |
-| --- | --- | --- | --- |
-| `"error"` | bool | If True, the build will try to quit when it logs an error. | True |
-| `"warning"` | bool | If True, the build will quit when it logs a warning. This should almost always be False. | False |
-
-***
-
-## **`set_floorplan_roof`**
-
-Show or hide the roof of a floorplan scene. This command only works if the current scene is a floorplan added via the add_scene command: "floorplan_1a", "floorplan_4b", etc. 
-
-- <font style="color:orange">**Expensive**: This command is computationally expensive.</font>
-- <font style="color:magenta">**Debug-only**: This command is only intended for use as a debug tool or diagnostic tool. It is not compatible with ordinary TDW usage.</font>
-
-```python
-{"$type": "set_floorplan_roof"}
-```
-
-```python
-{"$type": "set_floorplan_roof", "show": True}
-```
-
-| Parameter | Type | Description | Default |
-| --- | --- | --- | --- |
-| `"show"` | bool | If true, show the roof. | True |
-
-***
-
-## **`set_gravity_vector`**
-
-Set the gravity vector in the scene.
-
-
-```python
-{"$type": "set_gravity_vector"}
-```
-
-```python
-{"$type": "set_gravity_vector", "gravity": {"x": 0, "y": -9.81, "z": 0}}
-```
-
-| Parameter | Type | Description | Default |
-| --- | --- | --- | --- |
-| `"gravity"` | Vector3 | The gravity vector. | {"x": 0, "y": -9.81, "z": 0} |
-
-***
-
-## **`set_hdri_skybox_exposure`**
-
-Set the exposure of the HDRI skybox to a given value.
-
-
-```python
-{"$type": "set_hdri_skybox_exposure", "exposure": 0.125}
-```
-
-| Parameter | Type | Description | Default |
-| --- | --- | --- | --- |
-| `"exposure"` | float | The value to set the HDRI exposure to. | |
-
-***
-
-## **`set_physics_solver_iterations`**
-
-Set the number of physics solver iterations, which affects the overall accuracy of the physics engine.
-
-
-```python
-{"$type": "set_physics_solver_iterations"}
-```
-
-```python
-{"$type": "set_physics_solver_iterations", "iterations": 12}
-```
-
-| Parameter | Type | Description | Default |
-| --- | --- | --- | --- |
-| `"iterations"` | int | Number of physics solver iterations. A higher number means better physics accuracy and somewhat reduced framerate. | 12 |
-
-***
-
-## **`set_render_quality`**
-
-Set the render quality level. The highest render quality level enables near-photorealism runtime rendering. The lowest render quality has "flat" rendering, no shadows, etc. The lower the render quality, the faster the simulation will run, especially in scenes with complex lighting.
-
-
-```python
-{"$type": "set_render_quality"}
-```
-
-```python
-{"$type": "set_render_quality", "render_quality": 5}
-```
-
-| Parameter | Type | Description | Default |
-| --- | --- | --- | --- |
-| `"render_quality"` | int | Render quality. 5=Best. | 5 |
-
-***
-
-## **`set_screen_size`**
-
-Set the screen size. Any images the build creates will also be this size.
-
-
-```python
-{"$type": "set_screen_size"}
-```
-
-```python
-{"$type": "set_screen_size", "width": 256, "height": 256}
-```
-
-| Parameter | Type | Description | Default |
-| --- | --- | --- | --- |
-| `"width"` | int | Screen width in pixels. | 256 |
-| `"height"` | int | Screen height in pixels. | 256 |
-
-***
-
-## **`set_shadow_strength`**
-
-Set the shadow strength of all lights in the scene. This only works if you already sent load_scene or add_scene.
-
-
-```python
-{"$type": "set_shadow_strength"}
-```
-
-```python
-{"$type": "set_shadow_strength", "strength": 0.582}
-```
-
-| Parameter | Type | Description | Default |
-| --- | --- | --- | --- |
-| `"strength"` | float | The shadow strength of each light in the scene. Must be between 0 and 1. | 0.582 |
-
-***
-
-## **`set_sleep_threshold`**
-
-Set the global Rigidbody "sleep threshold", the mass-normalized energy threshold below which objects start going to sleep. A "sleeping" object is completely still until moved again by a force (object impact, force command, etc.)
-
-
-```python
-{"$type": "set_sleep_threshold"}
-```
-
-```python
-{"$type": "set_sleep_threshold", "sleep_threshold": 0.005}
-```
-
-| Parameter | Type | Description | Default |
-| --- | --- | --- | --- |
-| `"sleep_threshold"` | float | When any object's speed is less than this number, it will go to "sleep" and stop moving. | 0.005 |
-
-***
-
-## **`set_socket_timeout`**
-
-Set the timeout behavior for the socket used to communicate with the controller.
-
-
-```python
-{"$type": "set_socket_timeout"}
-```
-
-```python
-{"$type": "set_socket_timeout", "timeout": Req.DEFAULT_TIMEOUT, "max_retries": Req.DEFAULT_MAX_RETRIES}
-```
-
-| Parameter | Type | Description | Default |
-| --- | --- | --- | --- |
-| `"timeout"` | int | The socket will timeout after this many milliseconds. The default value listed here is the default value for the build. This must be an integer. | Req.DEFAULT_TIMEOUT |
-| `"max_retries"` | int | The number of times that the build will try to receive a message before terminating the socket and reconnecting. | Req.DEFAULT_MAX_RETRIES |
-
-***
-
-## **`set_target_framerate`**
-
-Set the target render framerate of the build. For more information: <ulink url="https://docs.unity3d.com/ScriptReference/Application-targetFrameRate.html">https://docs.unity3d.com/ScriptReference/Application-targetFrameRate.html</ulink>
-
-
-```python
-{"$type": "set_target_framerate"}
-```
-
-```python
-{"$type": "set_target_framerate", "framerate": 1000}
-```
-
-| Parameter | Type | Description | Default |
-| --- | --- | --- | --- |
-| `"framerate"` | int | The target framerate. | 1000 |
-
-***
-
-## **`set_time_step`**
-
-Set Time.fixedDeltaTime (Unity's physics step, as opposed to render time step). NOTE: Doubling the time_step is NOT equivalent to advancing two physics steps. For more information, see: <ulink url="https://docs.unity3d.com/Manual/TimeFrameManagement.html">https://docs.unity3d.com/Manual/TimeFrameManagement.html</ulink>
-
-
-```python
-{"$type": "set_time_step"}
-```
-
-```python
-{"$type": "set_time_step", "time_step": 0.01}
-```
-
-| Parameter | Type | Description | Default |
-| --- | --- | --- | --- |
-| `"time_step"` | float | Time.fixedDeltaTime | 0.01 |
-
-***
-
-## **`set_vsync_count`**
-
-Set the renderer's vsync count. For more information, read this: <ulink url="https://docs.unity3d.com/ScriptReference/QualitySettings-vSyncCount.html">https://docs.unity3d.com/ScriptReference/QualitySettings-vSyncCount.html</ulink>
-
-
-```python
-{"$type": "set_vsync_count"}
-```
-
-```python
-{"$type": "set_vsync_count", "count": 1}
-```
-
-| Parameter | Type | Description | Default |
-| --- | --- | --- | --- |
-| `"count"` | int | The vsync count. | 1 |
-
-***
-
-## **`step_physics`**
-
-Step through the physics without triggering new avatar output, or new commands.
-
-
-```python
-{"$type": "step_physics", "frames": 1}
-```
-
-| Parameter | Type | Description | Default |
-| --- | --- | --- | --- |
-| `"frames"` | int | Let the physics run for this many frames. | |
-
-***
-
-## **`stop_all_audio`**
-
-Stop all ongoing audio.
-
-
-```python
-{"$type": "stop_all_audio"}
-```
-
-***
-
-## **`terminate`**
-
-Terminate the build. 
-
-- <font style="color:green">**Sends data**: This command instructs the build to send output data.</font>
-
-    - <font style="color:green">**Exactly once**</font>
-
-    - <font style="color:green">**Type:** [`QuitSignal`](output_data.md#QuitSignal)</font>
-
-```python
-{"$type": "terminate"}
-```
-
-***
-
-## **`unload_asset_bundles`**
-
-Unloads all AssetBundles. Send this command only after destroying all objects in the scene. This command should be used only to free up memory. After sending it, you will need to re-download any objects you want to add to a scene. 
-
-- <font style="color:orange">**Expensive**: This command is computationally expensive.</font>
-
-```python
-{"$type": "unload_asset_bundles"}
-```
-
-```python
-{"$type": "unload_asset_bundles", "bundle_type": "models"}
-```
-
-| Parameter | Type | Description | Default |
-| --- | --- | --- | --- |
-| `"bundle_type"` | AssetBundleType | The type of asset bundle to unload from memory. | "models" |
-
-#### AssetBundleType
-
-The type of cached asset bundle.
-
-| Value | Description |
-| --- | --- |
-| `"models"` | Model asset bundles. |
-| `"materials"` | Visual material asset bundles. |
-| `"scenes"` | Streamed scene asset bundles. |
-| `"skyboxes"` | HDRI skybox asset bundles. |
-| `"humanoids"` | Humanoid character asset bundles. |
-| `"humanoid_animations"` | Humanoid animation asset bundles. |
-
-***
-
-## **`unload_unused_assets`**
-
-Unload lingering assets (scenes, models, textures, etc.) from memory. Send this command if you're rapidly adding and removing objects or scenes in order to prevent apparent memory leaks.
-
-
-```python
-{"$type": "unload_unused_assets"}
-```
-
-# AssetBundleCommand
-
-These commands load an asset bundle (if it hasn't been loaded already), and then instiniate an object from that asset bundle.
-
-***
-
-## **`add_scene`**
-
-Add a scene to TDW. Unloads the current scene if any (including any created by the load_scene command). 
-
-- <font style="color:orange">**Downloads an asset bundle**: This command will download an asset bundle from TDW's asset bundle library. The first time this command is sent during a simulation, it will be slow (because it needs to download the file). Afterwards, the file data will be cached until the simulation is terminated, and this command will be much faster. See: `python/librarian/scene_librarian.md`</font>
-- <font style="color:orange">**Wrapper function**: The controller class has a wrapper function for this command that is usually easier than using the command itself. See: [`Controller.get_add_scene()`](../python/controller.md).</font>
-
-```python
-{"$type": "add_scene", "name": "string", "url": "string"}
-```
-
-```python
-{"$type": "add_scene", "name": "string", "url": "string", "convexify": False}
-```
-
-| Parameter | Type | Description | Default |
-| --- | --- | --- | --- |
-| `"convexify"` | bool | If true, make all the scene's colliders convex. Only set this to True if you are using NVIDIA Flex. | False |
-| `"name"` | string | The name of the asset bundle. | |
-| `"url"` | string | The location of the asset bundle. If the asset bundle is remote, this must be a valid URL. If the asset is a local file, this must begin with the prefix "file:///" | |
-
-# AddObjectCommand
-
-These commands load an asset bundle with a specific object (model, material, etc.).
-
-***
-
-## **`add_drone`**
-
-Add a drone to the scene. 
-
-- <font style="color:orange">**Downloads an asset bundle**: This command will download an asset bundle from TDW's asset bundle library. The first time this command is sent during a simulation, it will be slow (because it needs to download the file). Afterwards, the file data will be cached until the simulation is terminated, and this command will be much faster. See: `python/librarian/drone_librarian.md`</font>
-
-```python
-{"$type": "add_drone", "id": 1, "name": "string", "url": "string"}
-```
-
-```python
-{"$type": "add_drone", "id": 1, "name": "string", "url": "string", "position": {"x": 0, "y": 0, "z": 0}, "rotation": {"x": 0, "y": 0, "z": 0}, "forward_speed": 7, "backward_speed": 5, "right_speed": 5, "left_speed": 5, "rise_speed": 5, "drop_speed": 5, "acceleration": 0.3, "deceleration": 0.2, "stability": 0.1, "turn_sensitivity": 2, "motor_on": True, "enable_lights": False}
-```
-
-| Parameter | Type | Description | Default |
-| --- | --- | --- | --- |
-| `"id"` | int | The unique ID of the drone. | |
-| `"position"` | Vector3 | The position of the drone. | {"x": 0, "y": 0, "z": 0} |
-| `"rotation"` | Vector3 | The rotation of the drone, in Euler angles. | {"x": 0, "y": 0, "z": 0} |
-| `"forward_speed"` | float | Sets the drone's max forward speed. | 7 |
-| `"backward_speed"` | float | Sets the drone's max backward speed. | 5 |
-| `"right_speed"` | float | Sets the drone's max right strafe speed. | 5 |
-| `"left_speed"` | float | Sets the drone's max left strafe speed. | 5 |
-| `"rise_speed"` | float | Sets the drone's max vertical rise speed. | 5 |
-| `"drop_speed"` | float | Sets the drone's max vertical drop speed. | 5 |
-| `"acceleration"` | float | Sets the drone's acceleration. | 0.3 |
-| `"deceleration"` | float | Sets the drone's deceleration. | 0.2 |
-| `"stability"` | float | A factor that determinates how easily the drone is affected by outside forces. | 0.1 |
-| `"turn_sensitivity"` | float | Sets the drone's rotation speed. | 2 |
-| `"motor_on"` | bool | Sets whether or not the drone is active on start. | True |
-| `"enable_lights"` | bool | Sets whether or not the drone's lights are on. | False |
-| `"name"` | string | The name of the asset bundle. | |
-| `"url"` | string | The location of the asset bundle. If the asset bundle is remote, this must be a valid URL. If the asset is a local file, this must begin with the prefix "file:///" | |
-
-***
-
-## **`add_hdri_skybox`**
-
-Add a single HDRI skybox to the scene. It is highly recommended that the values of all parameters match those in the record metadata. If you assign your own values, the lighting will probably be strange. 
-
-- <font style="color:orange">**Downloads an asset bundle**: This command will download an asset bundle from TDW's asset bundle library. The first time this command is sent during a simulation, it will be slow (because it needs to download the file). Afterwards, the file data will be cached until the simulation is terminated, and this command will be much faster. See: `python/librarian/hdri_skybox_librarian.md`</font>
-- <font style="color:orange">**Wrapper function**: The controller class has a wrapper function for this command that is usually easier than using the command itself. See: [`Controller.get_add_hdri_skybox()`](../python/controller.md).</font>
-
-```python
-{"$type": "add_hdri_skybox", "exposure": 0.125, "initial_skybox_rotation": 0.125, "sun_elevation": 0.125, "sun_initial_angle": 0.125, "sun_intensity": 0.125, "name": "string", "url": "string"}
-```
-
-| Parameter | Type | Description | Default |
-| --- | --- | --- | --- |
-| `"exposure"` | float | The exposure value for this map. | |
-| `"initial_skybox_rotation"` | float | The initial rotation of the HDRI map. | |
-| `"sun_elevation"` | float | The elevation of the sun light, for this map image. | |
-| `"sun_initial_angle"` | float | The initial rotation angle of the sun light, matching the initial rotation of this map. | |
-| `"sun_intensity"` | float | The intensity value of the sun light for this map image. | |
-| `"name"` | string | The name of the asset bundle. | |
-| `"url"` | string | The location of the asset bundle. If the asset bundle is remote, this must be a valid URL. If the asset is a local file, this must begin with the prefix "file:///" | |
-
-***
-
-## **`add_humanoid_animation`**
-
-Load an animation clip asset bundle into memory. 
-
-- <font style="color:orange">**Downloads an asset bundle**: This command will download an asset bundle from TDW's asset bundle library. The first time this command is sent during a simulation, it will be slow (because it needs to download the file). Afterwards, the file data will be cached until the simulation is terminated, and this command will be much faster. See: `python/librarian/add_humanoid_animation.md`</font>
-- <font style="color:orange">**Wrapper function**: The controller class has a wrapper function for this command that is usually easier than using the command itself. See: [`Controller.get_add_humanoid_animation()`](../python/controller.md).</font>
-
-```python
-{"$type": "add_humanoid_animation", "name": "string", "url": "string"}
-```
-
-| Parameter | Type | Description | Default |
-| --- | --- | --- | --- |
-| `"name"` | string | The name of the asset bundle. | |
-| `"url"` | string | The location of the asset bundle. If the asset bundle is remote, this must be a valid URL. If the asset is a local file, this must begin with the prefix "file:///" | |
-
-***
-
-## **`add_robot`**
-
-Add a robot to the scene. For further documentation, see: Documentation/lessons/robots/overview.md 
-
-- <font style="color:orange">**Downloads an asset bundle**: This command will download an asset bundle from TDW's asset bundle library. The first time this command is sent during a simulation, it will be slow (because it needs to download the file). Afterwards, the file data will be cached until the simulation is terminated, and this command will be much faster. See: `python/librarian/robot_librarian.md`</font>
-- <font style="color:orange">**Wrapper function**: The controller class has a wrapper function for this command that is usually easier than using the command itself. See: [`Controller.get_add_robot()`](../python/controller.md).</font>
-
-```python
-{"$type": "add_robot", "name": "string", "url": "string"}
-```
-
-```python
-{"$type": "add_robot", "name": "string", "url": "string", "id": 0, "position": {"x": 0, "y": 0, "z": 0}, "rotation": {"x": 0, "y": 0, "z": 0}}
-```
-
-| Parameter | Type | Description | Default |
-| --- | --- | --- | --- |
-| `"id"` | int | The unique ID of the robot. | 0 |
-| `"position"` | Vector3 | The initial position of the robot. | {"x": 0, "y": 0, "z": 0} |
-| `"rotation"` | Vector3 | The initial rotation of the robot in Euler angles. | {"x": 0, "y": 0, "z": 0} |
-| `"name"` | string | The name of the asset bundle. | |
-| `"url"` | string | The location of the asset bundle. If the asset bundle is remote, this must be a valid URL. If the asset is a local file, this must begin with the prefix "file:///" | |
-
-***
-
-## **`add_vehicle`**
-
-Add a vehicle to the scene. 
-
-- <font style="color:orange">**Downloads an asset bundle**: This command will download an asset bundle from TDW's asset bundle library. The first time this command is sent during a simulation, it will be slow (because it needs to download the file). Afterwards, the file data will be cached until the simulation is terminated, and this command will be much faster. See: `python/librarian/vehicle_librarian.md`</font>
-
-```python
-{"$type": "add_vehicle", "id": 1, "name": "string", "url": "string"}
-```
-
-```python
-{"$type": "add_vehicle", "id": 1, "name": "string", "url": "string", "position": {"x": 0, "y": 0, "z": 0}, "rotation": {"x": 0, "y": 0, "z": 0}, "forward_speed": 30, "reverse_speed": 12}
-```
-
-| Parameter | Type | Description | Default |
-| --- | --- | --- | --- |
-| `"id"` | int | The unique ID of the vehicle. | |
-| `"position"` | Vector3 | The position of the vehicle. | {"x": 0, "y": 0, "z": 0} |
-| `"rotation"` | Vector3 | The rotation of the vehicle, in Euler angles. | {"x": 0, "y": 0, "z": 0} |
-| `"forward_speed"` | float | Sets the vehicle's max forward speed. | 30 |
-| `"reverse_speed"` | float | Sets the vehicle's max reverse speed. | 12 |
-| `"name"` | string | The name of the asset bundle. | |
-| `"url"` | string | The location of the asset bundle. If the asset bundle is remote, this must be a valid URL. If the asset is a local file, this must begin with the prefix "file:///" | |
-
-***
-
-## **`add_visual_effect`**
-
-Add a non-physics visual effect to the scene from an asset bundle. 
-
-- <font style="color:orange">**Downloads an asset bundle**: This command will download an asset bundle from TDW's asset bundle library. The first time this command is sent during a simulation, it will be slow (because it needs to download the file). Afterwards, the file data will be cached until the simulation is terminated, and this command will be much faster. See: `python/librarian/visual_effect_librarian.md`</font>
-- <font style="color:orange">**Wrapper function**: The controller class has a wrapper function for this command that is usually easier than using the command itself. See: [`Controller.get_add_visual_effect()`](../python/controller.md).</font>
-
-```python
-{"$type": "add_visual_effect", "id": 1, "name": "string", "url": "string"}
-```
-
-```python
-{"$type": "add_visual_effect", "id": 1, "name": "string", "url": "string", "position": {"x": 0, "y": 0, "z": 0}, "rotation": {"x": 0, "y": 0, "z": 0}}
-```
-
-| Parameter | Type | Description | Default |
-| --- | --- | --- | --- |
-| `"id"` | int | The ID of this visual effect. | |
-| `"position"` | Vector3 | The initial position of the visual effect. | {"x": 0, "y": 0, "z": 0} |
-| `"rotation"` | Vector3 | The initial rotation of the visual effect. | {"x": 0, "y": 0, "z": 0} |
-| `"name"` | string | The name of the asset bundle. | |
-| `"url"` | string | The location of the asset bundle. If the asset bundle is remote, this must be a valid URL. If the asset is a local file, this must begin with the prefix "file:///" | |
-
-# AddHumanoidCommand
-
-These commands add a humanoid model to the scene.
-
-***
-
-## **`add_humanoid`**
-
-Add a humanoid model to the scene. 
-
-- <font style="color:orange">**Downloads an asset bundle**: This command will download an asset bundle from TDW's asset bundle library. The first time this command is sent during a simulation, it will be slow (because it needs to download the file). Afterwards, the file data will be cached until the simulation is terminated, and this command will be much faster. See: `python/librarian/humanoid_librarian.md`</font>
-- <font style="color:orange">**Wrapper function**: The controller class has a wrapper function for this command that is usually easier than using the command itself. See: [`Controller.get_add_humanoid()`](../python/controller.md).</font>
-
-```python
-{"$type": "add_humanoid", "id": 1, "name": "string", "url": "string"}
-```
-
-```python
-{"$type": "add_humanoid", "id": 1, "name": "string", "url": "string", "position": {"x": 0, "y": 0, "z": 0}, "rotation": {"x": 0, "y": 0, "z": 0}}
-```
-
-| Parameter | Type | Description | Default |
-| --- | --- | --- | --- |
-| `"id"` | int | The unique ID of the humanoid. | |
-| `"position"` | Vector3 | Position of the humanoid. | {"x": 0, "y": 0, "z": 0} |
-| `"rotation"` | Vector3 | Rotation of the humanoid, in Euler angles. | {"x": 0, "y": 0, "z": 0} |
-| `"name"` | string | The name of the asset bundle. | |
-| `"url"` | string | The location of the asset bundle. If the asset bundle is remote, this must be a valid URL. If the asset is a local file, this must begin with the prefix "file:///" | |
-
-***
-
-## **`add_replicant`**
-
-Add a Replicant to the scene. 
-
-- <font style="color:orange">**Downloads an asset bundle**: This command will download an asset bundle from TDW's asset bundle library. The first time this command is sent during a simulation, it will be slow (because it needs to download the file). Afterwards, the file data will be cached until the simulation is terminated, and this command will be much faster. See: `python/librarian/replicant_librarian.md`</font>
-
-```python
-{"$type": "add_replicant", "id": 1, "name": "string", "url": "string"}
-```
-
-```python
-{"$type": "add_replicant", "id": 1, "name": "string", "url": "string", "position": {"x": 0, "y": 0, "z": 0}, "rotation": {"x": 0, "y": 0, "z": 0}}
-```
-
-| Parameter | Type | Description | Default |
-| --- | --- | --- | --- |
-| `"id"` | int | The unique ID of the humanoid. | |
-| `"position"` | Vector3 | Position of the humanoid. | {"x": 0, "y": 0, "z": 0} |
-| `"rotation"` | Vector3 | Rotation of the humanoid, in Euler angles. | {"x": 0, "y": 0, "z": 0} |
-| `"name"` | string | The name of the asset bundle. | |
-| `"url"` | string | The location of the asset bundle. If the asset bundle is remote, this must be a valid URL. If the asset is a local file, this must begin with the prefix "file:///" | |
-
-***
-
-## **`add_smpl_humanoid`**
-
-Add a parameterized humanoid to the scene using <ulink url="https://smpl.is.tue.mpg.de/en">SMPL</ulink>. Each parameter scales an aspect of the humanoid and must be between -1 and 1. For example, if the height is -1, then the humanoid will be the shortest possible height. Because all of these parameters blend together to create the overall shape, it isn't possible to document specific body shape values, such as overall height, that might correspond to this command's parameters. 
-
-- <font style="color:orange">**Downloads an asset bundle**: This command will download an asset bundle from TDW's asset bundle library. The first time this command is sent during a simulation, it will be slow (because it needs to download the file). Afterwards, the file data will be cached until the simulation is terminated, and this command will be much faster. See: `python/librarian/humanoid_librarian.md`</font>
-
-```python
-{"$type": "add_smpl_humanoid", "id": 1, "name": "string", "url": "string"}
-```
-
-```python
-{"$type": "add_smpl_humanoid", "id": 1, "name": "string", "url": "string", "height": 0, "weight": 0, "torso_height_and_shoulder_width": 0, "chest_breadth_and_neck_height": 0, "upper_lower_back_ratio": 0, "pelvis_width": 0, "hips_curve": 0, "torso_height": 0, "left_right_symmetry": 0, "shoulder_and_torso_width": 0, "position": {"x": 0, "y": 0, "z": 0}, "rotation": {"x": 0, "y": 0, "z": 0}}
-```
-
-| Parameter | Type | Description | Default |
-| --- | --- | --- | --- |
-| `"height"` | float | The height or overall scale of the model. Must be between -1 and 1. | 0 |
-| `"weight"` | float | The character's overall weight. Must be between -1 and 1. | 0 |
-| `"torso_height_and_shoulder_width"` | float | The height of the torso from the chest and the width of the shoulders. Must be between -1 and 1. | 0 |
-| `"chest_breadth_and_neck_height"` | float | The breadth of the chest and the height of the neck. Must be between -1 and 1. | 0 |
-| `"upper_lower_back_ratio"` | float | The extent to which the upper back is larger than the lower back or vice versa. Must be between -1 and 1. | 0 |
-| `"pelvis_width"` | float | The width of the pelvis. Must be between -1 and 1. | 0 |
-| `"hips_curve"` | float | The overall curviness of the hips. Must be between -1 and 1. | 0 |
-| `"torso_height"` | float | The height of the torso from the chest. Must be between -1 and 1. | 0 |
-| `"left_right_symmetry"` | float | The extent to which the left side of the mesh is slightly narrower or vice versa. Must be between -1 and 1. | 0 |
-| `"shoulder_and_torso_width"` | float | The width of the shoulders and torso combined. Must be between -1 and 1. | 0 |
-| `"id"` | int | The unique ID of the humanoid. | |
-| `"position"` | Vector3 | Position of the humanoid. | {"x": 0, "y": 0, "z": 0} |
-| `"rotation"` | Vector3 | Rotation of the humanoid, in Euler angles. | {"x": 0, "y": 0, "z": 0} |
-| `"name"` | string | The name of the asset bundle. | |
-| `"url"` | string | The location of the asset bundle. If the asset bundle is remote, this must be a valid URL. If the asset is a local file, this must begin with the prefix "file:///" | |
-
-***
-
-## **`add_wheelchair_replicant`**
-
-Add a WheelchairReplicant to the scene. 
-
-- <font style="color:orange">**Downloads an asset bundle**: This command will download an asset bundle from TDW's asset bundle library. The first time this command is sent during a simulation, it will be slow (because it needs to download the file). Afterwards, the file data will be cached until the simulation is terminated, and this command will be much faster. See: `python/librarian/replicant_librarian.md`</font>
-
-```python
-{"$type": "add_wheelchair_replicant", "id": 1, "name": "string", "url": "string"}
-```
-
-```python
-{"$type": "add_wheelchair_replicant", "id": 1, "name": "string", "url": "string", "position": {"x": 0, "y": 0, "z": 0}, "rotation": {"x": 0, "y": 0, "z": 0}}
-```
-
-| Parameter | Type | Description | Default |
-| --- | --- | --- | --- |
-| `"id"` | int | The unique ID of the humanoid. | |
-| `"position"` | Vector3 | Position of the humanoid. | {"x": 0, "y": 0, "z": 0} |
-| `"rotation"` | Vector3 | Rotation of the humanoid, in Euler angles. | {"x": 0, "y": 0, "z": 0} |
-| `"name"` | string | The name of the asset bundle. | |
-| `"url"` | string | The location of the asset bundle. If the asset bundle is remote, this must be a valid URL. If the asset is a local file, this must begin with the prefix "file:///" | |
-
-# AddMaterialCommand
-
-These commands add material asset bundles to the scene.
-
-***
-
-## **`add_material`**
-
-Load a material asset bundle into memory. If you want to set the visual material of something in TDW (e.g. [set_visual_material](#set_visual_material), you must first send this command. 
-
-- <font style="color:orange">**Downloads an asset bundle**: This command will download an asset bundle from TDW's asset bundle library. The first time this command is sent during a simulation, it will be slow (because it needs to download the file). Afterwards, the file data will be cached until the simulation is terminated, and this command will be much faster. See: `python/librarian/material_librarian.md`</font>
-- <font style="color:orange">**Wrapper function**: The controller class has a wrapper function for this command that is usually easier than using the command itself. See: [`Controller.get_add_material()`](../python/controller.md).</font>
-
-```python
-{"$type": "add_material", "name": "string", "url": "string"}
-```
-
-| Parameter | Type | Description | Default |
-| --- | --- | --- | --- |
-| `"name"` | string | The name of the asset bundle. | |
-| `"url"` | string | The location of the asset bundle. If the asset bundle is remote, this must be a valid URL. If the asset is a local file, this must begin with the prefix "file:///" | |
-
-***
-
-## **`send_material_properties_report`**
-
-Send a report of the material property values. Each report will be a separate LogMessage. 
-
-- <font style="color:magenta">**Debug-only**: This command is only intended for use as a debug tool or diagnostic tool. It is not compatible with ordinary TDW usage.</font>
-- <font style="color:green">**Sends data**: This command instructs the build to send output data.</font>
-
-    - <font style="color:green">**Exactly once**</font>
-
-    - <font style="color:green">**Type:** [`LogMessage`](output_data.md#LogMessage)</font>
-- <font style="color:orange">**Downloads an asset bundle**: This command will download an asset bundle from TDW's asset bundle library. The first time this command is sent during a simulation, it will be slow (because it needs to download the file). Afterwards, the file data will be cached until the simulation is terminated, and this command will be much faster. See: `python/librarian/material_librarian.md`</font>
-
-```python
-{"$type": "send_material_properties_report", "name": "string", "url": "string"}
-```
-
-| Parameter | Type | Description | Default |
-| --- | --- | --- | --- |
-| `"name"` | string | The name of the asset bundle. | |
-| `"url"` | string | The location of the asset bundle. If the asset bundle is remote, this must be a valid URL. If the asset is a local file, this must begin with the prefix "file:///" | |
-
-***
-
-## **`send_material_report`**
-
-Tell the build to send a report of a material asset bundle. Each report will be a separate LogMessage. 
-
-- <font style="color:magenta">**Debug-only**: This command is only intended for use as a debug tool or diagnostic tool. It is not compatible with ordinary TDW usage.</font>
-- <font style="color:green">**Sends data**: This command instructs the build to send output data.</font>
-
-    - <font style="color:green">**Exactly once**</font>
-
-    - <font style="color:green">**Type:** [`LogMessage`](output_data.md#LogMessage)</font>
-- <font style="color:orange">**Downloads an asset bundle**: This command will download an asset bundle from TDW's asset bundle library. The first time this command is sent during a simulation, it will be slow (because it needs to download the file). Afterwards, the file data will be cached until the simulation is terminated, and this command will be much faster. See: `python/librarian/material_librarian.md`</font>
-
-```python
-{"$type": "send_material_report", "name": "string", "url": "string"}
-```
-
-| Parameter | Type | Description | Default |
-| --- | --- | --- | --- |
-| `"name"` | string | The name of the asset bundle. | |
-| `"url"` | string | The location of the asset bundle. If the asset bundle is remote, this must be a valid URL. If the asset is a local file, this must begin with the prefix "file:///" | |
-
-# AddModelCommand
-
-These commands add model asset bundles to the scene.
-
-***
-
-## **`add_object`**
-
-Add a single object from a model library or from a local asset bundle to the scene. 
-
-- <font style="color:orange">**Downloads an asset bundle**: This command will download an asset bundle from TDW's asset bundle library. The first time this command is sent during a simulation, it will be slow (because it needs to download the file). Afterwards, the file data will be cached until the simulation is terminated, and this command will be much faster. See: `python/librarian/model_librarian.md`</font>
-- <font style="color:orange">**Wrapper function**: The controller class has a wrapper function for this command that is usually easier than using the command itself. See: [`Controller.get_add_object()`](../python/controller.md).</font>
-
-```python
-{"$type": "add_object", "id": 1, "name": "string", "url": "string"}
-```
-
-```python
-{"$type": "add_object", "id": 1, "name": "string", "url": "string", "position": {"x": 0, "y": 0, "z": 0}, "rotation": {"x": 0, "y": 0, "z": 0}, "scale_factor": 1, "category": "", "affordance_points": []}
-```
-
-| Parameter | Type | Description | Default |
-| --- | --- | --- | --- |
-| `"position"` | Vector3 | Position of the object. | {"x": 0, "y": 0, "z": 0} |
-| `"rotation"` | Vector3 | Rotation of the object, in Euler angles. | {"x": 0, "y": 0, "z": 0} |
-| `"id"` | int | The unique ID of the object. | |
-| `"scale_factor"` | float | The default scale factor of a model. | 1 |
-| `"category"` | string | The model category. | "" |
-| `"affordance_points"` | Vector3 [] | A list of affordance points. Can be empty. | [] |
-| `"name"` | string | The name of the asset bundle. | |
-| `"url"` | string | The location of the asset bundle. If the asset bundle is remote, this must be a valid URL. If the asset is a local file, this must begin with the prefix "file:///" | |
-
-***
-
-## **`send_model_report`**
-
-Tell the build to send a report of a model asset bundle. Each report will be a separate LogMessage. 
-
-- <font style="color:magenta">**Debug-only**: This command is only intended for use as a debug tool or diagnostic tool. It is not compatible with ordinary TDW usage.</font>
-- <font style="color:green">**Sends data**: This command instructs the build to send output data.</font>
-
-    - <font style="color:green">**Exactly once**</font>
-
-    - <font style="color:green">**Type:** [`LogMessage`](output_data.md#LogMessage)</font>
-- <font style="color:orange">**Downloads an asset bundle**: This command will download an asset bundle from TDW's asset bundle library. The first time this command is sent during a simulation, it will be slow (because it needs to download the file). Afterwards, the file data will be cached until the simulation is terminated, and this command will be much faster. See: `python/librarian/model_librarian.md`</font>
-
-```python
-{"$type": "send_model_report", "flex": True, "id": 1, "name": "string", "url": "string"}
-```
-
-```python
-{"$type": "send_model_report", "flex": True, "id": 1, "name": "string", "url": "string", "scale_factor": 1, "category": "", "affordance_points": []}
-```
-
-| Parameter | Type | Description | Default |
-| --- | --- | --- | --- |
-| `"flex"` | bool | If True, we expect this model to be Flex-compatible. | |
-| `"id"` | int | The unique ID of the object. | |
-| `"scale_factor"` | float | The default scale factor of a model. | 1 |
-| `"category"` | string | The model category. | "" |
-| `"affordance_points"` | Vector3 [] | A list of affordance points. Can be empty. | [] |
-| `"name"` | string | The name of the asset bundle. | |
-| `"url"` | string | The location of the asset bundle. If the asset bundle is remote, this must be a valid URL. If the asset is a local file, this must begin with the prefix "file:///" | |
-
-# AvatarCommand
-
-Manipulate an avatar.
-
-***
-
-## **`destroy_avatar`**
-
-Destroy an avatar. 
-
-- <font style="color:orange">**Expensive**: This command is computationally expensive.</font>
-
-```python
-{"$type": "destroy_avatar"}
-```
-
-```python
-{"$type": "destroy_avatar", "avatar_id": "a"}
-```
-
-| Parameter | Type | Description | Default |
-| --- | --- | --- | --- |
-| `"avatar_id"` | string | The ID of the avatar. | "a" |
-
-***
-
-## **`enable_avatar_transparency`**
-
-Enable transparency (the "alpha" channel, or "a" value in the color) on the avatar's visual materials. To set the color of an avatar, send set_avatar_color
-
-
-```python
-{"$type": "enable_avatar_transparency"}
-```
-
-```python
-{"$type": "enable_avatar_transparency", "avatar_id": "a"}
-```
-
-| Parameter | Type | Description | Default |
-| --- | --- | --- | --- |
-| `"avatar_id"` | string | The ID of the avatar. | "a" |
-
-***
-
-## **`follow_object`**
-
-Teleport the avatar to a position relative to a target. This must be sent per-frame to continuously follow the target.
-
-
-```python
-{"$type": "follow_object"}
-```
-
-```python
-{"$type": "follow_object", "object_id": 0, "position": {"x": 0, "y": 0, "z": 0}, "rotation": False, "avatar_id": "a"}
-```
-
-| Parameter | Type | Description | Default |
-| --- | --- | --- | --- |
-| `"object_id"` | int | The ID of the object that the avatar will follow. | 0 |
-| `"position"` | Vector3 | The relative position to the avatar to the object. | {"x": 0, "y": 0, "z": 0} |
-| `"rotation"` | bool | If True, set the avatar's rotation to the object's rotation. | False |
-| `"avatar_id"` | string | The ID of the avatar. | "a" |
-
-***
-
-## **`rotate_avatar_by`**
-
-Rotate the avatar by a given angle around a given axis. 
-
-- <font style="color:orange">**Non-physics motion**: This command ignores the build's physics engine. If you send this command during a physics simulation (i.e. to a non-kinematic avatar), the physics might glitch.</font>
-
-```python
-{"$type": "rotate_avatar_by", "angle": 0.125}
-```
-
-```python
-{"$type": "rotate_avatar_by", "angle": 0.125, "axis": "yaw", "is_world": True, "avatar_id": "a"}
-```
-
-| Parameter | Type | Description | Default |
-| --- | --- | --- | --- |
-| `"axis"` | Axis | The axis of rotation. | "yaw" |
-| `"angle"` | float | The angle of rotation. | |
-| `"is_world"` | bool | If true, the avatar will rotate via "global" directions and angles. If false, the avatar will rotate locally. | True |
-| `"avatar_id"` | string | The ID of the avatar. | "a" |
-
-#### Axis
-
-An axis of rotation.
-
-| Value | Description |
-| --- | --- |
-| `"pitch"` | Nod your head "yes". |
-| `"yaw"` | Shake your head "no". |
-| `"roll"` | Put your ear to your shoulder. |
-
-***
-
-## **`rotate_avatar_to`**
-
-Set the rotation quaternion of the avatar. 
-
-- <font style="color:orange">**Non-physics motion**: This command ignores the build's physics engine. If you send this command during a physics simulation (i.e. to a non-kinematic avatar), the physics might glitch.</font>
-
-```python
-{"$type": "rotate_avatar_to", "rotation": {"w": 0.6, "x": 3.5, "y": -45, "z": 0}}
-```
-
-```python
-{"$type": "rotate_avatar_to", "rotation": {"w": 0.6, "x": 3.5, "y": -45, "z": 0}, "avatar_id": "a"}
-```
-
-| Parameter | Type | Description | Default |
-| --- | --- | --- | --- |
-| `"rotation"` | Quaternion | The rotation quaternion. | |
-| `"avatar_id"` | string | The ID of the avatar. | "a" |
-
-***
-
-## **`rotate_avatar_to_euler_angles`**
-
-Set the rotation of the avatar with Euler angles. 
-
-- <font style="color:teal">**Euler angles**: Rotational behavior can become unpredictable if the Euler angles of an object are adjusted more than once. Consider sending this command only to initialize the orientation. See: [Rotation documentation)(../misc_frontend/rotation.md)</font>
-- <font style="color:orange">**Non-physics motion**: This command ignores the build's physics engine. If you send this command during a physics simulation (i.e. to a non-kinematic avatar), the physics might glitch.</font>
-
-```python
-{"$type": "rotate_avatar_to_euler_angles", "euler_angles": {"x": 1.1, "y": 0.0, "z": 0}}
-```
-
-```python
-{"$type": "rotate_avatar_to_euler_angles", "euler_angles": {"x": 1.1, "y": 0.0, "z": 0}, "avatar_id": "a"}
-```
-
-| Parameter | Type | Description | Default |
-| --- | --- | --- | --- |
-| `"euler_angles"` | Vector3 | The new Euler angles of the avatar. | |
-| `"avatar_id"` | string | The ID of the avatar. | "a" |
-
-***
-
-## **`scale_avatar`**
-
-Scale the avatar's size by a factor from its current scale.
-
-
-```python
-{"$type": "scale_avatar"}
-```
-
-```python
-{"$type": "scale_avatar", "scale_factor": {"x": 1, "y": 1, "z": 1}, "avatar_id": "a"}
-```
-
-| Parameter | Type | Description | Default |
-| --- | --- | --- | --- |
-| `"scale_factor"` | Vector3 | Multiply the scale of the avatar by this vector. (For example, if scale_factor is (2,2,2), then the avatar's current size will double.) | {"x": 1, "y": 1, "z": 1} |
-| `"avatar_id"` | string | The ID of the avatar. | "a" |
-
-***
-
-## **`set_avatar_collision_detection_mode`**
-
-Set the collision mode of all of the avatar's Rigidbodies. This doesn't need to be sent continuously, but does need to be sent per avatar. 
-
-- <font style="color:magenta">**Debug-only**: This command is only intended for use as a debug tool or diagnostic tool. It is not compatible with ordinary TDW usage.</font>
-
-```python
-{"$type": "set_avatar_collision_detection_mode"}
-```
-
-```python
-{"$type": "set_avatar_collision_detection_mode", "mode": "continuous_dynamic", "avatar_id": "a"}
-```
-
-| Parameter | Type | Description | Default |
-| --- | --- | --- | --- |
-| `"mode"` | DetectionMode | The collision detection mode. | "continuous_dynamic" |
-| `"avatar_id"` | string | The ID of the avatar. | "a" |
-
-#### DetectionMode
-
-The detection mode.
-
-| Value | Description |
-| --- | --- |
-| `"continuous_dynamic"` | (From Unity documentation:) Prevent this Rigidbody from passing through static mesh geometry, and through other Rigidbodies which have continuous collision detection enabled, when it is moving fast. This is the slowest collision detection mode, and should only be used for selected fast moving objects. |
-| `"continuous_speculative"` | (From Unity documentation:) This is a collision detection mode that can be used on both dynamic and kinematic objects. It is generally cheaper than other CCD modes. It also handles angular motion much better. However, in some cases, high speed objects may still tunneling through other geometries. |
-| `"discrete"` | (From Unity documentation: This is the fastest mode.) |
-| `"continuous"` | (From Unity documentation: Collisions will be detected for any static mesh geometry in the path of this Rigidbody, even if the collision occurs between two FixedUpdate steps. Static mesh geometry is any MeshCollider which does not have a Rigidbody attached. This also prevent Rigidbodies set to ContinuousDynamic mode from passing through this Rigidbody. |
-
-***
-
-## **`set_avatar_color`**
-
-Set the color of an avatar. To allow transparency (the "alpha" channel, or "a" value in the color), first send enable_avatar_transparency
-
-
-```python
-{"$type": "set_avatar_color", "color": {"r": 0.219607845, "g": 0.0156862754, "b": 0.6901961, "a": 1.0}}
-```
-
-```python
-{"$type": "set_avatar_color", "color": {"r": 0.219607845, "g": 0.0156862754, "b": 0.6901961, "a": 1.0}, "avatar_id": "a"}
-```
-
-| Parameter | Type | Description | Default |
-| --- | --- | --- | --- |
-| `"color"` | Color | The color of the avatar. | |
-| `"avatar_id"` | string | The ID of the avatar. | "a" |
-
-***
-
-## **`set_avatar_forward`**
-
-Set the forward directional vector of the avatar. 
-
-- <font style="color:orange">**Non-physics motion**: This command ignores the build's physics engine. If you send this command during a physics simulation (i.e. to a non-kinematic avatar), the physics might glitch.</font>
-
-```python
-{"$type": "set_avatar_forward"}
-```
-
-```python
-{"$type": "set_avatar_forward", "forward": {"x": 0, "y": 0, "z": 1}, "avatar_id": "a"}
-```
-
-| Parameter | Type | Description | Default |
-| --- | --- | --- | --- |
-| `"forward"` | Vector3 | The new forward directional vector. | {"x": 0, "y": 0, "z": 1} |
-| `"avatar_id"` | string | The ID of the avatar. | "a" |
-
-***
-
-## **`set_camera_clipping_planes`**
-
-Set the near and far clipping planes of the avatar's camera.
-
-
-```python
-{"$type": "set_camera_clipping_planes"}
-```
-
-```python
-{"$type": "set_camera_clipping_planes", "near": 0.1, "far": 100, "avatar_id": "a"}
-```
-
-| Parameter | Type | Description | Default |
-| --- | --- | --- | --- |
-| `"near"` | float | The distance of the near clipping plane. | 0.1 |
-| `"far"` | float | The distance of the far clipping plane. | 100 |
-| `"avatar_id"` | string | The ID of the avatar. | "a" |
-
-***
-
-## **`set_field_of_view`**
-
-Set the field of view of the avatar's camera. This will automatically set the focal length (see: set_focal_length). 
-
-- <font style="color:darkcyan">**Depth of Field**: This command modifies the post-processing depth of field. See: [Depth of Field and Image Blurriness](../lessons/photorealism/depth_of_field.md).</font>
-
-```python
-{"$type": "set_field_of_view"}
-```
-
-```python
-{"$type": "set_field_of_view", "field_of_view": 54.43223, "avatar_id": "a"}
-```
-
-| Parameter | Type | Description | Default |
-| --- | --- | --- | --- |
-| `"field_of_view"` | float | The field of view. | 54.43223 |
-| `"avatar_id"` | string | The ID of the avatar. | "a" |
-
-***
-
-## **`set_focal_length`**
-
-Set the focal length of the avatar's camera. This will automatically set the field of view (see: set_field_of_view). 
-
-- <font style="color:darkcyan">**Depth of Field**: This command modifies the post-processing depth of field. See: [Depth of Field and Image Blurriness](../lessons/photorealism/depth_of_field.md).</font>
-
-```python
-{"$type": "set_focal_length"}
-```
-
-```python
-{"$type": "set_focal_length", "focal_length": 35, "avatar_id": "a"}
-```
-
-| Parameter | Type | Description | Default |
-| --- | --- | --- | --- |
-| `"focal_length"` | float | The focal length. | 35 |
-| `"avatar_id"` | string | The ID of the avatar. | "a" |
-
-***
-
-## **`set_pass_masks`**
-
-Set which types of images the avatar will render. By default, the avatar will render, but not send, these images. See send_images in the Command API. 
-
-- <font style="color:orange">**Expensive**: This command is computationally expensive.</font>
-
-```python
-{"$type": "set_pass_masks", "pass_masks": ["_img"]}
-```
-
-```python
-{"$type": "set_pass_masks", "pass_masks": ["_img"], "avatar_id": "a"}
-```
-
-| Parameter | Type | Description | Default |
-| --- | --- | --- | --- |
-| `"pass_masks"` | PassMask[] | The avatar will render each of these passes per frame. | |
-| `"avatar_id"` | string | The ID of the avatar. | "a" |
-
-#### PassMask
-
-| Value | Description |
-| --- | --- |
-| `_img` | ![](images/pass_masks/img_0.jpg) Standard rendering of the scene. |
-| `_id` | ![](images/pass_masks/id_0.png) The segmentation colors of each object. |
-| `_category` | ![](images/pass_masks/category_0.png) The segmentation colors of each semantic object category (note that both jugs on the table have the same color). |
-| `_mask` | ![](images/pass_masks/mask_0.png) Similar to `_id` and `_category` but every object has the same color. |
-| `_depth` | ![](images/pass_masks/depth_0.png) Depth values per pixel. The image looks strange because it is using color rather than grayscale to encode more precisely. To decode the image, use [`TDWUtils.get_depth_values()`](../python/tdw_utils.md). |
-| `_depth_simple` | ![](images/pass_masks/depth_simple_0.png) Depth values per pixel. This grayscale image is less precise than the `_depth` pass but is easier to use and doesn't require a conversion function, making it somewhat faster. The depth values aren't normalized. |
-| `_normals` | ![](images/pass_masks/normals_0.png) Surfaces are colored according to their orientation in relation to the camera. |
-| `_flow` | ![](images/pass_masks/flow_0.png) Pixels are colored according to their motion in relation to the camera. |
-| `_albedo` | ![](images/pass_masks/albedo_0.png) Only color and texture, as if lit with only ambient light. |
-
-***
-
-## **`teleport_avatar_by`**
-
-Teleport the avatar by a position offset. 
-
-- <font style="color:orange">**Non-physics motion**: This command ignores the build's physics engine. If you send this command during a physics simulation (i.e. to a non-kinematic avatar), the physics might glitch.</font>
-
-```python
-{"$type": "teleport_avatar_by", "position": {"x": 1.1, "y": 0.0, "z": 0}}
-```
-
-```python
-{"$type": "teleport_avatar_by", "position": {"x": 1.1, "y": 0.0, "z": 0}, "avatar_id": "a"}
-```
-
-| Parameter | Type | Description | Default |
-| --- | --- | --- | --- |
-| `"position"` | Vector3 | The position offset to teleport by. | |
-| `"avatar_id"` | string | The ID of the avatar. | "a" |
-
-***
-
-## **`teleport_avatar_to`**
-
-Teleport the avatar to a position. 
-
-- <font style="color:orange">**Non-physics motion**: This command ignores the build's physics engine. If you send this command during a physics simulation (i.e. to a non-kinematic avatar), the physics might glitch.</font>
-
-```python
-{"$type": "teleport_avatar_to", "position": {"x": 1.1, "y": 0.0, "z": 0}}
-```
-
-```python
-{"$type": "teleport_avatar_to", "position": {"x": 1.1, "y": 0.0, "z": 0}, "avatar_id": "a"}
-```
-
-| Parameter | Type | Description | Default |
-| --- | --- | --- | --- |
-| `"position"` | Vector3 | The position to teleport to. | |
-| `"avatar_id"` | string | The ID of the avatar. | "a" |
-
-# AddAudioSensorCommand
-
-These commands add a type of audio sensor to the avatar.
-
-***
-
-## **`add_audio_sensor`**
-
-Add an AudioSensor component to the avatar, if it does not already have one.
-
-
-```python
-{"$type": "add_audio_sensor"}
-```
-
-```python
-{"$type": "add_audio_sensor", "avatar_id": "a"}
-```
-
-| Parameter | Type | Description | Default |
-| --- | --- | --- | --- |
-| `"avatar_id"` | string | The ID of the avatar. | "a" |
-
-***
-
-## **`add_environ_audio_sensor`**
-
-Add a ResonanceAudioListener component to the avatar, if it does not already have one.
-
-
-```python
-{"$type": "add_environ_audio_sensor"}
-```
-
-```python
-{"$type": "add_environ_audio_sensor", "avatar_id": "a"}
-```
-
-| Parameter | Type | Description | Default |
-| --- | --- | --- | --- |
-| `"avatar_id"` | string | The ID of the avatar. | "a" |
-
-# AvatarRigidbodyCommand
-
-These commands affect the Rigidbody of the Avatar. Note: For the Sticky Mitten Avatar, the Rigidbody being manipulated is the torso.
-
-***
-
-## **`apply_force_to_avatar`**
-
-Apply a force to the avatar. 
-
-- <font style="color:green">**Physics motion**: This command uses rigidbody physics. If you send this command to a kinematic avatar, nothing will happen. If you're running a physics simulation, you should _only_ send commands with this tag to move and rotate an avatar.</font>
-
-```python
-{"$type": "apply_force_to_avatar", "magnitude": 0.125}
-```
-
-```python
-{"$type": "apply_force_to_avatar", "magnitude": 0.125, "direction": {"x": 0, "y": 0, "z": 1}, "avatar_id": "a"}
-```
-
-| Parameter | Type | Description | Default |
-| --- | --- | --- | --- |
-| `"direction"` | Vector3 | The direction of the force. | {"x": 0, "y": 0, "z": 1} |
-| `"magnitude"` | float | The magnitude of the force. | |
-| `"avatar_id"` | string | The ID of the avatar. | "a" |
-
-***
-
-## **`move_avatar_forward_by`**
-
-Apply a force along the avatar's forward directional vector. 
-
-- <font style="color:green">**Physics motion**: This command uses rigidbody physics. If you send this command to a kinematic avatar, nothing will happen. If you're running a physics simulation, you should _only_ send commands with this tag to move and rotate an avatar.</font>
-
-```python
-{"$type": "move_avatar_forward_by", "magnitude": 0.125}
-```
-
-```python
-{"$type": "move_avatar_forward_by", "magnitude": 0.125, "avatar_id": "a"}
-```
-
-| Parameter | Type | Description | Default |
-| --- | --- | --- | --- |
-| `"magnitude"` | float | The magnitude of the force. | |
-| `"avatar_id"` | string | The ID of the avatar. | "a" |
-
-***
-
-## **`move_avatar_to`**
-
-Move the position of the avatar's rigidbody. This is very similar to teleport_avatar_to, but it is a physics-based motion, and will comply with physics interpolation. 
-
-- <font style="color:green">**Physics motion**: This command uses rigidbody physics. If you send this command to a kinematic avatar, nothing will happen. If you're running a physics simulation, you should _only_ send commands with this tag to move and rotate an avatar.</font>
-
-```python
-{"$type": "move_avatar_to", "position": {"x": 1.1, "y": 0.0, "z": 0}}
-```
-
-```python
-{"$type": "move_avatar_to", "position": {"x": 1.1, "y": 0.0, "z": 0}, "avatar_id": "a"}
-```
-
-| Parameter | Type | Description | Default |
-| --- | --- | --- | --- |
-| `"position"` | Vector3 | The new position of the avatar. | |
-| `"avatar_id"` | string | The ID of the avatar. | "a" |
-
-***
-
-## **`set_avatar_drag`**
-
-Set the drag of the avatar's Rigidbody. Both drag and angular_drag can be safely changed on-the-fly. 
-
-- <font style="color:green">**Physics motion**: This command uses rigidbody physics. If you send this command to a kinematic avatar, nothing will happen. If you're running a physics simulation, you should _only_ send commands with this tag to move and rotate an avatar.</font>
-
-```python
-{"$type": "set_avatar_drag"}
-```
-
-```python
-{"$type": "set_avatar_drag", "drag": 0, "angular_drag": 0.05, "avatar_id": "a"}
-```
-
-| Parameter | Type | Description | Default |
-| --- | --- | --- | --- |
-| `"drag"` | float | Set the drag of the Rigidbody. A higher drag value will cause the avatar slow down faster. | 0 |
-| `"angular_drag"` | float | Set the angular drag of the Rigidbody. A higher angular drag will cause the avatar's rotation to slow down faster. | 0.05 |
-| `"avatar_id"` | string | The ID of the avatar. | "a" |
-
-***
-
-## **`set_avatar_kinematic_state`**
-
-Set an avatars's Rigidbody to be kinematic or not. A kinematic object won't respond to PhysX physics. 
-
-- <font style="color:magenta">**Debug-only**: This command is only intended for use as a debug tool or diagnostic tool. It is not compatible with ordinary TDW usage.</font>
-
-```python
-{"$type": "set_avatar_kinematic_state"}
-```
-
-```python
-{"$type": "set_avatar_kinematic_state", "is_kinematic": False, "use_gravity": False, "avatar_id": "a"}
-```
-
-| Parameter | Type | Description | Default |
-| --- | --- | --- | --- |
-| `"is_kinematic"` | bool | If true, the Rigidbody will be kinematic, and won't respond to physics. | False |
-| `"use_gravity"` | bool | If true, the object will respond to gravity. | False |
-| `"avatar_id"` | string | The ID of the avatar. | "a" |
-
-***
-
-## **`set_avatar_mass`**
-
-Set the mass of an avatar.
-
-
-```python
-{"$type": "set_avatar_mass", "mass": 0.125}
-```
-
-```python
-{"$type": "set_avatar_mass", "mass": 0.125, "avatar_id": "a"}
-```
-
-| Parameter | Type | Description | Default |
-| --- | --- | --- | --- |
-| `"mass"` | float | The new mass of the avatar. | |
-| `"avatar_id"` | string | The ID of the avatar. | "a" |
-
-***
-
-## **`set_avatar_physic_material`**
-
-Set the physic material of the avatar's main body collider and apply friction and bounciness values. Friction and bounciness don't affect physics as much as drag and angular_drag (see set_avatar_drag). LOW friction values and HIGH bounciness means that the avatar won't "climb" up other objects.
-
-
-```python
-{"$type": "set_avatar_physic_material", "dynamic_friction": 0.125, "static_friction": 0.125, "bounciness": 0.125}
-```
-
-```python
-{"$type": "set_avatar_physic_material", "dynamic_friction": 0.125, "static_friction": 0.125, "bounciness": 0.125, "avatar_id": "a"}
-```
-
-| Parameter | Type | Description | Default |
-| --- | --- | --- | --- |
-| `"dynamic_friction"` | float | Friction when the avatar is already moving. A higher value means that the avatar will come to rest very quickly. Must be between 0 and 1. | |
-| `"static_friction"` | float | Friction when the avatar is not moving. A higher value means that a lot of force will be needed to make the avatar start moving. Must be between 0 and 1. | |
-| `"bounciness"` | float | The bounciness of the avatar. A higher value means that the avatar will bounce without losing much energy. Must be between 0 and 1. | |
-| `"avatar_id"` | string | The ID of the avatar. | "a" |
-
-***
-
-## **`turn_avatar_by`**
-
-Apply a relative torque to the avatar. 
-
-- <font style="color:green">**Physics motion**: This command uses rigidbody physics. If you send this command to a kinematic avatar, nothing will happen. If you're running a physics simulation, you should _only_ send commands with this tag to move and rotate an avatar.</font>
-
-```python
-{"$type": "turn_avatar_by", "torque": 0.125}
-```
-
-```python
-{"$type": "turn_avatar_by", "torque": 0.125, "avatar_id": "a"}
-```
-
-| Parameter | Type | Description | Default |
-| --- | --- | --- | --- |
-| `"torque"` | float | The magnitude of the torque around the y axis. | |
-| `"avatar_id"` | string | The ID of the avatar. | "a" |
-
-# AvatarTypeCommand
-
-These commands work only for the specified avatar subclass.
-
-***
-
-## **`set_first_person_avatar`**
-
-Set the parameters of an A_First_Person avatar.
-
-
-```python
-{"$type": "set_first_person_avatar"}
-```
-
-```python
-{"$type": "set_first_person_avatar", "height": 1.6, "camera_height": 1.4, "radius": 0.5, "slope_limit": 15, "detect_collisions": True, "move_speed": 1.5, "look_speed": 50, "look_x_limit": 45, "avatar_id": "a"}
-```
-
-| Parameter | Type | Description | Default |
-| --- | --- | --- | --- |
-| `"height"` | float | The height of the avatar. | 1.6 |
-| `"camera_height"` | float | The height of the camera. | 1.4 |
-| `"radius"` | float | The radius of the avatar. | 0.5 |
-| `"slope_limit"` | float | The avatar can only climb slopes up to this many degrees. | 15 |
-| `"detect_collisions"` | bool | If True, the avatar will collide with other objects. | True |
-| `"move_speed"` | float | The move speed in meters per second. | 1.5 |
-| `"look_speed"` | float | The camera rotation speed in degrees per second. | 50 |
-| `"look_x_limit"` | float | The camera rotation limit around the x axis in degrees. | 45 |
-| `"avatar_id"` | string | The ID of the avatar. | "a" |
-
-# SimpleBodyCommand
-
-These commands are only valid for a SimpleBodyAvatar.
-
-***
-
-## **`change_avatar_body`**
-
-Change the body of a SimpleBodyAvatar.
-
-
-```python
-{"$type": "change_avatar_body", "body_type": "Cube"}
-```
-
-```python
-{"$type": "change_avatar_body", "body_type": "Cube", "avatar_id": "a"}
-```
-
-| Parameter | Type | Description | Default |
-| --- | --- | --- | --- |
-| `"body_type"` | SimpleBodyType | The body type of the avatar. | |
-| `"avatar_id"` | string | The ID of the avatar. | "a" |
-
-#### SimpleBodyType
-
-Enum of body types for a SimpleBodyAvatar.
-
-| Value | Description |
-| --- | --- |
-| `"Cube"` |  |
-| `"Capsule"` |  |
-| `"Cylinder"` |  |
-| `"Sphere"` |  |
-
-# MoveAvatarTowards
-
-Move an after towards a target at a given speed per frame.
-
-***
-
-## **`move_avatar_towards_object`**
-
-Move the avatar towards an object. 
-
-- <font style="color:orange">**Non-physics motion**: This command ignores the build's physics engine. If you send this command during a physics simulation (i.e. to a non-kinematic avatar), the physics might glitch.</font>
-- <font style="color:green">**Motion is applied over time**: This command will move, rotate, or otherwise adjust the avatar per-frame at a non-linear rate (smoothed at the start and end). This command must be sent per-frame to continuously update.</font>
-
-```python
-{"$type": "move_avatar_towards_object", "object_id": 1, "offset": {"x": 1.1, "y": 0.0, "z": 0}}
-```
-
-```python
-{"$type": "move_avatar_towards_object", "object_id": 1, "offset": {"x": 1.1, "y": 0.0, "z": 0}, "use_centroid": True, "speed": 0.1, "avatar_id": "a"}
-```
-
-| Parameter | Type | Description | Default |
-| --- | --- | --- | --- |
-| `"object_id"` | int | The ID of the object. | |
-| `"offset"` | Vector3 | The offset the position of the avatar from the object. | |
-| `"use_centroid"` | bool | If true, move towards the centroid of the object. If false, move towards the position of the object (y=0). | True |
-| `"speed"` | float | Move a maximum of this many meters per frame towards the target. | 0.1 |
-| `"avatar_id"` | string | The ID of the avatar. | "a" |
-
-***
-
-## **`move_avatar_towards_position`**
-
-Move the avatar towards the target position. 
-
-- <font style="color:orange">**Non-physics motion**: This command ignores the build's physics engine. If you send this command during a physics simulation (i.e. to a non-kinematic avatar), the physics might glitch.</font>
-- <font style="color:green">**Motion is applied over time**: This command will move, rotate, or otherwise adjust the avatar per-frame at a non-linear rate (smoothed at the start and end). This command must be sent per-frame to continuously update.</font>
-
-```python
-{"$type": "move_avatar_towards_position"}
-```
-
-```python
-{"$type": "move_avatar_towards_position", "position": {"x": 0, "y": 0, "z": 0}, "speed": 0.1, "avatar_id": "a"}
-```
-
-| Parameter | Type | Description | Default |
-| --- | --- | --- | --- |
-| `"position"` | Vector3 | The target position. | {"x": 0, "y": 0, "z": 0} |
-| `"speed"` | float | Move a maximum of this many meters per frame towards the target. | 0.1 |
-| `"avatar_id"` | string | The ID of the avatar. | "a" |
-
-# SensorContainerCommand
-
-These commands adjust an avatar's image sensor container. All avatars have at least one sensor, which is named "SensorContainer". Sticky Mitten Avatars have an additional sensor named "FollowCamera". For a list of all image sensors attached to an avatar, send send_image_sensors.
-
-***
-
-## **`add_visual_camera_mesh`**
-
-Add a visual camera mesh to the sensor container. The visual mesh won't have colliders and won't respond to physics.
-
-
-```python
-{"$type": "add_visual_camera_mesh"}
-```
-
-```python
-{"$type": "add_visual_camera_mesh", "position": {"x": 0, "y": 0, "z": -0.06}, "scale": {"x": 1, "y": 1, "z": 1}, "sensor_name": "SensorContainer", "avatar_id": "a"}
-```
-
-| Parameter | Type | Description | Default |
-| --- | --- | --- | --- |
-| `"position"` | Vector3 | The position of the visual camera mesh relative to the sensor container. | {"x": 0, "y": 0, "z": -0.06} |
-| `"scale"` | Vector3 | The scale of the visual camera mesh. | {"x": 1, "y": 1, "z": 1} |
-| `"sensor_name"` | string | The name of the target sensor. | "SensorContainer" |
-| `"avatar_id"` | string | The ID of the avatar. | "a" |
-
-***
-
-## **`enable_image_sensor`**
-
-Turn a sensor on or off. The command set_pass_masks will override this command (i.e. it will turn on a camera that has been turned off),
-
-
-```python
-{"$type": "enable_image_sensor"}
-```
-
-```python
-{"$type": "enable_image_sensor", "enable": True, "sensor_name": "SensorContainer", "avatar_id": "a"}
-```
-
-| Parameter | Type | Description | Default |
-| --- | --- | --- | --- |
-| `"enable"` | bool | If true, enable the image sensor. | True |
-| `"sensor_name"` | string | The name of the target sensor. | "SensorContainer" |
-| `"avatar_id"` | string | The ID of the avatar. | "a" |
-
-***
-
-## **`look_at`**
-
-Look at an object (rotate the image sensor to center the object in the frame).
-
-
-```python
-{"$type": "look_at", "object_id": 1, "use_centroid": True}
-```
-
-```python
-{"$type": "look_at", "object_id": 1, "use_centroid": True, "sensor_name": "SensorContainer", "avatar_id": "a"}
-```
-
-| Parameter | Type | Description | Default |
-| --- | --- | --- | --- |
-| `"object_id"` | int | The ID of the object we want the avatar to look at. | |
-| `"use_centroid"` | bool | If true, look at the centroid of the object. If false, look at the position of the object (y=0). | |
-| `"sensor_name"` | string | The name of the target sensor. | "SensorContainer" |
-| `"avatar_id"` | string | The ID of the avatar. | "a" |
-
-***
-
-## **`look_at_avatar`**
-
-Look at another avatar (rotate the image sensor to center the avatar in the frame).
-
-
-```python
-{"$type": "look_at_avatar", "target_avatar_id": "string", "use_centroid": True}
-```
-
-```python
-{"$type": "look_at_avatar", "target_avatar_id": "string", "use_centroid": True, "sensor_name": "SensorContainer", "avatar_id": "a"}
-```
-
-| Parameter | Type | Description | Default |
-| --- | --- | --- | --- |
-| `"target_avatar_id"` | string | The ID of the avatar we want this avatar to look at. | |
-| `"use_centroid"` | bool | If true, look at the centroid of the avatar. If false, look at the position of the avatar (y=0). | |
-| `"sensor_name"` | string | The name of the target sensor. | "SensorContainer" |
-| `"avatar_id"` | string | The ID of the avatar. | "a" |
-
-***
-
-## **`look_at_position`**
-
-Look at a worldspace position (rotate the image sensor to center the position in the frame).
-
-
-```python
-{"$type": "look_at_position", "position": {"x": 1.1, "y": 0.0, "z": 0}}
-```
-
-```python
-{"$type": "look_at_position", "position": {"x": 1.1, "y": 0.0, "z": 0}, "sensor_name": "SensorContainer", "avatar_id": "a"}
-```
-
-| Parameter | Type | Description | Default |
-| --- | --- | --- | --- |
-| `"position"` | Vector3 | The worldspace position that the avatar should look at. | |
-| `"sensor_name"` | string | The name of the target sensor. | "SensorContainer" |
-| `"avatar_id"` | string | The ID of the avatar. | "a" |
-
-***
-
-## **`reset_sensor_container_rotation`**
-
-Reset the rotation of the avatar's sensor container.
-
-
-```python
-{"$type": "reset_sensor_container_rotation"}
-```
-
-```python
-{"$type": "reset_sensor_container_rotation", "sensor_name": "SensorContainer", "avatar_id": "a"}
-```
-
-| Parameter | Type | Description | Default |
-| --- | --- | --- | --- |
-| `"sensor_name"` | string | The name of the target sensor. | "SensorContainer" |
-| `"avatar_id"` | string | The ID of the avatar. | "a" |
-
-***
-
-## **`rotate_sensor_container_by`**
-
-Rotate the sensor container of the avatar by a given angle along a given axis.
-
-
-```python
-{"$type": "rotate_sensor_container_by", "axis": "pitch", "angle": 0.125}
-```
-
-```python
-{"$type": "rotate_sensor_container_by", "axis": "pitch", "angle": 0.125, "sensor_name": "SensorContainer", "avatar_id": "a"}
-```
-
-| Parameter | Type | Description | Default |
-| --- | --- | --- | --- |
-| `"axis"` | Axis | The axis of rotation. | |
-| `"angle"` | float | The angle of rotation. | |
-| `"sensor_name"` | string | The name of the target sensor. | "SensorContainer" |
-| `"avatar_id"` | string | The ID of the avatar. | "a" |
-
-#### Axis
-
-An axis of rotation.
-
-| Value | Description |
-| --- | --- |
-| `"pitch"` | Nod your head "yes". |
-| `"yaw"` | Shake your head "no". |
-| `"roll"` | Put your ear to your shoulder. |
-
-***
-
-## **`rotate_sensor_container_to`**
-
-Set the rotation quaternion of the avatar's sensor container.
-
-
-```python
-{"$type": "rotate_sensor_container_to", "rotation": {"w": 0.6, "x": 3.5, "y": -45, "z": 0}}
-```
-
-```python
-{"$type": "rotate_sensor_container_to", "rotation": {"w": 0.6, "x": 3.5, "y": -45, "z": 0}, "sensor_name": "SensorContainer", "avatar_id": "a"}
-```
-
-| Parameter | Type | Description | Default |
-| --- | --- | --- | --- |
-| `"rotation"` | Quaternion | The rotation quaternion. | |
-| `"sensor_name"` | string | The name of the target sensor. | "SensorContainer" |
-| `"avatar_id"` | string | The ID of the avatar. | "a" |
-
-***
-
-## **`set_anti_aliasing`**
-
-Set the anti-aliasing mode for the avatar's camera. 
-
-- <font style="color:orange">**Expensive**: This command is computationally expensive.</font>
-
-```python
-{"$type": "set_anti_aliasing"}
-```
-
-```python
-{"$type": "set_anti_aliasing", "mode": "subpixel", "sensor_name": "SensorContainer", "avatar_id": "a"}
-```
-
-| Parameter | Type | Description | Default |
-| --- | --- | --- | --- |
-| `"mode"` | AntiAliasingMode | The anti-aliasing mode. | "subpixel" |
-| `"sensor_name"` | string | The name of the target sensor. | "SensorContainer" |
-| `"avatar_id"` | string | The ID of the avatar. | "a" |
-
-#### AntiAliasingMode
-
-The anti-aliasing mode for the camera.
-
-| Value | Description |
-| --- | --- |
-| `"fast"` | A computionally fast technique with lower image quality results. |
-| `"none"` | No antialiasing. |
-| `"subpixel"` | A higher quality, more expensive technique than fast. This is the default setting of all cameras in TDW. |
-| `"temporal"` | The highest-quality technique. Expensive. Adds motion blurring based on camera history. If you are frequently teleporting the avatar (and camera), do NOT use this mode. |
-
-***
-
-## **`set_render_order`**
-
-Set the order in which this camera will render relative to other cameras in the scene. This can prevent flickering on the screen when there are multiple cameras. This doesn't affect image capture; it only affects what the simulation application screen is displaying at runtime.
-
-
-```python
-{"$type": "set_render_order"}
-```
-
-```python
-{"$type": "set_render_order", "render_order": 0, "sensor_name": "SensorContainer", "avatar_id": "a"}
-```
-
-| Parameter | Type | Description | Default |
-| --- | --- | --- | --- |
-| `"render_order"` | int | The render order. The highest number will the be camera rendered in the application window. By default, all TDW cameras have the same render order number. | 0 |
-| `"sensor_name"` | string | The name of the target sensor. | "SensorContainer" |
-| `"avatar_id"` | string | The ID of the avatar. | "a" |
-
-***
-
-## **`translate_sensor_container_by`**
-
-Translate the sensor container relative to the avatar by a given directional vector.
-
-
-```python
-{"$type": "translate_sensor_container_by"}
-```
-
-```python
-{"$type": "translate_sensor_container_by", "move_by": {"x": 0, "y": 0, "z": 0}, "sensor_name": "SensorContainer", "avatar_id": "a"}
-```
-
-| Parameter | Type | Description | Default |
-| --- | --- | --- | --- |
-| `"move_by"` | Vector3 | How much to translate the container's local position by. | {"x": 0, "y": 0, "z": 0} |
-| `"sensor_name"` | string | The name of the target sensor. | "SensorContainer" |
-| `"avatar_id"` | string | The ID of the avatar. | "a" |
-
-# FocusOnObjectCommand
-
-These commands set the depth-of-field focus value based on the position of a target object.
-
-***
-
-## **`focus_on_object`**
-
-Set the post-process depth of field focus distance to equal the distance between the avatar and an object. This won't adjust the angle or position of the avatar's camera. 
-
-- <font style="color:darkcyan">**Depth of Field**: This command modifies the post-processing depth of field. See: [Depth of Field and Image Blurriness](../lessons/photorealism/depth_of_field.md).</font>
-
-```python
-{"$type": "focus_on_object", "object_id": 1}
-```
-
-```python
-{"$type": "focus_on_object", "object_id": 1, "use_centroid": False, "sensor_name": "SensorContainer", "avatar_id": "a"}
-```
-
-| Parameter | Type | Description | Default |
-| --- | --- | --- | --- |
-| `"object_id"` | int | The ID of the object. | |
-| `"use_centroid"` | bool | If true, look at the centroid of the object. This is computationally expensive. If false, look at the position of the object (y=0). | False |
-| `"sensor_name"` | string | The name of the target sensor. | "SensorContainer" |
-| `"avatar_id"` | string | The ID of the avatar. | "a" |
-
-***
-
-## **`focus_towards_object`**
-
-Focus towards the depth-of-field towards the position of an object. 
-
-- <font style="color:darkcyan">**Depth of Field**: This command modifies the post-processing depth of field. See: [Depth of Field and Image Blurriness](../lessons/photorealism/depth_of_field.md).</font>
-- <font style="color:green">**Motion is applied over time**: This command will move, rotate, or otherwise adjust the avatar per-frame at a non-linear rate (smoothed at the start and end). This command must be sent per-frame to continuously update.</font>
-
-```python
-{"$type": "focus_towards_object", "object_id": 1}
-```
-
-```python
-{"$type": "focus_towards_object", "object_id": 1, "speed": 0.3, "use_centroid": False, "sensor_name": "SensorContainer", "avatar_id": "a"}
-```
-
-| Parameter | Type | Description | Default |
-| --- | --- | --- | --- |
-| `"speed"` | float | Focus towards the target distance at this speed. | 0.3 |
-| `"object_id"` | int | The ID of the object. | |
-| `"use_centroid"` | bool | If true, look at the centroid of the object. This is computationally expensive. If false, look at the position of the object (y=0). | False |
-| `"sensor_name"` | string | The name of the target sensor. | "SensorContainer" |
-| `"avatar_id"` | string | The ID of the avatar. | "a" |
-
-# RotateSensorContainerTowards
-
-These commands rotate the sensor container towards a target by a given angular speed per frame.
-
-***
-
-## **`rotate_sensor_container_towards_object`**
-
-Rotate the sensor container towards the current position of a target object. 
-
-- <font style="color:green">**Motion is applied over time**: This command will move, rotate, or otherwise adjust the avatar per-frame at a non-linear rate (smoothed at the start and end). This command must be sent per-frame to continuously update.</font>
-
-```python
-{"$type": "rotate_sensor_container_towards_object", "object_id": 1}
-```
-
-```python
-{"$type": "rotate_sensor_container_towards_object", "object_id": 1, "use_centroid": True, "speed": 3, "sensor_name": "SensorContainer", "avatar_id": "a"}
-```
-
-| Parameter | Type | Description | Default |
-| --- | --- | --- | --- |
-| `"object_id"` | int | The ID of the object we want the sensor container to rotate towards. | |
-| `"use_centroid"` | bool | If true, rotate towards the centroid of the object. If false, rotate towards the position of the object (y=0). | True |
-| `"speed"` | float | The maximum angular speed that the sensor container will rotate per frame. | 3 |
-| `"sensor_name"` | string | The name of the target sensor. | "SensorContainer" |
-| `"avatar_id"` | string | The ID of the avatar. | "a" |
-
-***
-
-## **`rotate_sensor_container_towards_position`**
-
-Rotate the sensor container towards a position at a given angular speed per frame. 
-
-- <font style="color:green">**Motion is applied over time**: This command will move, rotate, or otherwise adjust the avatar per-frame at a non-linear rate (smoothed at the start and end). This command must be sent per-frame to continuously update.</font>
-
-```python
-{"$type": "rotate_sensor_container_towards_position"}
-```
-
-```python
-{"$type": "rotate_sensor_container_towards_position", "position": {"x": 0, "y": 0, "z": 0}, "speed": 3, "sensor_name": "SensorContainer", "avatar_id": "a"}
-```
-
-| Parameter | Type | Description | Default |
-| --- | --- | --- | --- |
-| `"position"` | Vector3 | The target position to rotate towards. | {"x": 0, "y": 0, "z": 0} |
-| `"speed"` | float | The maximum angular speed that the sensor container will rotate per frame. | 3 |
-| `"sensor_name"` | string | The name of the target sensor. | "SensorContainer" |
-| `"avatar_id"` | string | The ID of the avatar. | "a" |
-
-***
-
-## **`rotate_sensor_container_towards_rotation`**
-
-Rotate the sensor container towards a target rotation. 
-
-- <font style="color:green">**Motion is applied over time**: This command will move, rotate, or otherwise adjust the avatar per-frame at a non-linear rate (smoothed at the start and end). This command must be sent per-frame to continuously update.</font>
-
-```python
-{"$type": "rotate_sensor_container_towards_rotation"}
-```
-
-```python
-{"$type": "rotate_sensor_container_towards_rotation", "rotation": {"w": 1, "x": 0, "y": 0, "z": 0}, "speed": 3, "sensor_name": "SensorContainer", "avatar_id": "a"}
-```
-
-| Parameter | Type | Description | Default |
-| --- | --- | --- | --- |
-| `"rotation"` | Quaternion | The target rotation. | {"w": 1, "x": 0, "y": 0, "z": 0} |
-| `"speed"` | float | The maximum angular speed that the sensor container will rotate per frame. | 3 |
-| `"sensor_name"` | string | The name of the target sensor. | "SensorContainer" |
-| `"avatar_id"` | string | The ID of the avatar. | "a" |
-
-# CompassRoseCommand
-
-These commands add or remove a non-physical compass rose to the scene.
-
-***
-
-## **`add_compass_rose`**
-
-Add a visual compass rose to the scene. It will show which way is north, south, etc. as well as positive X, negative X, etc. 
-
-- <font style="color:magenta">**Debug-only**: This command is only intended for use as a debug tool or diagnostic tool. It is not compatible with ordinary TDW usage.</font>
-
-```python
-{"$type": "add_compass_rose"}
-```
-
-```python
-{"$type": "add_compass_rose", "position": {"x": 0, "y": 0, "z": 0}}
-```
-
-| Parameter | Type | Description | Default |
-| --- | --- | --- | --- |
-| `"position"` | Vector3 | Position of the compass rose. | {"x": 0, "y": 0, "z": 0} |
-
-***
-
-## **`destroy_compass_rose`**
-
-Destroy the compasss rose in the scene.
-
-
-```python
-{"$type": "destroy_compass_rose"}
-```
-
-# CreateReverbSpaceCommand
-
-Base class to create a ResonanceAudio Room, sized to the dimensions of the current room environment.
-
-***
-
-## **`set_reverb_space_expert`**
-
-Create a ResonanceAudio Room, sized to the dimensions of the current room environment. All values are passed in as parameters.
-
-
-```python
-{"$type": "set_reverb_space_expert"}
-```
-
-```python
-{"$type": "set_reverb_space_expert", "reflectivity": 1.0, "reverb_brightness": 0.5, "reverb_gain": 0, "reverb_time": 1.0, "region_id": -1, "reverb_floor_material": "parquet", "reverb_ceiling_material": "acousticTile", "reverb_front_wall_material": "smoothPlaster", "reverb_back_wall_material": "smoothPlaster", "reverb_left_wall_material": "smoothPlaster", "reverb_right_wall_material": "smoothPlaster"}
-```
-
-| Parameter | Type | Description | Default |
-| --- | --- | --- | --- |
-| `"reflectivity"` | float | Strength of early reflections in a Resonance Audio Room, to simulate the size and shape of the room. | 1.0 |
-| `"reverb_brightness"` | float | Balance the amount of low or high frequencies by providing different reverb decay rates at different frequencies. | 0.5 |
-| `"reverb_gain"` | float | Adjust room effect loudness, compared to direct sound coming from Resonance Audio sources in a scene. | 0 |
-| `"reverb_time"` | float | Increases or decreases reverb length; the value is a multiplier on the reverb time calculated from the surface materials and room dimensions of the room. | 1.0 |
-| `"region_id"` | int | The ID of the scene region (room) to enable reverberation in. If -1, the reverb space will encapsulate the entire scene instead of a single room. | -1 |
-| `"reverb_floor_material"` | SurfaceMaterial | The surface material of the reverb space floor. | "parquet" |
-| `"reverb_ceiling_material"` | SurfaceMaterial | The surface material of the reverb space ceiling. | "acousticTile" |
-| `"reverb_front_wall_material"` | SurfaceMaterial | The surface material of the reverb space front wall. | "smoothPlaster" |
-| `"reverb_back_wall_material"` | SurfaceMaterial | The surface material of the reverb space back wall. | "smoothPlaster" |
-| `"reverb_left_wall_material"` | SurfaceMaterial | The surface material of the reverb space left wall. | "smoothPlaster" |
-| `"reverb_right_wall_material"` | SurfaceMaterial | The surface material of the reverb space right wall. | "smoothPlaster" |
-
-#### SurfaceMaterial
-
-List of surface material types.
-
-| Value | Description |
-| --- | --- |
-| `"smoothPlaster"` |  |
-| `"roughPlaster"` |  |
-| `"glass"` |  |
-| `"parquet"` |  |
-| `"marble"` |  |
-| `"grass"` |  |
-| `"concrete"` |  |
-| `"brick"` |  |
-| `"tile"` |  |
-| `"acousticTile"` |  |
-| `"metal"` |  |
-| `"wood"` |  |
-
-***
-
-## **`set_reverb_space_simple`**
-
-Create a ResonanceAudio Room, sized to the dimensions of the current room environment. Reflectivity (early reflections) and reverb brightness (late reflections) calculated automatically based on size of space and percentage filled with objects.
-
-
-```python
-{"$type": "set_reverb_space_simple"}
-```
-
-```python
-{"$type": "set_reverb_space_simple", "min_room_volume": 27.0, "max_room_volume": 1000.0, "region_id": -1, "reverb_floor_material": "parquet", "reverb_ceiling_material": "acousticTile", "reverb_front_wall_material": "smoothPlaster", "reverb_back_wall_material": "smoothPlaster", "reverb_left_wall_material": "smoothPlaster", "reverb_right_wall_material": "smoothPlaster"}
-```
-
-| Parameter | Type | Description | Default |
-| --- | --- | --- | --- |
-| `"min_room_volume"` | float | Minimum possible volume of a room (i.e. 1 x 1 x 1 room). | 27.0 |
-| `"max_room_volume"` | float | Maximum room volume <ndash /> purely for range-setting for reflectivity calculation. | 1000.0 |
-| `"region_id"` | int | The ID of the scene region (room) to enable reverberation in. If -1, the reverb space will encapsulate the entire scene instead of a single room. | -1 |
-| `"reverb_floor_material"` | SurfaceMaterial | The surface material of the reverb space floor. | "parquet" |
-| `"reverb_ceiling_material"` | SurfaceMaterial | The surface material of the reverb space ceiling. | "acousticTile" |
-| `"reverb_front_wall_material"` | SurfaceMaterial | The surface material of the reverb space front wall. | "smoothPlaster" |
-| `"reverb_back_wall_material"` | SurfaceMaterial | The surface material of the reverb space back wall. | "smoothPlaster" |
-| `"reverb_left_wall_material"` | SurfaceMaterial | The surface material of the reverb space left wall. | "smoothPlaster" |
-| `"reverb_right_wall_material"` | SurfaceMaterial | The surface material of the reverb space right wall. | "smoothPlaster" |
-
-#### SurfaceMaterial
-
-List of surface material types.
-
-| Value | Description |
-| --- | --- |
-| `"smoothPlaster"` |  |
-| `"roughPlaster"` |  |
-| `"glass"` |  |
-| `"parquet"` |  |
-| `"marble"` |  |
-| `"grass"` |  |
-| `"concrete"` |  |
-| `"brick"` |  |
-| `"tile"` |  |
-| `"acousticTile"` |  |
-| `"metal"` |  |
-| `"wood"` |  |
-
-# DirectionalLightCommand
-
-These commands adjust the directional light(s) in the scene. There is always at least one directional light in the scene (the sun).
-
-***
-
-## **`adjust_directional_light_intensity_by`**
-
-Adjust the intensity of the directional light (the sun) by a value.
-
-
-```python
-{"$type": "adjust_directional_light_intensity_by", "intensity": 0.125}
-```
-
-```python
-{"$type": "adjust_directional_light_intensity_by", "intensity": 0.125, "index": 0}
-```
-
-| Parameter | Type | Description | Default |
-| --- | --- | --- | --- |
-| `"intensity"` | float | Adjust the intensity of the sunlight by this value. | |
-| `"index"` | int | The index of the light. This should almost always be 0. The scene "archviz_house" has two directional lights; for this scene, index can be 0 or 1. | 0 |
-
-***
-
-## **`reset_directional_light_rotation`**
-
-Reset the rotation of the directional light (the sun).
-
-
-```python
-{"$type": "reset_directional_light_rotation"}
-```
-
-```python
-{"$type": "reset_directional_light_rotation", "index": 0}
-```
-
-| Parameter | Type | Description | Default |
-| --- | --- | --- | --- |
-| `"index"` | int | The index of the light. This should almost always be 0. The scene "archviz_house" has two directional lights; for this scene, index can be 0 or 1. | 0 |
-
-***
-
-## **`rotate_directional_light_by`**
-
-Rotate the directional light (the sun) by an angle and axis. This command will change the direction of cast shadows, which could adversely affect lighting that uses an HDRI skybox, Therefore this command should only be used for interior scenes where the effect of the skybox is less apparent. The original relationship between directional (sun) light and HDRI skybox can be restored by using the reset_directional_light_rotation command.
-
-
-```python
-{"$type": "rotate_directional_light_by", "angle": 0.125}
-```
-
-```python
-{"$type": "rotate_directional_light_by", "angle": 0.125, "axis": "yaw", "index": 0}
-```
-
-| Parameter | Type | Description | Default |
-| --- | --- | --- | --- |
-| `"axis"` | Axis | The axis of rotation. | "yaw" |
-| `"angle"` | float | The angle of rotation in degrees. | |
-| `"index"` | int | The index of the light. This should almost always be 0. The scene "archviz_house" has two directional lights; for this scene, index can be 0 or 1. | 0 |
-
-#### Axis
-
-An axis of rotation.
-
-| Value | Description |
-| --- | --- |
-| `"pitch"` | Nod your head "yes". |
-| `"yaw"` | Shake your head "no". |
-| `"roll"` | Put your ear to your shoulder. |
-
-***
-
-## **`set_directional_light_color`**
-
-Set the color of the directional light (the sun).
-
-
-```python
-{"$type": "set_directional_light_color", "color": {"r": 0.219607845, "g": 0.0156862754, "b": 0.6901961, "a": 1.0}}
-```
-
-```python
-{"$type": "set_directional_light_color", "color": {"r": 0.219607845, "g": 0.0156862754, "b": 0.6901961, "a": 1.0}, "index": 0}
-```
-
-| Parameter | Type | Description | Default |
-| --- | --- | --- | --- |
-| `"color"` | Color | The color of the sunlight. | |
-| `"index"` | int | The index of the light. This should almost always be 0. The scene "archviz_house" has two directional lights; for this scene, index can be 0 or 1. | 0 |
-
-# FlexContainerCommand
-
-These commands affect an NVIDIA Flex container.
-
-***
-
-## **`create_flex_container`**
-
-Create a Flex Container. The ID of this container is the quantity of containers in the scene prior to adding it. 
-
-- <font style="color:orange">**Expensive**: This command is computationally expensive.</font>
-- <font style="color:blue">**NVIDIA Flex**: This command initializes Flex, or requires Flex to be initialized. See: [Flex documentation](../lessons/flex/flex.md)</font>
-
-```python
-{"$type": "create_flex_container"}
-```
-
-```python
-{"$type": "create_flex_container", "radius": 0.1875, "solid_rest": 0.125, "fluid_rest": 0.1125, "static_friction": 0.5, "dynamic_friction": 0.5, "particle_friction": 0.5, "collision_distance": 0.0625, "substep_count": 3, "iteration_count": 8, "damping": 1, "drag": 0.0, "shape_collision_margin": 0.0, "planes": [], "cohesion": 0.025, "surface_tension": 0.0, "viscocity": 0.001, "vorticity": 0.0, "buoyancy": 1.0, "adhesion": 0.0, "anisotropy_scale": 2.0, "max_particles": 10000, "max_neighbors": 100, "sleep_threshold": 0.0, "restitution": 0}
-```
-
-| Parameter | Type | Description | Default |
-| --- | --- | --- | --- |
-| `"radius"` | float | The maximum interaction radius for particles. | 0.1875 |
-| `"solid_rest"` | float | The distance non-fluid particles attempt to maintain from each other, must be in the range (0, radius]. | 0.125 |
-| `"fluid_rest"` | float | The distance fluid particles are spaced at the rest density, must be in the range (0, radius], typically 50%-70% of radius. | 0.1125 |
-| `"static_friction"` | float | The coefficient of static friction used when colliding against shapes. | 0.5 |
-| `"dynamic_friction"` | float | The coefficient of dynamic friction used when colliding against shapes. | 0.5 |
-| `"particle_friction"` | float | The coefficient of friction used when colliding particles. | 0.5 |
-| `"collision_distance"` | float | The Distance particles maintain against shapes. Note that for robust collision against triangle meshes this distance should be greater than zero. | 0.0625 |
-| `"substep_count"` | int | The time dt will be divided into the number of sub-steps given by this parameter. | 3 |
-| `"iteration_count"` | int | The number of solver iterations to perform per-substep. | 8 |
-| `"damping"` | float | The viscous drag force. This applies a force proportional, and opposite to, the particle velocity. | 1 |
-| `"drag"` | float | The drag force applied to cloth particles. | 0.0 |
-| `"shape_collision_margin"` | float | Increases the radius used during contact finding against kinematic shapes. | 0.0 |
-| `"planes"` | Vector4 [] | Defines the boundary planes within which the particles can move. | [] |
-| `"cohesion"` | float | Controls how strongly particles hold each other together. | 0.025 |
-| `"surface_tension"` | float | Controls how strongly particles attempt to minimize surface area. | 0.0 |
-| `"viscocity"` | float | Smoothes particle velocity using XSPH viscocity. | 0.001 |
-| `"vorticity"` | float | Increases vorticity by appying rotational foces to particles. | 0.0 |
-| `"buoyancy"` | float | Gravity is scaled by this value for fluid particles. | 1.0 |
-| `"adhesion"` | float | Controls how strongly particles stick to surfaces they hit. | 0.0 |
-| `"anisotropy_scale"` | float | Controls level of anisotropy when rendering ellipsoids. Useful for fluids. | 2.0 |
-| `"max_particles"` | int | Maximum number of particles for the container. | 10000 |
-| `"max_neighbors"` | int | Maximum number of neighbors for the container. | 100 |
-| `"sleep_threshold"` | float | Particles with a velocity magnitude greater than this threshold will be considered fixed. | 0.0 |
-| `"restitution"` | float | Coefficient of restitution used when colliding against shapes. Particle collisions are always inelastic. | 0 |
-
-***
-
-## **`destroy_flex_container`**
-
-Destroy an existing Flex container. Only send this command after destroying all Flex objects in the scene. 
-
-- <font style="color:blue">**NVIDIA Flex**: This command initializes Flex, or requires Flex to be initialized. See: [Flex documentation](../lessons/flex/flex.md)</font>
-
-```python
-{"$type": "destroy_flex_container"}
-```
-
-```python
-{"$type": "destroy_flex_container", "id": 0}
-```
-
-| Parameter | Type | Description | Default |
-| --- | --- | --- | --- |
-| `"id"` | int | The ID of the existing container. | 0 |
-
-# FloorCommand
-
-These commands adjust the floor in the scene. To do so, they look for an object that in the backend is tagged "floor". Most, but not all scenes that have a floor have a <emphasis>tagged</emphasis> floor. If there is no tagged floor, these commands fail silently and log a warning. These commands will always work with the ProcGen room.
-
-***
-
-## **`create_floor_obi_colliders`**
-
-Create Obi colliders for the floor if there aren't any. 
-
-- <font style="color:blue">**Obi**: This command initializes utilizes the Obi physics engine, which requires a specialized scene initialization process.See: [Obi documentation](../lessons/obi/obi.md)</font>
-
-```python
-{"$type": "create_floor_obi_colliders"}
-```
-
-***
-
-## **`set_floor_color`**
-
-Set the albedo color of the floor.
-
-
-```python
-{"$type": "set_floor_color", "color": {"r": 0.219607845, "g": 0.0156862754, "b": 0.6901961, "a": 1.0}}
-```
-
-| Parameter | Type | Description | Default |
-| --- | --- | --- | --- |
-| `"color"` | Color | The new albedo RGBA color of the floor. | |
-
-***
-
-## **`set_floor_material`**
-
-Set the material of the floor. 
-
-- <font style="color:darkslategray">**Requires a material asset bundle**: To use this command, you must first download an load a material. Send the [add_material](#add_material) command first.</font>
-
-```python
-{"$type": "set_floor_material", "name": "string"}
-```
-
-| Parameter | Type | Description | Default |
-| --- | --- | --- | --- |
-| `"name"` | string | The name of the material. The material must already be loaded in memory. | |
-
-***
-
-## **`set_floor_obi_collision_material`**
-
-Set the Obi collision material of the floor. 
-
-- <font style="color:blue">**Obi**: This command initializes utilizes the Obi physics engine, which requires a specialized scene initialization process.See: [Obi documentation](../lessons/obi/obi.md)</font>
-
-```python
-{"$type": "set_floor_obi_collision_material"}
-```
-
-```python
-{"$type": "set_floor_obi_collision_material", "dynamic_friction": 0.3, "static_friction": 0.3, "stickiness": 0, "stick_distance": 0, "friction_combine": "average", "stickiness_combine": "average"}
-```
-
-| Parameter | Type | Description | Default |
-| --- | --- | --- | --- |
-| `"dynamic_friction"` | float | Percentage of relative tangential velocity removed in a collision, once the static friction threshold has been surpassed and the particle is moving relative to the surface. 0 means things will slide as if made of ice, 1 will result in total loss of tangential velocity. | 0.3 |
-| `"static_friction"` | float | Percentage of relative tangential velocity removed in a collision. 0 means things will slide as if made of ice, 1 will result in total loss of tangential velocity. | 0.3 |
-| `"stickiness"` | float | Amount of inward normal force applied between objects in a collision. 0 means no force will be applied, 1 will keep objects from separating once they collide. | 0 |
-| `"stick_distance"` | float | Maximum distance between objects at which sticky forces are applied. Since contacts will be generated between bodies within the stick distance, it should be kept as small as possible to reduce the amount of contacts generated. | 0 |
-| `"friction_combine"` | MaterialCombineMode | How is the friction coefficient calculated when two objects involved in a collision have different coefficients. If both objects have different friction combine modes, the mode with the lowest enum index is used. | "average" |
-| `"stickiness_combine"` | MaterialCombineMode | How is the stickiness coefficient calculated when two objects involved in a collision have different coefficients. If both objects have different stickiness combine modes, the mode with the lowest enum index is used. | "average" |
-
-#### MaterialCombineMode
-
-Obi collision maerial combine modes.
-
-| Value | Description |
-| --- | --- |
-| `"average"` |  |
-| `"minimum"` |  |
-| `"multiply"` |  |
-| `"maximum"` |  |
-
-***
-
-## **`set_floor_physic_material`**
-
-Set the physic material of the floor. These settings can be overriden by sending the command again. When an object contacts the floor, the floor's physic material values are averaged with an object's values.
-
-
-```python
-{"$type": "set_floor_physic_material", "dynamic_friction": 0.125, "static_friction": 0.125, "bounciness": 0.125}
-```
-
-| Parameter | Type | Description | Default |
-| --- | --- | --- | --- |
-| `"dynamic_friction"` | float | A higher value means that an object on the floor will come to rest very quickly. Must be between 0 and 1. | |
-| `"static_friction"` | float | A higher value means that a lot of force will be needed to make an object on the floor start moving. Must be between 0 and 1. | |
-| `"bounciness"` | float | A higher value means that an object on the floor will bounce without losing much energy. Must be between 0 and 1. | |
-
-***
-
-## **`set_floor_texture_scale`**
-
-Set the scale of the tiling of the floor material's main texture.
-
-
-```python
-{"$type": "set_floor_texture_scale"}
-```
-
-```python
-{"$type": "set_floor_texture_scale", "scale": {"x": 1, "y": 1}}
-```
-
-| Parameter | Type | Description | Default |
-| --- | --- | --- | --- |
-| `"scale"` | Vector2 | The tiling scale of the material. Generally (but by no means always), the default tiling scale of a texture is {"x": 1, "y": 1} | {"x": 1, "y": 1} |
-
-# GlobalBooleanCommand
-
-Command with a single toggle-able boolean that affects the build globally. These commands always have a default value, and are cached as singleton instances.
-
-***
-
-## **`set_img_pass_encoding`**
-
-Toggle the _img pass of all avatars' cameras to be either png or jpg. True = png, False = jpg, Initial value = True (png)
-
-
-```python
-{"$type": "set_img_pass_encoding", "value": True}
-```
-
-| Parameter | Type | Description | Default |
-| --- | --- | --- | --- |
-| `"value"` | bool | Boolean value. | |
-
-***
-
-## **`set_legacy_shaders`**
-
-Set whether TDW should use legacy shaders. Prior to TDW v1.8 there was a bug and this command would result in lower image quality. Since then, TDW has far better rendering quality (at no speed penalty). Send this command only if you began your project in an earlier version of TDW and need to ensure that the rendering doesn't change. Initial value = False. (TDW will correctly set each object's shaders.)
-
-
-```python
-{"$type": "set_legacy_shaders", "value": True}
-```
-
-| Parameter | Type | Description | Default |
-| --- | --- | --- | --- |
-| `"value"` | bool | Boolean value. | |
-
-***
-
-## **`set_network_logging`**
-
-If True, the build will log every message received from the controller and will log every command that is executed. Initial value = False 
-
-- <font style="color:magenta">**Debug-only**: This command is only intended for use as a debug tool or diagnostic tool. It is not compatible with ordinary TDW usage.</font>
-
-```python
-{"$type": "set_network_logging", "value": True}
-```
-
-| Parameter | Type | Description | Default |
-| --- | --- | --- | --- |
-| `"value"` | bool | Boolean value. | |
-
-***
-
-## **`set_post_process`**
-
-Toggle whether post-processing is enabled in the scene. Disabling post-processing will make rendered images "flatter". Initial value = True (post-processing is enabled)
-
-
-```python
-{"$type": "set_post_process", "value": True}
-```
-
-| Parameter | Type | Description | Default |
-| --- | --- | --- | --- |
-| `"value"` | bool | Boolean value. | |
-
-***
-
-## **`simulate_physics`**
-
-Toggle whether to simulate physics per list of sent commands (i.e. per frame). If false, the simulation won't step the physics forward. Initial value = True (simulate physics per frame).
-
-
-```python
-{"$type": "simulate_physics", "value": True}
-```
-
-| Parameter | Type | Description | Default |
-| --- | --- | --- | --- |
-| `"value"` | bool | Boolean value. | |
-
-***
-
-## **`use_pre_signed_urls`**
-
-Toggle whether to download asset bundles (models, scenes, etc.) directly from byte streams of S3 objects, or from temporary URLs that expire after ten minutes. Only send this command and set this to True if you're experiencing segfaults when downloading models from models_full.json Initial value = On Linux: True (use temporary URLs). On Windows and OS X: False (download S3 objects directly, without using temporary URLs).
-
-
-```python
-{"$type": "use_pre_signed_urls", "value": True}
-```
-
-| Parameter | Type | Description | Default |
-| --- | --- | --- | --- |
-| `"value"` | bool | Boolean value. | |
-
-# LoadFromResources
-
-Load something of type T from resources.
-
-# LoadGameObjectFromResources
-
-Load a GameObject from resources.
-
-***
-
-## **`load_flex_fluid_from_resources`**
-
-Load a FlexFluidPrimitive from resources. 
-
-- <font style="color:blue">**NVIDIA Flex**: This command initializes Flex, or requires Flex to be initialized. See: [Flex documentation](../lessons/flex/flex.md)</font>
-- <font style="color:orange">**Deprecated**: This command has been deprecated. In the next major TDW update (1.x.0), this command will be removed.</font>
-
-```python
-{"$type": "load_flex_fluid_from_resources", "id": 1}
-```
-
-```python
-{"$type": "load_flex_fluid_from_resources", "id": 1, "position": {"x": 0, "y": 0, "z": 0}, "orientation": {"x": 0, "y": 0, "z": 0}}
-```
-
-| Parameter | Type | Description | Default |
-| --- | --- | --- | --- |
-| `"position"` | Vector3 | Position of the object. | {"x": 0, "y": 0, "z": 0} |
-| `"orientation"` | Vector3 | Orientation of the object, in Euler angles. | {"x": 0, "y": 0, "z": 0} |
-| `"id"` | int | The unique ID of the object. | |
-
-***
-
-## **`load_flex_fluid_source_from_resources`**
-
-Load a FlexFluidSource mesh from resources. 
-
-- <font style="color:blue">**NVIDIA Flex**: This command initializes Flex, or requires Flex to be initialized. See: [Flex documentation](../lessons/flex/flex.md)</font>
-- <font style="color:orange">**Deprecated**: This command has been deprecated. In the next major TDW update (1.x.0), this command will be removed.</font>
-
-```python
-{"$type": "load_flex_fluid_source_from_resources", "id": 1}
-```
-
-```python
-{"$type": "load_flex_fluid_source_from_resources", "id": 1, "position": {"x": 0, "y": 0, "z": 0}, "orientation": {"x": 0, "y": 0, "z": 0}}
-```
-
-| Parameter | Type | Description | Default |
-| --- | --- | --- | --- |
-| `"position"` | Vector3 | Position of the object. | {"x": 0, "y": 0, "z": 0} |
-| `"orientation"` | Vector3 | Orientation of the object, in Euler angles. | {"x": 0, "y": 0, "z": 0} |
-| `"id"` | int | The unique ID of the object. | |
-
-***
-
-## **`load_primitive_from_resources`**
-
-Load a primitive object from resources.
-
-
-```python
-{"$type": "load_primitive_from_resources", "primitive_type": "Cylinder", "id": 1}
-```
-
-```python
-{"$type": "load_primitive_from_resources", "primitive_type": "Cylinder", "id": 1, "position": {"x": 0, "y": 0, "z": 0}, "orientation": {"x": 0, "y": 0, "z": 0}}
-```
-
-| Parameter | Type | Description | Default |
-| --- | --- | --- | --- |
-| `"primitive_type"` | PrimitiveType | The type of primitive. | |
-| `"position"` | Vector3 | Position of the object. | {"x": 0, "y": 0, "z": 0} |
-| `"orientation"` | Vector3 | Orientation of the object, in Euler angles. | {"x": 0, "y": 0, "z": 0} |
-| `"id"` | int | The unique ID of the object. | |
-
-#### PrimitiveType
-
-Types of primitives, which correspond to filenames.
-
-| Value | Description |
-| --- | --- |
-| `"Cylinder"` |  |
-| `"Cube"` |  |
-| `"Sphere"` |  |
-| `"Plane"` |  |
-
-# NavMeshCommand
-
-These commands utilize Unity's built-in NavMesh pathfinding system. Send bake_nav_mesh before sending any other Nav Mesh Commands.
-
-***
-
-## **`bake_nav_mesh`**
-
-Bake the NavMesh, enabling Unity pathfinding. This must be sent before any other Nav Mesh Commands, and after creating the scene environment (e.g. the procedurally generated room). 
-
-- <font style="color:orange">**Expensive**: This command is computationally expensive.</font>
-
-```python
-{"$type": "bake_nav_mesh"}
-```
-
-```python
-{"$type": "bake_nav_mesh", "voxel_size": 0.1666667, "carve_type": "all", "ignore": []}
-```
-
-| Parameter | Type | Description | Default |
-| --- | --- | --- | --- |
-| `"voxel_size"` | float | The voxel size. A lower value means higher fidelity and a longer bake. | 0.1666667 |
-| `"carve_type"` | CarveType | How each object in the scene will "carve" holes in the NavMesh. | "all" |
-| `"ignore"` | int [] | A list of object or robot IDs that will be ignored when baking the NavMesh. | [] |
-
-#### CarveType
-
-How objects in the scene will "carve" the NavMesh.
-
-| Value | Description |
-| --- | --- |
-| `"all"` | Each object will carve a large hole in the NavMesh. If an object moves, the hole will move too. This is the most performance-intensive option. |
-| `"stationary"` | Each object will initially carve a large hole in the NavMesh. If an objects moves, it won't "re-carve" the NavMesh. A small hole will remain in its original position. |
-| `"none"` | Each object will carve small holes in the NavMesh. If an objects moves, it won't "re-carve" the NavMesh. A small hole will remain in its original position. |
-
-***
-
-## **`send_is_on_nav_mesh`**
-
-Given a position, try to get the nearest position on the NavMesh. 
-
-- <font style="color:blue">**Requires a NavMesh**: This command requires a NavMesh.Scenes created via [add_scene](#add_scene) already have NavMeshes.Proc-gen scenes don't; send [bake_nav_mesh](#bake_nav_mesh) to create one.</font>
-- <font style="color:green">**Sends data**: This command instructs the build to send output data.</font>
-
-    - <font style="color:green">**Exactly once**</font>
-
-    - <font style="color:green">**Type:** [`IsOnNavMesh`](output_data.md#IsOnNavMesh)</font>
-
-```python
-{"$type": "send_is_on_nav_mesh", "position": {"x": 1.1, "y": 0.0, "z": 0}}
-```
-
-```python
-{"$type": "send_is_on_nav_mesh", "position": {"x": 1.1, "y": 0.0, "z": 0}, "max_distance": 1.0, "id": 0}
-```
-
-| Parameter | Type | Description | Default |
-| --- | --- | --- | --- |
-| `"position"` | Vector3 | The position being tested. Its y value will be normalized to the y value of the NavMesh at the (x, z) coordinate. | |
-| `"max_distance"` | float | Radius of the search for a valid point. A large value will result in an expensive calculation; try to keep the value below 5. | 1.0 |
-| `"id"` | int | The ID of this output data. This is useful if this command is sent more than once. | 0 |
-
-# NonPhysicsObjectCommand
-
-These commands add or affect non-physics objects.
-
-# LineRendererCommand
-
-These commands show, remove, or adjust 3D lines in the scene.
-
-***
-
-## **`add_line_renderer`**
-
-Add a 3D line to the scene.
-
-
-```python
-{"$type": "add_line_renderer", "points": [{"x": 1.1, "y": 0.0, "z": 0}, {"x": 2, "y": 0, "z": -1}], "start_color": {"r": 0.219607845, "g": 0.0156862754, "b": 0.6901961, "a": 1.0}, "end_color": {"r": 0.219607845, "g": 0.0156862754, "b": 0.6901961, "a": 1.0}, "id": 1}
-```
-
-```python
-{"$type": "add_line_renderer", "points": [{"x": 1.1, "y": 0.0, "z": 0}, {"x": 2, "y": 0, "z": -1}], "start_color": {"r": 0.219607845, "g": 0.0156862754, "b": 0.6901961, "a": 1.0}, "end_color": {"r": 0.219607845, "g": 0.0156862754, "b": 0.6901961, "a": 1.0}, "id": 1, "start_width": 1, "end_width": 1, "loop": False, "position": {"x": 0, "y": 0, "z": 0}}
-```
-
-| Parameter | Type | Description | Default |
-| --- | --- | --- | --- |
-| `"points"` | Vector3 [] | The points or vertices along the line. This must have at least 2 elements. | |
-| `"start_color"` | Color | The start color of the line. | |
-| `"end_color"` | Color | The end color of the line. If it's different than start_color, the colors will have an even gradient along the line. | |
-| `"start_width"` | float | The start width of the line in meters. | 1 |
-| `"end_width"` | float | The end width of the line in meters. | 1 |
-| `"loop"` | bool | If True, the start and end positions of the line will connect together to form a continuous loop. | False |
-| `"position"` | Vector3 | The position of the line. | {"x": 0, "y": 0, "z": 0} |
-| `"id"` | int | The ID of the non-physics object. | |
-
-***
-
-## **`destroy_line_renderer`**
-
-Destroy an existing line in the scene from the scene.
-
-
-```python
-{"$type": "destroy_line_renderer", "id": 1}
-```
-
-| Parameter | Type | Description | Default |
-| --- | --- | --- | --- |
-| `"id"` | int | The ID of the non-physics object. | |
-
-# AdjustLineRendererCommand
-
-These commands adjust rendered lines in the scene.
-
-***
-
-## **`add_points_to_line_renderer`**
-
-Add points to an existing line in the scene.
-
-
-```python
-{"$type": "add_points_to_line_renderer", "points": [{"x": 1.1, "y": 0.0, "z": 0}, {"x": 2, "y": 0, "z": -1}], "id": 1}
-```
-
-| Parameter | Type | Description | Default |
-| --- | --- | --- | --- |
-| `"points"` | Vector3 [] | Additional points on the line. | |
-| `"id"` | int | The ID of the non-physics object. | |
-
-***
-
-## **`remove_points_from_line_renderer`**
-
-Remove points from an existing line in the scene.
-
-
-```python
-{"$type": "remove_points_from_line_renderer", "id": 1}
-```
-
-```python
-{"$type": "remove_points_from_line_renderer", "id": 1, "count": 0}
-```
-
-| Parameter | Type | Description | Default |
-| --- | --- | --- | --- |
-| `"count"` | int | Remove this many points from the end of the line. | 0 |
-| `"id"` | int | The ID of the non-physics object. | |
-
-***
-
-## **`simplify_line_renderer`**
-
-Simplify a 3D line to the scene by removing intermediate points.
-
-
-```python
-{"$type": "simplify_line_renderer", "id": 1}
-```
-
-```python
-{"$type": "simplify_line_renderer", "id": 1, "tolerance": 0}
-```
-
-| Parameter | Type | Description | Default |
-| --- | --- | --- | --- |
-| `"tolerance"` | float | A value greater than 0 used to simplify the line. Points within the tolerance parameter will be removed. A value of 0 means that all points will be included. | 0 |
-| `"id"` | int | The ID of the non-physics object. | |
-
-# PositionMarkerCommand
-
-These commands show or hide position markers. They can be useful for debugging.
-
-***
-
-## **`add_position_marker`**
-
-Create a non-physics, non-interactive marker at a position in the scene. 
-
-- <font style="color:magenta">**Debug-only**: This command is only intended for use as a debug tool or diagnostic tool. It is not compatible with ordinary TDW usage.</font>
-
-```python
-{"$type": "add_position_marker", "position": {"x": 1.1, "y": 0.0, "z": 0}, "id": 1}
-```
-
-```python
-{"$type": "add_position_marker", "position": {"x": 1.1, "y": 0.0, "z": 0}, "id": 1, "scale": 0.05, "color": {"r": 1, "g": 0, "b": 0, "a": 1}, "shape": "sphere"}
-```
-
-| Parameter | Type | Description | Default |
-| --- | --- | --- | --- |
-| `"position"` | Vector3 | Add a marker at this position. | |
-| `"scale"` | float | The scale of the marker. If the scale is 1, a cube and square will be 1 meter wide and a sphere and circle will be 1 meter in diameter. | 0.05 |
-| `"color"` | Color | The color of the marker. The default color is red. | {"r": 1, "g": 0, "b": 0, "a": 1} |
-| `"shape"` | Shape | The shape of the position marker object. | "sphere" |
-| `"id"` | int | The ID of the non-physics object. | |
-
-#### Shape
-
-The shape of the marker.
-
-| Value | Description |
-| --- | --- |
-| `"cube"` |  |
-| `"sphere"` |  |
-| `"circle"` |  |
-| `"square"` |  |
-
-***
-
-## **`remove_position_markers`**
-
-Remove all position markers from the scene. 
-
-- <font style="color:magenta">**Debug-only**: This command is only intended for use as a debug tool or diagnostic tool. It is not compatible with ordinary TDW usage.</font>
-
-```python
-{"$type": "remove_position_markers", "id": 1}
-```
-
-| Parameter | Type | Description | Default |
-| --- | --- | --- | --- |
-| `"id"` | int | The ID of the non-physics object. | |
-
-# TexturedQuadCommand
-
-These commands allow you to create and edit static quad meshes (a rectangle with four vertices) with textures. To create a textured quad, send the command create_textured_quad. To edit a textured quad, send [set_textured_quad](#set_textured_quad).
-
-***
-
-## **`create_textured_quad`**
-
-Create a blank quad (a rectangular mesh with four vertices) in the scene.
-
-
-```python
-{"$type": "create_textured_quad", "position": {"x": 1.1, "y": 0.0, "z": 0}, "size": {"x": 1.1, "y": 0}, "euler_angles": {"x": 1.1, "y": 0.0, "z": 0}, "id": 1}
-```
-
-| Parameter | Type | Description | Default |
-| --- | --- | --- | --- |
-| `"position"` | Vector3 | The position of the quad. This will always be anchored in the bottom-center point of the object. | |
-| `"size"` | Vector2 | The width and height of the quad. | |
-| `"euler_angles"` | Vector3 | The orientation of the quad, in Euler angles. | |
-| `"id"` | int | The ID of the non-physics object. | |
-
-***
-
-## **`destroy_textured_quad`**
-
-Destroy an existing textured quad.
-
-
-```python
-{"$type": "destroy_textured_quad", "id": 1}
-```
-
-| Parameter | Type | Description | Default |
-| --- | --- | --- | --- |
-| `"id"` | int | The ID of the non-physics object. | |
-
-# AdjustTexturedQuadCommand
-
-These commands adjust an existing textured quad.
-
-***
-
-## **`parent_textured_quad_to_object`**
-
-Parent a textured quad to an object in the scene. The textured quad will always be at a fixed local position and rotation relative to the object.
-
-
-```python
-{"$type": "parent_textured_quad_to_object", "object_id": 1, "id": 1}
-```
-
-| Parameter | Type | Description | Default |
-| --- | --- | --- | --- |
-| `"object_id"` | int | The ID of the parent object in the scene. | |
-| `"id"` | int | The ID of the non-physics object. | |
-
-***
-
-## **`rotate_textured_quad_by`**
-
-Rotate a textured quad by a given angle around a given axis.
-
-
-```python
-{"$type": "rotate_textured_quad_by", "angle": 0.125, "id": 1}
-```
-
-```python
-{"$type": "rotate_textured_quad_by", "angle": 0.125, "id": 1, "axis": "yaw", "is_world": True}
-```
-
-| Parameter | Type | Description | Default |
-| --- | --- | --- | --- |
-| `"axis"` | Axis | The axis of rotation. | "yaw" |
-| `"angle"` | float | The angle of rotation. | |
-| `"is_world"` | bool | If true, the quad will rotate via "global" directions and angles. If false, the quad will rotate locally. | True |
-| `"id"` | int | The ID of the non-physics object. | |
-
-#### Axis
-
-An axis of rotation.
-
-| Value | Description |
-| --- | --- |
-| `"pitch"` | Nod your head "yes". |
-| `"yaw"` | Shake your head "no". |
-| `"roll"` | Put your ear to your shoulder. |
-
-***
-
-## **`rotate_textured_quad_to`**
-
-Set the rotation of a textured quad.
-
-
-```python
-{"$type": "rotate_textured_quad_to", "rotation": {"w": 0.6, "x": 3.5, "y": -45, "z": 0}, "id": 1}
-```
-
-| Parameter | Type | Description | Default |
-| --- | --- | --- | --- |
-| `"rotation"` | Quaternion | The rotation quaternion. | |
-| `"id"` | int | The ID of the non-physics object. | |
-
-***
-
-## **`scale_textured_quad`**
-
-Scale a textured quad by a factor.
-
-
-```python
-{"$type": "scale_textured_quad", "id": 1}
-```
-
-```python
-{"$type": "scale_textured_quad", "id": 1, "scale_factor": {"x": 1, "y": 1, "z": 1}}
-```
-
-| Parameter | Type | Description | Default |
-| --- | --- | --- | --- |
-| `"scale_factor"` | Vector3 | Multiply the scale of the quad by this vector. (For example, if scale_factor is (2,2,2), then the quad's current size will double.) | {"x": 1, "y": 1, "z": 1} |
-| `"id"` | int | The ID of the non-physics object. | |
-
-***
-
-## **`set_textured_quad`**
-
-Apply a texture to a pre-existing quad. 
-
-- <font style="color:orange">**Expensive**: This command is computationally expensive.</font>
-
-```python
-{"$type": "set_textured_quad", "dimensions": {"x": 0, "y": 1}, "image": "string", "id": 1}
-```
-
-| Parameter | Type | Description | Default |
-| --- | --- | --- | --- |
-| `"dimensions"` | GridPoint | The expected dimensions of the image in pixels. | |
-| `"image"` | string | base64 string representation of the image byte array. | |
-| `"id"` | int | The ID of the non-physics object. | |
-
-***
-
-## **`show_textured_quad`**
-
-Show or hide a textured quad.
-
-
-```python
-{"$type": "show_textured_quad", "id": 1}
-```
-
-```python
-{"$type": "show_textured_quad", "id": 1, "show": True}
-```
-
-| Parameter | Type | Description | Default |
-| --- | --- | --- | --- |
-| `"show"` | bool | If True, show the quad. If False, hide it. | True |
-| `"id"` | int | The ID of the non-physics object. | |
-
-***
-
-## **`teleport_textured_quad`**
-
-Teleport a textured quad to a new position.
-
-
-```python
-{"$type": "teleport_textured_quad", "position": {"x": 1.1, "y": 0.0, "z": 0}, "id": 1}
-```
-
-| Parameter | Type | Description | Default |
-| --- | --- | --- | --- |
-| `"position"` | Vector3 | New position of the quad. | |
-| `"id"` | int | The ID of the non-physics object. | |
-
-***
-
-## **`unparent_textured_quad`**
-
-Unparent a textured quad from a parent object. If the textured quad doesn't have a parent object, this command doesn't do anything.
-
-
-```python
-{"$type": "unparent_textured_quad", "id": 1}
-```
-
-| Parameter | Type | Description | Default |
-| --- | --- | --- | --- |
-| `"id"` | int | The ID of the non-physics object. | |
-
-# VisualEffectCommand
-
-These commands can be used for non-physical visual effects in the scene.
-
-***
-
-## **`destroy_visual_effect`**
-
-Destroy a non-physical effect object.
-
-
-```python
-{"$type": "destroy_visual_effect", "id": 1}
-```
-
-| Parameter | Type | Description | Default |
-| --- | --- | --- | --- |
-| `"id"` | int | The ID of the non-physics object. | |
-
-# AdjustVisualEffectCommand
-
-These commands adjust non-physical visual effects.
-
-***
-
-## **`parent_visual_effect_to_object`**
-
-Parent a non-physical visual effect to a standard TDW physically-embodied object.
-
-
-```python
-{"$type": "parent_visual_effect_to_object", "object_id": 1, "id": 1}
-```
-
-| Parameter | Type | Description | Default |
-| --- | --- | --- | --- |
-| `"object_id"` | int | The ID of the physically-embodied TDW object. | |
-| `"id"` | int | The ID of the non-physics object. | |
-
-***
-
-## **`rotate_visual_effect_by`**
-
-Rotate a non-physical visual effect by a given angle around a given axis.
-
-
-```python
-{"$type": "rotate_visual_effect_by", "angle": 0.125, "id": 1}
-```
-
-```python
-{"$type": "rotate_visual_effect_by", "angle": 0.125, "id": 1, "axis": "yaw", "is_world": True}
-```
-
-| Parameter | Type | Description | Default |
-| --- | --- | --- | --- |
-| `"axis"` | Axis | The axis of rotation. | "yaw" |
-| `"angle"` | float | The angle of rotation. | |
-| `"is_world"` | bool | If True, the visual effect will rotate via "global" directions and angles. If False, the visual effect will rotate locally. | True |
-| `"id"` | int | The ID of the non-physics object. | |
-
-#### Axis
-
-An axis of rotation.
-
-| Value | Description |
-| --- | --- |
-| `"pitch"` | Nod your head "yes". |
-| `"yaw"` | Shake your head "no". |
-| `"roll"` | Put your ear to your shoulder. |
-
-***
-
-## **`rotate_visual_effect_to`**
-
-Set the rotation of a non-physical visual effect.
-
-
-```python
-{"$type": "rotate_visual_effect_to", "rotation": {"w": 0.6, "x": 3.5, "y": -45, "z": 0}, "id": 1}
-```
-
-| Parameter | Type | Description | Default |
-| --- | --- | --- | --- |
-| `"rotation"` | Quaternion | The rotation quaternion. | |
-| `"id"` | int | The ID of the non-physics object. | |
-
-***
-
-## **`scale_visual_effect`**
-
-Scale a non-physical visual effect by a factor.
-
-
-```python
-{"$type": "scale_visual_effect", "id": 1}
-```
-
-```python
-{"$type": "scale_visual_effect", "id": 1, "scale_factor": {"x": 1, "y": 1, "z": 1}}
-```
-
-| Parameter | Type | Description | Default |
-| --- | --- | --- | --- |
-| `"scale_factor"` | Vector3 | Multiply the scale of the object by this vector. (For example, if scale_factor is (2,2,2), then the object's current size will double.) | {"x": 1, "y": 1, "z": 1} |
-| `"id"` | int | The ID of the non-physics object. | |
-
-***
-
-## **`teleport_visual_effect`**
-
-Teleport a non-physical visual effect to a new position.
-
-
-```python
-{"$type": "teleport_visual_effect", "position": {"x": 1.1, "y": 0.0, "z": 0}, "id": 1}
-```
-
-| Parameter | Type | Description | Default |
-| --- | --- | --- | --- |
-| `"position"` | Vector3 | The new position of the visual effect. | |
-| `"id"` | int | The ID of the non-physics object. | |
-
-***
-
-## **`unparent_visual_effect`**
-
-Unparent a non-physical visual effect from a parent object. If the visual effect doesn't have a parent object, this command doesn't do anything.
-
-
-```python
-{"$type": "unparent_visual_effect", "id": 1}
-```
-
-| Parameter | Type | Description | Default |
-| --- | --- | --- | --- |
-| `"id"` | int | The ID of the non-physics object. | |
-
-# ObiCommand
-
-These commands are used for aspects of an Obi simulation. There are other Obi-related commands as well; search for "obi" in this document.
-
-***
-
-## **`create_obi_solver`**
-
-Create an Obi Solver. The solver has a unique ID that is generated sequentially: The first solver's ID is 0, the second solver's ID is 1, and so on. 
-
-- <font style="color:blue">**Obi**: This command initializes utilizes the Obi physics engine, which requires a specialized scene initialization process.See: [Obi documentation](../lessons/obi/obi.md)</font>
-
-```python
-{"$type": "create_obi_solver"}
-```
-
-```python
-{"$type": "create_obi_solver", "backend": "burst"}
-```
-
-| Parameter | Type | Description | Default |
-| --- | --- | --- | --- |
-| `"backend"` | ObiBackend | The backend used for this solver. | "burst" |
-
-#### ObiBackend
-
-Obi solver backends.
-
-| Value | Description |
-| --- | --- |
-| `"burst"` | The optimized backend. You should almost always use this. |
-| `"oni"` | The unoptimized legacy backend. This should only be used for ongoing projects. It doesn't work on Apple Silicon. |
-
-***
-
-## **`destroy_obi_solver`**
-
-Destroy an Obi solver.
-
-
-```python
-{"$type": "destroy_obi_solver"}
-```
-
-```python
-{"$type": "destroy_obi_solver", "solver_id": 0}
-```
-
-| Parameter | Type | Description | Default |
-| --- | --- | --- | --- |
-| `"solver_id"` | int | The solver ID. | 0 |
-
-***
-
-## **`set_obi_solver_scale`**
-
-Set an Obi solver's scale. This will uniformly scale the physical size of the simulation, without affecting its behavior. 
-
-- <font style="color:blue">**Obi**: This command initializes utilizes the Obi physics engine, which requires a specialized scene initialization process.See: [Obi documentation](../lessons/obi/obi.md)</font>
-
-```python
-{"$type": "set_obi_solver_scale"}
-```
-
-```python
-{"$type": "set_obi_solver_scale", "solver_id": 0, "scale_factor": 1.0}
-```
-
-| Parameter | Type | Description | Default |
-| --- | --- | --- | --- |
-| `"solver_id"` | int | The solver ID. | 0 |
-| `"scale_factor"` | float | The factor to scale XYZ by. | 1.0 |
-
-***
-
-## **`set_obi_solver_substeps`**
-
-Set an Obi solver's number of substeps. Performing more substeps will greatly improve the accuracy/convergence speed of the simulation at the cost of speed. 
-
-- <font style="color:blue">**Obi**: This command initializes utilizes the Obi physics engine, which requires a specialized scene initialization process.See: [Obi documentation](../lessons/obi/obi.md)</font>
-
-```python
-{"$type": "set_obi_solver_substeps"}
-```
-
-```python
-{"$type": "set_obi_solver_substeps", "solver_id": 0, "substeps": 1}
-```
-
-| Parameter | Type | Description | Default |
-| --- | --- | --- | --- |
-| `"solver_id"` | int | The solver ID. | 0 |
-| `"substeps"` | int | The number of substeps. | 1 |
-
-# CreateObiActorCommand
-
-These commands add Obi actor objects to the scene.
-
-***
-
-## **`create_obi_fluid`**
-
-Create an Obi fluid. Obi fluids have three components: The emitter, the fluid, and the shape of the emitter. 
-
-- <font style="color:blue">**Obi**: This command initializes utilizes the Obi physics engine, which requires a specialized scene initialization process.See: [Obi documentation](../lessons/obi/obi.md)</font>
-
-```python
-{"$type": "create_obi_fluid", "fluid": {'$type': 'fluid', 'capacity': 1500, 'resolution': 1.0, 'color': {'a': 0.5, 'b': 0.15, 'g': 0.986, 'r': 1.0}, 'rest_density': 1000.0, 'radius_scale': 2.0, 'random_velocity': 0.15, 'smoothing': 3.0, 'surface_tension': 1.0, 'viscosity': 1.5, 'vorticity': 0.7, 'reflection': 0.2, 'transparency': 0.875, 'refraction': 0.0, 'buoyancy': -1, 'diffusion': 0, 'diffusion_data': {'w': 0, 'x': 0, 'y': 0, 'z': 0}, 'atmospheric_drag': 0, 'atmospheric_pressure': 0, 'particle_z_write': False, 'thickness_cutoff': 1.2, 'thickness_downsample': 2, 'blur_radius': 0.02, 'surface_downsample': 1, 'render_smoothness': 0.8, 'metalness': 0, 'ambient_multiplier': 1, 'absorption': 5, 'refraction_downsample': 1, 'foam_downsample': 1}, "shape": {'$type': 'cube_emitter', 'size': {'x': 0.1, 'y': 0.1, 'z': 0.1}, 'sampling_method': 'volume'}}
-```
-
-```python
-{"$type": "create_obi_fluid", "fluid": {'$type': 'fluid', 'capacity': 1500, 'resolution': 1.0, 'color': {'a': 0.5, 'b': 0.15, 'g': 0.986, 'r': 1.0}, 'rest_density': 1000.0, 'radius_scale': 2.0, 'random_velocity': 0.15, 'smoothing': 3.0, 'surface_tension': 1.0, 'viscosity': 1.5, 'vorticity': 0.7, 'reflection': 0.2, 'transparency': 0.875, 'refraction': 0.0, 'buoyancy': -1, 'diffusion': 0, 'diffusion_data': {'w': 0, 'x': 0, 'y': 0, 'z': 0}, 'atmospheric_drag': 0, 'atmospheric_pressure': 0, 'particle_z_write': False, 'thickness_cutoff': 1.2, 'thickness_downsample': 2, 'blur_radius': 0.02, 'surface_downsample': 1, 'render_smoothness': 0.8, 'metalness': 0, 'ambient_multiplier': 1, 'absorption': 5, 'refraction_downsample': 1, 'foam_downsample': 1}, "shape": {'$type': 'cube_emitter', 'size': {'x': 0.1, 'y': 0.1, 'z': 0.1}, 'sampling_method': 'volume'}, "lifespan": 4, "minimum_pool_size": 0.5, "speed": 0, "position": {"x": 0, "y": 0, "z": 0}, "rotation": {"x": 0, "y": 0, "z": 0}, "id": 0, "solver_id": 0}
-```
-
-| Parameter | Type | Description | Default |
-| --- | --- | --- | --- |
-| `"fluid"` | FluidBase | A ../python/obi_data/fluid.md "`Fluid`" or ../python/obi_data/granular_fluid.md "`GranularFluid`" | |
-| `"shape"` | EmitterShapeBase | A ../python/obi_data/emitter_shape/cube_emitter.md "`CubeEmitter`", ../python/obi_data/emitter_shape/disk_emitter.md "`DiskEmitter`", ../python/obi_data/emitter_shape/edge_emitter.md "`EdgeEmitter`", or ../python/obi_data/emitter_shape/sphere_emitter.md "`SphereEmitter`". | |
-| `"lifespan"` | float | The particle lifespan in seconds. | 4 |
-| `"minimum_pool_size"` | float | The minimum amount of inactive particles available before the emitter is allowed to resume emission. | 0.5 |
-| `"speed"` | float | The speed of the fluid emission. If 0, there is no emission. | 0 |
-| `"position"` | Vector3 | The position of the Obi actor. | {"x": 0, "y": 0, "z": 0} |
-| `"rotation"` | Vector3 | The rotation of the Obi actor in Euler angles. | {"x": 0, "y": 0, "z": 0} |
-| `"id"` | int | The unique ID of the emitter. | 0 |
-| `"solver_id"` | int | The ID of the Obi solver. | 0 |
-
-# CreateObiClothCommand
-
-These commands add cloth objects to the scene.
-
-***
-
-## **`create_obi_cloth_sheet`**
-
-Create an Obi cloth sheet object. 
-
-- <font style="color:blue">**Obi**: This command initializes utilizes the Obi physics engine, which requires a specialized scene initialization process.See: [Obi documentation](../lessons/obi/obi.md)</font>
-- <font style="color:darkslategray">**Requires a material asset bundle**: To use this command, you must first download an load a material. Send the [add_material](#add_material) command first.</font>
-
-```python
-{"$type": "create_obi_cloth_sheet", "sheet_type": "cloth", "cloth_material": {'$type': 'cloth_material', 'visual_material': 'cotton_canvas_washed_out', 'texture_scale': {'x': 4, 'y': 4}, 'visual_smoothness': 0, 'stretching_scale': 1.0, 'stretch_compliance': 0, 'max_compression': 0, 'max_bending': 0.04, 'bend_compliance': 0, 'drag': 0.0, 'lift': 0.0, 'tether_compliance': 0, 'tether_scale': 1.0}}
-```
-
-```python
-{"$type": "create_obi_cloth_sheet", "sheet_type": "cloth", "cloth_material": {'$type': 'cloth_material', 'visual_material': 'cotton_canvas_washed_out', 'texture_scale': {'x': 4, 'y': 4}, 'visual_smoothness': 0, 'stretching_scale': 1.0, 'stretch_compliance': 0, 'max_compression': 0, 'max_bending': 0.04, 'bend_compliance': 0, 'drag': 0.0, 'lift': 0.0, 'tether_compliance': 0, 'tether_scale': 1.0}, "tether_positions": {TetherParticleGroup.four_corners: {"object_id": 0, "is_static": True}}, "position": {"x": 0, "y": 0, "z": 0}, "rotation": {"x": 0, "y": 0, "z": 0}, "id": 0, "solver_id": 0}
-```
-
-| Parameter | Type | Description | Default |
-| --- | --- | --- | --- |
-| `"sheet_type"` | ObiClothSheetType | The type of cloth sheet to create. | |
-| `"tether_positions"` | Dictionary< TetherParticleGroup, TetherType > | An dictionary of tether positions. Key = The particle group. Value = The tether position. | {TetherParticleGroup.four_corners: {"object_id": 0, "is_static": True}} |
-| `"cloth_material"` | ClothMaterial | The type of cloth "material", as defined by constraint settings. | |
-| `"position"` | Vector3 | The position of the Obi actor. | {"x": 0, "y": 0, "z": 0} |
-| `"rotation"` | Vector3 | The rotation of the Obi actor in Euler angles. | {"x": 0, "y": 0, "z": 0} |
-| `"id"` | int | The unique ID of the emitter. | 0 |
-| `"solver_id"` | int | The ID of the Obi solver. | 0 |
-
-#### ObiClothSheetType
-
-The type of Obi cloth sheet to add to the scene.
-
-| Value | Description |
-| --- | --- |
-| `"cloth"` | A low-resolution cloth sheet. |
-| `"cloth_hd"` | A medium-resolution cloth sheet. |
-| `"cloth_vhd"` | A high-resolution cloth sheet. |
-
-***
-
-## **`create_obi_cloth_volume`**
-
-Create an Obi cloth volume object. 
-
-- <font style="color:blue">**Obi**: This command initializes utilizes the Obi physics engine, which requires a specialized scene initialization process.See: [Obi documentation](../lessons/obi/obi.md)</font>
-- <font style="color:darkslategray">**Requires a material asset bundle**: To use this command, you must first download an load a material. Send the [add_material](#add_material) command first.</font>
-
-```python
-{"$type": "create_obi_cloth_volume", "volume_type": "sphere", "cloth_material": {'$type': 'cloth_material', 'visual_material': 'cotton_canvas_washed_out', 'texture_scale': {'x': 4, 'y': 4}, 'visual_smoothness': 0, 'stretching_scale': 1.0, 'stretch_compliance': 0, 'max_compression': 0, 'max_bending': 0.04, 'bend_compliance': 0, 'drag': 0.0, 'lift': 0.0, 'tether_compliance': 0, 'tether_scale': 1.0}}
-```
-
-```python
-{"$type": "create_obi_cloth_volume", "volume_type": "sphere", "cloth_material": {'$type': 'cloth_material', 'visual_material': 'cotton_canvas_washed_out', 'texture_scale': {'x': 4, 'y': 4}, 'visual_smoothness': 0, 'stretching_scale': 1.0, 'stretch_compliance': 0, 'max_compression': 0, 'max_bending': 0.04, 'bend_compliance': 0, 'drag': 0.0, 'lift': 0.0, 'tether_compliance': 0, 'tether_scale': 1.0}, "scale_factor": {"x": 0, "y": 0, "z": 0}, "pressure": 0.5, "position": {"x": 0, "y": 0, "z": 0}, "rotation": {"x": 0, "y": 0, "z": 0}, "id": 0, "solver_id": 0}
-```
-
-| Parameter | Type | Description | Default |
-| --- | --- | --- | --- |
-| `"scale_factor"` | Vector3 | The scale factor of the cloth object. | {"x": 0, "y": 0, "z": 0} |
-| `"volume_type"` | ObiClothVolumeType | The type of cloth sheet to create. | |
-| `"pressure"` | float | The amount of "inflation" of this cloth volume. | 0.5 |
-| `"cloth_material"` | ClothMaterial | The type of cloth "material", as defined by constraint settings. | |
-| `"position"` | Vector3 | The position of the Obi actor. | {"x": 0, "y": 0, "z": 0} |
-| `"rotation"` | Vector3 | The rotation of the Obi actor in Euler angles. | {"x": 0, "y": 0, "z": 0} |
-| `"id"` | int | The unique ID of the emitter. | 0 |
-| `"solver_id"` | int | The ID of the Obi solver. | 0 |
-
-#### ObiClothVolumeType
-
-The type of Obi cloth volume to add to the scene.
-
-| Value | Description |
-| --- | --- |
-| `"sphere"` |  |
-| `"cube"` |  |
-
-# ObjectCommand
-
-Manipulate an object that is already in the scene.
-
-***
-
-## **`add_trigger_collider`**
-
-Add a trigger collider to an object. Trigger colliders are non-physics colliders that will merely detect if they intersect with something. You can use this to detect whether one object is inside another. The side, position, and rotation of the trigger collider always matches that of the parent object. Per trigger event, the trigger collider will send output data depending on which of the enter, stay, and exit booleans are True. 
-
-- <font style="color:green">**Sends data**: This command instructs the build to send output data.</font>
-
-    - <font style="color:green">**Type:** [`TriggerCollision`](output_data.md#TriggerCollision)</font>
-
-```python
-{"$type": "add_trigger_collider", "id": 1}
-```
-
-```python
-{"$type": "add_trigger_collider", "id": 1, "shape": "cube", "enter": False, "stay": False, "exit": False, "trigger_id": 0, "scale": {"x": 1, "y": 1, "z": 1}, "position": {"x": 0, "y": 0, "z": 0}, "rotation": {"x": 0, "y": 0, "z": 0}}
-```
-
-| Parameter | Type | Description | Default |
-| --- | --- | --- | --- |
-| `"shape"` | TriggerShape | The shape of the collider. | "cube" |
-| `"enter"` | bool | If True, this collider will listen for enter events. | False |
-| `"stay"` | bool | If True, this collider will listen for stay events. | False |
-| `"exit"` | bool | If True, this collider will listen for exit events. | False |
-| `"trigger_id"` | int | The ID of this trigger collider. This can be used to differentiate between multiple trigger colliders attached to the same object. | 0 |
-| `"scale"` | Vector3 | The scale of the trigger collider. | {"x": 1, "y": 1, "z": 1} |
-| `"position"` | Vector3 | The position of the trigger collider relative to the parent object. | {"x": 0, "y": 0, "z": 0} |
-| `"rotation"` | Vector3 | The rotation of the trigger collider in Euler angles relative to the parent object. | {"x": 0, "y": 0, "z": 0} |
-| `"id"` | int | The unique object ID. | |
-
-#### TriggerShape
-
-The shape of the trigger collider.
-
-| Value | Description |
-| --- | --- |
-| `"cube"` |  |
-| `"sphere"` |  |
-| `"cylinder"` |  |
-
-***
-
-## **`clatterize_object`**
-
-Make an object respond to Clatter audio by setting its audio values and adding a ClatterObject component. You must send ClatterizeObject for each object prior to sending InitializeClatter (though they can all be in the same list of commands).
-
-
-```python
-{"$type": "clatterize_object", "impact_material": "wood_medium", "size": 1, "amp": 0.125, "resonance": 0.125, "fake_mass": 0.125, "id": 1}
-```
-
-```python
-{"$type": "clatterize_object", "impact_material": "wood_medium", "size": 1, "amp": 0.125, "resonance": 0.125, "fake_mass": 0.125, "id": 1, "has_scrape_material": False, "scrape_material": "ceramic", "set_fake_mass": False}
-```
-
-| Parameter | Type | Description | Default |
-| --- | --- | --- | --- |
-| `"impact_material"` | ImpactMaterialUnsized | The impact material. See: tdw.physics_audio.audio_material (which is the same thing as an impact material). | |
-| `"size"` | int | The size bucket value (0-5); smaller objects should use smaller values. | |
-| `"amp"` | float | The audio amplitude (0-1). | |
-| `"resonance"` | float | The resonance value (0-1). | |
-| `"has_scrape_material"` | bool | If true, the object has a scrape material. | False |
-| `"scrape_material"` | ScrapeMaterial | The object's scrape material. Ignored if has_scrape_material == False. See: tdw.physics_audio.scrape_material | "ceramic" |
-| `"set_fake_mass"` | bool | If True, set a fake audio mass (see below). | False |
-| `"fake_mass"` | float | If set_fake_mass == True, this is the fake mass, which will be used for audio synthesis instead of the true mass. | |
-| `"id"` | int | The unique object ID. | |
-
-***
-
-## **`create_obi_colliders`**
-
-Create Obi colliders for an object if there aren't any. 
-
-- <font style="color:blue">**Obi**: This command initializes utilizes the Obi physics engine, which requires a specialized scene initialization process.See: [Obi documentation](../lessons/obi/obi.md)</font>
-
-```python
-{"$type": "create_obi_colliders", "id": 1}
-```
-
-| Parameter | Type | Description | Default |
-| --- | --- | --- | --- |
-| `"id"` | int | The unique object ID. | |
-
-***
-
-## **`destroy_object`**
-
-Destroy an object. 
-
-- <font style="color:orange">**Expensive**: This command is computationally expensive.</font>
-- <font style="color:green">**Cached in memory**: When this object is destroyed, the asset bundle remains in memory.If you want to recreate the object, the build will be able to instantiate it more or less instantly. To free up memory, send the command [unload_asset_bundles](#unload_asset_bundles).</font>
-
-```python
-{"$type": "destroy_object", "id": 1}
-```
-
-| Parameter | Type | Description | Default |
-| --- | --- | --- | --- |
-| `"id"` | int | The unique object ID. | |
-
-***
-
-## **`enable_nav_mesh_obstacle`**
-
-Enable or disable an object's NavMeshObstacle. If the object doesn't have a NavMeshObstacle, this command does nothing.
-
-
-```python
-{"$type": "enable_nav_mesh_obstacle", "enable": True, "id": 1}
-```
-
-| Parameter | Type | Description | Default |
-| --- | --- | --- | --- |
-| `"enable"` | bool | If True, enable the NavMeshObstacle. If False, disable the NavMeshObstacle. | |
-| `"id"` | int | The unique object ID. | |
-
-***
-
-## **`ignore_collisions`**
-
-Set whether one object should ignore collisions with another object. By default, objects never ignore any collisions.
-
-
-```python
-{"$type": "ignore_collisions", "other_id": 1, "id": 1}
-```
-
-```python
-{"$type": "ignore_collisions", "other_id": 1, "id": 1, "ignore": True}
-```
-
-| Parameter | Type | Description | Default |
-| --- | --- | --- | --- |
-| `"other_id"` | int | The ID of the other object. | |
-| `"ignore"` | bool | If True, ignore collisions with the other object. If False, listen for collisions with the other object. | True |
-| `"id"` | int | The unique object ID. | |
-
-***
-
-## **`ignore_leap_motion_physics_helpers`**
-
-Make the object ignore a Leap Motion rig's physics helpers. This is useful for objects that shouldn't be moved, such as kinematic objects. 
-
-- <font style="color:green">**VR**: This command will only work if you've already sent [create_vr_rig](#create_vr_rig).</font>
-
-```python
-{"$type": "ignore_leap_motion_physics_helpers", "id": 1}
-```
-
-| Parameter | Type | Description | Default |
-| --- | --- | --- | --- |
-| `"id"` | int | The unique object ID. | |
-
-***
-
-## **`make_nav_mesh_obstacle`**
-
-Make a specific object a NavMesh obstacle. If it is already a NavMesh obstacle, change its properties. An object is already a NavMesh obstacle if you've sent the bake_nav_mesh or make_nav_mesh_obstacle command. 
-
-- <font style="color:blue">**Requires a NavMesh**: This command requires a NavMesh.Scenes created via [add_scene](#add_scene) already have NavMeshes.Proc-gen scenes don't; send [bake_nav_mesh](#bake_nav_mesh) to create one.</font>
-
-```python
-{"$type": "make_nav_mesh_obstacle", "id": 1}
-```
-
-```python
-{"$type": "make_nav_mesh_obstacle", "id": 1, "carve_type": "all", "scale": 1, "shape": "box"}
-```
-
-| Parameter | Type | Description | Default |
-| --- | --- | --- | --- |
-| `"carve_type"` | CarveType | How the object will "carve" holes in the NavMesh. | "all" |
-| `"scale"` | float | The scale of the obstacle relative to the size of the object. Set this lower to account for the additional space that the object will carve. | 1 |
-| `"shape"` | CarveShape | The shape of the carver. | "box" |
-| `"id"` | int | The unique object ID. | |
-
-#### CarveShape
-
-The shape of a NavMesh carver.
-
-| Value | Description |
-| --- | --- |
-| `"box"` |  |
-| `"capsule"` |  |
-
-#### CarveType
-
-How objects in the scene will "carve" the NavMesh.
-
-| Value | Description |
-| --- | --- |
-| `"all"` | Each object will carve a large hole in the NavMesh. If an object moves, the hole will move too. This is the most performance-intensive option. |
-| `"stationary"` | Each object will initially carve a large hole in the NavMesh. If an objects moves, it won't "re-carve" the NavMesh. A small hole will remain in its original position. |
-| `"none"` | Each object will carve small holes in the NavMesh. If an objects moves, it won't "re-carve" the NavMesh. A small hole will remain in its original position. |
-
-***
-
-## **`object_look_at`**
-
-Set the object's rotation such that its forward directional vector points towards another object's position.
-
-
-```python
-{"$type": "object_look_at", "other_object_id": 1, "id": 1}
-```
-
-| Parameter | Type | Description | Default |
-| --- | --- | --- | --- |
-| `"other_object_id"` | int | The ID of the object that this object should look at. | |
-| `"id"` | int | The unique object ID. | |
-
-***
-
-## **`object_look_at_position`**
-
-Set the object's rotation such that its forward directional vector points towards another position.
-
-
-```python
-{"$type": "object_look_at_position", "position": {"x": 1.1, "y": 0.0, "z": 0}, "id": 1}
-```
-
-| Parameter | Type | Description | Default |
-| --- | --- | --- | --- |
-| `"position"` | Vector3 | The target position that the object will look at. | |
-| `"id"` | int | The unique object ID. | |
-
-***
-
-## **`parent_object_to_avatar`**
-
-Parent an object to an avatar. The object won't change its position or rotation relative to the avatar. Only use this command in non-physics simulations.
-
-
-```python
-{"$type": "parent_object_to_avatar", "id": 1}
-```
-
-```python
-{"$type": "parent_object_to_avatar", "id": 1, "avatar_id": "a", "sensor": True}
-```
-
-| Parameter | Type | Description | Default |
-| --- | --- | --- | --- |
-| `"avatar_id"` | string | The ID of the avatar in the scene. | "a" |
-| `"sensor"` | bool | If true, parent the object to the camera rather than the root object of the avatar. | True |
-| `"id"` | int | The unique object ID. | |
-
-***
-
-## **`parent_object_to_object`**
-
-Parent an object to an object. In a non-physics simulation or on the frame that the two objects are first created, rotating or moving the parent object will rotate or move the child object. In subsequent physics steps, the child will move independently of the parent object (like any object).
-
-
-```python
-{"$type": "parent_object_to_object", "parent_id": 1, "id": 1}
-```
-
-| Parameter | Type | Description | Default |
-| --- | --- | --- | --- |
-| `"parent_id"` | int | The ID of the parent object in the scene. | |
-| `"id"` | int | The unique object ID. | |
-
-***
-
-## **`remove_nav_mesh_obstacle`**
-
-Remove a NavMesh obstacle from an object (see make_nav_mesh_obstacle). 
-
-- <font style="color:blue">**Requires a NavMesh**: This command requires a NavMesh.Scenes created via [add_scene](#add_scene) already have NavMeshes.Proc-gen scenes don't; send [bake_nav_mesh](#bake_nav_mesh) to create one.</font>
-
-```python
-{"$type": "remove_nav_mesh_obstacle", "id": 1}
-```
-
-| Parameter | Type | Description | Default |
-| --- | --- | --- | --- |
-| `"id"` | int | The unique object ID. | |
-
-***
-
-## **`rotate_object_around`**
-
-Rotate an object by a given angle and axis around a position.
-
-
-```python
-{"$type": "rotate_object_around", "angle": 0.125, "position": {"x": 1.1, "y": 0.0, "z": 0}, "id": 1}
-```
-
-```python
-{"$type": "rotate_object_around", "angle": 0.125, "position": {"x": 1.1, "y": 0.0, "z": 0}, "id": 1, "axis": "yaw"}
-```
-
-| Parameter | Type | Description | Default |
-| --- | --- | --- | --- |
-| `"axis"` | Axis | The axis of rotation. | "yaw" |
-| `"angle"` | float | The angle of rotation in degrees. | |
-| `"position"` | Vector3 | Rotate around this position in world space coordinates. | |
-| `"id"` | int | The unique object ID. | |
-
-#### Axis
-
-An axis of rotation.
-
-| Value | Description |
-| --- | --- |
-| `"pitch"` | Nod your head "yes". |
-| `"yaw"` | Shake your head "no". |
-| `"roll"` | Put your ear to your shoulder. |
-
-***
-
-## **`rotate_object_by`**
-
-Rotate an object by a given angle around a given axis.
-
-
-```python
-{"$type": "rotate_object_by", "angle": 0.125, "id": 1}
-```
-
-```python
-{"$type": "rotate_object_by", "angle": 0.125, "id": 1, "axis": "yaw", "is_world": True, "use_centroid": False}
-```
-
-| Parameter | Type | Description | Default |
-| --- | --- | --- | --- |
-| `"axis"` | Axis | The axis of rotation. | "yaw" |
-| `"angle"` | float | The angle of rotation in degrees. | |
-| `"is_world"` | bool | If True, the object will rotate around global axes. If False, the object will around local axes. Ignored if use_centroid == True. | True |
-| `"use_centroid"` | bool | If True, rotate around the object's centroid. If False, rotate around the bottom-center position of the object. | False |
-| `"id"` | int | The unique object ID. | |
-
-#### Axis
-
-An axis of rotation.
-
-| Value | Description |
-| --- | --- |
-| `"pitch"` | Nod your head "yes". |
-| `"yaw"` | Shake your head "no". |
-| `"roll"` | Put your ear to your shoulder. |
-
-***
-
-## **`rotate_object_to`**
-
-Set the rotation quaternion of the object.
-
-
-```python
-{"$type": "rotate_object_to", "rotation": {"w": 0.6, "x": 3.5, "y": -45, "z": 0}, "id": 1}
-```
-
-```python
-{"$type": "rotate_object_to", "rotation": {"w": 0.6, "x": 3.5, "y": -45, "z": 0}, "id": 1, "physics": False, "use_centroid": False}
-```
-
-| Parameter | Type | Description | Default |
-| --- | --- | --- | --- |
-| `"rotation"` | Quaternion | The rotation quaternion. | |
-| `"physics"` | bool | This should almost always be False (the default). If True, apply a "physics-based" rotation to the object. This only works if the object has a rigidbody (i.e. is a model from a model library) and is slightly slower than a non-physics rotation. Set this to True only if you are having persistent and rare physics glitches. | False |
-| `"use_centroid"` | bool | If false, rotate around the bottom-center position of the object. If true, rotate around the bottom-center position of the object and then teleport the object to its centroid (such that it rotates around the centroid). | False |
-| `"id"` | int | The unique object ID. | |
-
-***
-
-## **`rotate_object_to_euler_angles`**
-
-Set the rotation of the object with Euler angles. 
-
-- <font style="color:teal">**Euler angles**: Rotational behavior can become unpredictable if the Euler angles of an object are adjusted more than once. Consider sending this command only to initialize the orientation. See: [Rotation documentation)(../misc_frontend/rotation.md)</font>
-
-```python
-{"$type": "rotate_object_to_euler_angles", "euler_angles": {"x": 1.1, "y": 0.0, "z": 0}, "id": 1}
-```
-
-```python
-{"$type": "rotate_object_to_euler_angles", "euler_angles": {"x": 1.1, "y": 0.0, "z": 0}, "id": 1, "use_centroid": False}
-```
-
-| Parameter | Type | Description | Default |
-| --- | --- | --- | --- |
-| `"euler_angles"` | Vector3 | The new Euler angles of the object. | |
-| `"use_centroid"` | bool | If false, rotate around the bottom-center position of the object. If true, rotate around the bottom-center position of the object and then teleport the object to its centroid (such that it rotates around the centroid). | False |
-| `"id"` | int | The unique object ID. | |
-
-***
-
-## **`scale_object`**
-
-Scale the object by a factor from its current scale.
-
-
-```python
-{"$type": "scale_object", "id": 1}
-```
-
-```python
-{"$type": "scale_object", "id": 1, "scale_factor": {"x": 1, "y": 1, "z": 1}}
-```
-
-| Parameter | Type | Description | Default |
-| --- | --- | --- | --- |
-| `"scale_factor"` | Vector3 | Multiply the scale of the object by this vector. (For example, if scale_factor is (2,2,2), then the object's current size will double.) | {"x": 1, "y": 1, "z": 1} |
-| `"id"` | int | The unique object ID. | |
-
-***
-
-## **`scale_object_to`**
-
-Scale the object to the given value. This is only useful if you know the model scale beforehand, which is not always (1, 1, 1). This command is only useful when used with send_scales, because ObjectScales output data will return the actual scale of each object. 
-
-- <font style="color:red">**Rarely used**: This command is very specialized; it's unlikely that this is the command you want to use.</font>
-
-    - <font style="color:red">**Use this command instead:** `scale_object`</font>
-
-```python
-{"$type": "scale_object_to", "id": 1}
-```
-
-```python
-{"$type": "scale_object_to", "id": 1, "scale": {"x": 1, "y": 1, "z": 1}}
-```
-
-| Parameter | Type | Description | Default |
-| --- | --- | --- | --- |
-| `"scale"` | Vector3 | The object's new scale. | {"x": 1, "y": 1, "z": 1} |
-| `"id"` | int | The unique object ID. | |
-
-***
-
-## **`set_color`**
-
-Set the albedo RGBA color of an object. 
-
-- <font style="color:orange">**Expensive**: This command is computationally expensive.</font>
-
-```python
-{"$type": "set_color", "color": {"r": 0.219607845, "g": 0.0156862754, "b": 0.6901961, "a": 1.0}, "id": 1}
-```
-
-| Parameter | Type | Description | Default |
-| --- | --- | --- | --- |
-| `"color"` | Color | The new albedo RGBA color of the object. | |
-| `"id"` | int | The unique object ID. | |
-
-***
-
-## **`set_obi_collision_material`**
-
-Set the Obi collision material of an object. 
-
-- <font style="color:blue">**Obi**: This command initializes utilizes the Obi physics engine, which requires a specialized scene initialization process.See: [Obi documentation](../lessons/obi/obi.md)</font>
-
-```python
-{"$type": "set_obi_collision_material", "id": 1}
-```
-
-```python
-{"$type": "set_obi_collision_material", "id": 1, "dynamic_friction": 0.3, "static_friction": 0.3, "stickiness": 0, "stick_distance": 0, "friction_combine": "average", "stickiness_combine": "average"}
-```
-
-| Parameter | Type | Description | Default |
-| --- | --- | --- | --- |
-| `"dynamic_friction"` | float | Percentage of relative tangential velocity removed in a collision, once the static friction threshold has been surpassed and the particle is moving relative to the surface. 0 means things will slide as if made of ice, 1 will result in total loss of tangential velocity. | 0.3 |
-| `"static_friction"` | float | Percentage of relative tangential velocity removed in a collision. 0 means things will slide as if made of ice, 1 will result in total loss of tangential velocity. | 0.3 |
-| `"stickiness"` | float | Amount of inward normal force applied between objects in a collision. 0 means no force will be applied, 1 will keep objects from separating once they collide. | 0 |
-| `"stick_distance"` | float | Maximum distance between objects at which sticky forces are applied. Since contacts will be generated between bodies within the stick distance, it should be kept as small as possible to reduce the amount of contacts generated. | 0 |
-| `"friction_combine"` | MaterialCombineMode | How is the friction coefficient calculated when two objects involved in a collision have different coefficients. If both objects have different friction combine modes, the mode with the lowest enum index is used. | "average" |
-| `"stickiness_combine"` | MaterialCombineMode | How is the stickiness coefficient calculated when two objects involved in a collision have different coefficients. If both objects have different stickiness combine modes, the mode with the lowest enum index is used. | "average" |
-| `"id"` | int | The unique object ID. | |
-
-#### MaterialCombineMode
-
-Obi collision maerial combine modes.
-
-| Value | Description |
-| --- | --- |
-| `"average"` |  |
-| `"minimum"` |  |
-| `"multiply"` |  |
-| `"maximum"` |  |
-
-***
-
-## **`set_object_visibility`**
-
-Toggle whether an object is visible. An invisible object will still have physics colliders and respond to physics events.
-
-
-```python
-{"$type": "set_object_visibility", "id": 1}
-```
-
-```python
-{"$type": "set_object_visibility", "id": 1, "visible": True}
-```
-
-| Parameter | Type | Description | Default |
-| --- | --- | --- | --- |
-| `"visible"` | bool | Toggles whether or not the object is visible. | True |
-| `"id"` | int | The unique object ID. | |
-
-***
-
-## **`set_physic_material`**
-
-Set the physic material of an object and apply friction and bounciness values to the object. These settings can be overriden by sending the command again, or by assigning a semantic material via set_semantic_material_to.
-
-
-```python
-{"$type": "set_physic_material", "dynamic_friction": 0.125, "static_friction": 0.125, "bounciness": 0.125, "id": 1}
-```
-
-| Parameter | Type | Description | Default |
-| --- | --- | --- | --- |
-| `"dynamic_friction"` | float | Friction when the object is already moving. A higher value means that the object will come to rest very quickly. Must be between 0 and 1. | |
-| `"static_friction"` | float | Friction when the object is not moving. A higher value means that a lot of force will be needed to make the object start moving. Must be between 0 and 1. | |
-| `"bounciness"` | float | The bounciness of the object. A higher value means that the object will bounce without losing much energy. Must be between 0 and 1. | |
-| `"id"` | int | The unique object ID. | |
-
-***
-
-## **`set_rigidbody_constraints`**
-
-Set the constraints of an object's Rigidbody.
-
-
-```python
-{"$type": "set_rigidbody_constraints", "id": 1}
-```
-
-```python
-{"$type": "set_rigidbody_constraints", "id": 1, "freeze_position_axes": {"x": 0, "y": 0, "z": 0}, "freeze_rotation_axes": {"x": 0, "y": 0, "z": 0}}
-```
-
-| Parameter | Type | Description | Default |
-| --- | --- | --- | --- |
-| `"freeze_position_axes"` | Vector3Int | Freeze motion along these axes. For example, {"x": 0, "y": 1, "z": 0} freezes motion along the Y-axis. | {"x": 0, "y": 0, "z": 0} |
-| `"freeze_rotation_axes"` | Vector3Int | Freeze rotation along these axes. For example, {"x": 0, "y": 1, "z": 0} freezes rotation around the Y-axis. Rotation axes are in worldspace coordinates, not relative to an object's forward directional vector.. | {"x": 0, "y": 0, "z": 0} |
-| `"id"` | int | The unique object ID. | |
-
-***
-
-## **`set_vr_graspable`**
-
-Make an object graspable for a VR rig, with Oculus touch controllers. Uses the AutoHand plugin for grasping and physics interaction behavior. 
-
-- <font style="color:green">**VR**: This command will only work if you've already sent [create_vr_rig](#create_vr_rig).</font>
-
-```python
-{"$type": "set_vr_graspable", "id": 1}
-```
-
-```python
-{"$type": "set_vr_graspable", "id": 1, "joint_break_force": 3500}
-```
-
-| Parameter | Type | Description | Default |
-| --- | --- | --- | --- |
-| `"joint_break_force"` | float | The joint break force for this graspable object. Lower values mean it's easier to break the joint. | 3500 |
-| `"id"` | int | The unique object ID. | |
-
-***
-
-## **`teleport_object`**
-
-Teleport an object to a new position.
-
-
-```python
-{"$type": "teleport_object", "position": {"x": 1.1, "y": 0.0, "z": 0}, "id": 1}
-```
-
-```python
-{"$type": "teleport_object", "position": {"x": 1.1, "y": 0.0, "z": 0}, "id": 1, "physics": False, "absolute": True, "use_centroid": False}
-```
-
-| Parameter | Type | Description | Default |
-| --- | --- | --- | --- |
-| `"position"` | Vector3 | New position of the object. | |
-| `"physics"` | bool | This should almost always be False (the default). If True, apply a "physics-based" teleportation to the object. This only works if the object has a rigidbody (i.e. is a model from a model library) and is slightly slower than a non-physics teleport. Set this to True only if you are having persistent and rare physics glitches. | False |
-| `"absolute"` | bool | If True, set the position in world coordinate space. If False, set the position in local coordinate space. | True |
-| `"use_centroid"` | bool | If True, teleport from the centroid of the object instead of the pivot. | False |
-| `"id"` | int | The unique object ID. | |
-
-***
-
-## **`teleport_object_by`**
-
-Translate an object by an amount, optionally in local or world space.
-
-
-```python
-{"$type": "teleport_object_by", "position": {"x": 1.1, "y": 0.0, "z": 0}, "id": 1}
-```
-
-```python
-{"$type": "teleport_object_by", "position": {"x": 1.1, "y": 0.0, "z": 0}, "id": 1, "absolute": True, "use_centroid": False}
-```
-
-| Parameter | Type | Description | Default |
-| --- | --- | --- | --- |
-| `"position"` | Vector3 | The positional offset. | |
-| `"absolute"` | bool | If True, set the position in world coordinate space. If False, set the position in local coordinate space. | True |
-| `"use_centroid"` | bool | If True, teleport from the centroid of the object instead of the pivot. | False |
-| `"id"` | int | The unique object ID. | |
-
-***
-
-## **`unparent_object`**
-
-Unparent an object from an object. If the textured quad doesn't have a parent, this command doesn't do anything.
-
-
-```python
-{"$type": "unparent_object", "id": 1}
-```
-
-| Parameter | Type | Description | Default |
-| --- | --- | --- | --- |
-| `"id"` | int | The unique object ID. | |
-
-# AddContainerShapeCommand
-
-These commands add container shapes to an object. Container shapes will check each frame for whether their container shapes overlap with other objects and send output data accordingly.
-
-***
-
-## **`add_box_container`**
-
-Add a box container shape to an object. The object will send output data whenever other objects overlap with this volume. 
-
-- <font style="color:green">**Sends data**: This command instructs the build to send output data.</font>
-
-    - <font style="color:green">**Type:** [`Overlap`](output_data.md#Overlap)</font>
-
-```python
-{"$type": "add_box_container", "tag": "on", "id": 1}
-```
-
-```python
-{"$type": "add_box_container", "tag": "on", "id": 1, "half_extents": {"x": 1, "y": 1, "z": 1}, "rotation": {"x": 0, "y": 0, "z": 0}, "container_id": 0, "position": {"x": 0, "y": 0, "z": 0}}
-```
-
-| Parameter | Type | Description | Default |
-| --- | --- | --- | --- |
-| `"half_extents"` | Vector3 | The half extents of the box. | {"x": 1, "y": 1, "z": 1} |
-| `"rotation"` | Vector3 | The rotation of the box in Euler angles relative to the parent object. | {"x": 0, "y": 0, "z": 0} |
-| `"container_id"` | int | The ID of this container shape. This can be used to differentiate between multiple container shapes belonging to the same object. | 0 |
-| `"position"` | Vector3 | The position of the container shape relative to the parent object. | {"x": 0, "y": 0, "z": 0} |
-| `"tag"` | ContainerTag | The container tag. | |
-| `"id"` | int | The unique object ID. | |
-
-#### ContainerTag
-
-A tag for a container shape.
-
-| Value | Description |
-| --- | --- |
-| `"on"` | An object on top of a surface, for example a plate on a table. |
-| `"inside"` | An object inside a cavity or basin, for example a toy in a basket or a plate in a sink. |
-| `"enclosed"` | An object inside an enclosed cavity, for example a pan in an oven. |
-
-***
-
-## **`add_cylinder_container`**
-
-Add a cylindrical container shape to an object. The object will send output data whenever other objects overlap with this volume. 
-
-- <font style="color:green">**Sends data**: This command instructs the build to send output data.</font>
-
-    - <font style="color:green">**Type:** [`Overlap`](output_data.md#Overlap)</font>
-
-```python
-{"$type": "add_cylinder_container", "tag": "on", "id": 1}
-```
-
-```python
-{"$type": "add_cylinder_container", "tag": "on", "id": 1, "radius": 0.5, "height": 1, "rotation": {"x": 0, "y": 0, "z": 0}, "container_id": 0, "position": {"x": 0, "y": 0, "z": 0}}
-```
-
-| Parameter | Type | Description | Default |
-| --- | --- | --- | --- |
-| `"radius"` | float | The radius of the cylinder. | 0.5 |
-| `"height"` | float | The height of the cylinder. | 1 |
-| `"rotation"` | Vector3 | The rotation of the cylinder in Euler angles relative to the parent object. | {"x": 0, "y": 0, "z": 0} |
-| `"container_id"` | int | The ID of this container shape. This can be used to differentiate between multiple container shapes belonging to the same object. | 0 |
-| `"position"` | Vector3 | The position of the container shape relative to the parent object. | {"x": 0, "y": 0, "z": 0} |
-| `"tag"` | ContainerTag | The container tag. | |
-| `"id"` | int | The unique object ID. | |
-
-#### ContainerTag
-
-A tag for a container shape.
-
-| Value | Description |
-| --- | --- |
-| `"on"` | An object on top of a surface, for example a plate on a table. |
-| `"inside"` | An object inside a cavity or basin, for example a toy in a basket or a plate in a sink. |
-| `"enclosed"` | An object inside an enclosed cavity, for example a pan in an oven. |
-
-***
-
-## **`add_sphere_container`**
-
-Add a spherical container shape to an object. The object will send output data whenever other objects overlap with this volume. 
-
-- <font style="color:green">**Sends data**: This command instructs the build to send output data.</font>
-
-    - <font style="color:green">**Type:** [`Overlap`](output_data.md#Overlap)</font>
-
-```python
-{"$type": "add_sphere_container", "tag": "on", "id": 1}
-```
-
-```python
-{"$type": "add_sphere_container", "tag": "on", "id": 1, "radius": 0.5, "container_id": 0, "position": {"x": 0, "y": 0, "z": 0}}
-```
-
-| Parameter | Type | Description | Default |
-| --- | --- | --- | --- |
-| `"radius"` | float | The radius of the sphere. | 0.5 |
-| `"container_id"` | int | The ID of this container shape. This can be used to differentiate between multiple container shapes belonging to the same object. | 0 |
-| `"position"` | Vector3 | The position of the container shape relative to the parent object. | {"x": 0, "y": 0, "z": 0} |
-| `"tag"` | ContainerTag | The container tag. | |
-| `"id"` | int | The unique object ID. | |
-
-#### ContainerTag
-
-A tag for a container shape.
-
-| Value | Description |
-| --- | --- |
-| `"on"` | An object on top of a surface, for example a plate on a table. |
-| `"inside"` | An object inside a cavity or basin, for example a toy in a basket or a plate in a sink. |
-| `"enclosed"` | An object inside an enclosed cavity, for example a pan in an oven. |
-
-# EmptyObjectCommand
-
-These commands add or adjust an empty object attached to an object.
-
-***
-
-## **`attach_empty_object`**
-
-Attach an empty object to an object in the scene. This is useful for tracking local space positions as the object rotates. See: send_empty_objects
-
-
-```python
-{"$type": "attach_empty_object", "position": {"x": 1.1, "y": 0.0, "z": 0}, "empty_object_id": 1, "id": 1}
-```
-
-| Parameter | Type | Description | Default |
-| --- | --- | --- | --- |
-| `"position"` | Vector3 | The position of the empty object relative to the parent object, in the parent object's local coordinate space. | |
-| `"empty_object_id"` | int | The ID of the empty object. This doesn't have to be the same as the object ID. | |
-| `"id"` | int | The unique object ID. | |
-
-***
-
-## **`teleport_empty_object`**
-
-Teleport an empty object to a new position.
-
-
-```python
-{"$type": "teleport_empty_object", "position": {"x": 1.1, "y": 0.0, "z": 0}, "empty_object_id": 1, "id": 1}
-```
-
-```python
-{"$type": "teleport_empty_object", "position": {"x": 1.1, "y": 0.0, "z": 0}, "empty_object_id": 1, "id": 1, "rotation": {"w": 1, "x": 0, "y": 0, "z": 0}, "absolute": True}
-```
-
-| Parameter | Type | Description | Default |
-| --- | --- | --- | --- |
-| `"position"` | Vector3 | The location to teleport to. | |
-| `"rotation"` | Quaternion | The new local rotation of the empty object. | {"w": 1, "x": 0, "y": 0, "z": 0} |
-| `"absolute"` | bool | If True, teleport the empty object in world coordinate space. If False, teleport the empty object in local coordinate space. | True |
-| `"empty_object_id"` | int | The ID of the empty object. This doesn't have to be the same as the object ID. | |
-| `"id"` | int | The unique object ID. | |
-
-# FlexObjectCommand
-
-These commands apply only to objects that already have FlexActor components.
-
-***
-
-## **`apply_forces_to_flex_object_base64`**
-
-Apply a directional force to the FlexActor object. 
-
-- <font style="color:blue">**NVIDIA Flex**: This command initializes Flex, or requires Flex to be initialized. See: [Flex documentation](../lessons/flex/flex.md)</font>
-
-```python
-{"$type": "apply_forces_to_flex_object_base64", "forces_and_ids_base64": "string", "id": 1}
-```
-
-| Parameter | Type | Description | Default |
-| --- | --- | --- | --- |
-| `"forces_and_ids_base64"` | string | A list of directional forces [x,y,z] and ids of particles to which each force is applied. Format is [[f1_x, f1_y, f1_z, f1_id], [f2_x, f2_y, f2_z, f2_id], ...]. | |
-| `"id"` | int | The unique object ID. | |
-
-***
-
-## **`apply_force_to_flex_object`**
-
-Apply a directional force to the FlexActor object. 
-
-- <font style="color:blue">**NVIDIA Flex**: This command initializes Flex, or requires Flex to be initialized. See: [Flex documentation](../lessons/flex/flex.md)</font>
-
-```python
-{"$type": "apply_force_to_flex_object", "force": {"x": 1.1, "y": 0.0, "z": 0}, "id": 1}
-```
-
-```python
-{"$type": "apply_force_to_flex_object", "force": {"x": 1.1, "y": 0.0, "z": 0}, "id": 1, "particle": -1}
-```
-
-| Parameter | Type | Description | Default |
-| --- | --- | --- | --- |
-| `"force"` | Vector3 | The directional force. | |
-| `"particle"` | int | The particle index. Must be smaller than the total number of particles in the Flex actor. If -1, force is applied to all object particles. | -1 |
-| `"id"` | int | The unique object ID. | |
-
-***
-
-## **`assign_flex_container`**
-
-Assign the FlexContainer of the object. 
-
-- <font style="color:blue">**NVIDIA Flex**: This command initializes Flex, or requires Flex to be initialized. See: [Flex documentation](../lessons/flex/flex.md)</font>
-
-```python
-{"$type": "assign_flex_container", "container_id": 1, "id": 1}
-```
-
-```python
-{"$type": "assign_flex_container", "container_id": 1, "id": 1, "fluid_container": False, "fluid_type": "water"}
-```
-
-| Parameter | Type | Description | Default |
-| --- | --- | --- | --- |
-| `"container_id"` | int | The unique ID of the container. | |
-| `"fluid_container"` | bool | Is this a fluid container? | False |
-| `"fluid_type"` | string | Type of fluid to use for this container. | "water" |
-| `"id"` | int | The unique object ID. | |
-
-***
-
-## **`destroy_flex_object`**
-
-Destroy the Flex object. This will leak memory (due to a bug in the Flex library that we can't fix), but will leak <emphasis>less</emphasis> memory than destroying a Flex-enabled object with <computeroutput>destroy_object</computeroutput>. 
-
-- <font style="color:blue">**NVIDIA Flex**: This command initializes Flex, or requires Flex to be initialized. See: [Flex documentation](../lessons/flex/flex.md)</font>
-- <font style="color:green">**Cached in memory**: When this object is destroyed, the asset bundle remains in memory.If you want to recreate the object, the build will be able to instantiate it more or less instantly. To free up memory, send the command [unload_asset_bundles](#unload_asset_bundles).</font>
-
-```python
-{"$type": "destroy_flex_object", "id": 1}
-```
-
-| Parameter | Type | Description | Default |
-| --- | --- | --- | --- |
-| `"id"` | int | The unique object ID. | |
-
-***
-
-## **`set_flex_object_mass`**
-
-Set the mass of the Flex object. The mass is distributed equally across all particles. Thus the particle mass equals mass divided by number of particles. 
-
-- <font style="color:orange">**Expensive**: This command is computationally expensive.</font>
-- <font style="color:blue">**NVIDIA Flex**: This command initializes Flex, or requires Flex to be initialized. See: [Flex documentation](../lessons/flex/flex.md)</font>
-
-```python
-{"$type": "set_flex_object_mass", "mass": 0.125, "id": 1}
-```
-
-| Parameter | Type | Description | Default |
-| --- | --- | --- | --- |
-| `"mass"` | float | Set the mass of the Flex object to this value. | |
-| `"id"` | int | The unique object ID. | |
-
-***
-
-## **`set_flex_particles_mass`**
-
-Set the mass of all particles in the Flex object. Thus, the total object mass equals the number of particles times the particle mass. 
-
-- <font style="color:orange">**Expensive**: This command is computationally expensive.</font>
-- <font style="color:blue">**NVIDIA Flex**: This command initializes Flex, or requires Flex to be initialized. See: [Flex documentation](../lessons/flex/flex.md)</font>
-
-```python
-{"$type": "set_flex_particles_mass", "mass": 0.125, "id": 1}
-```
-
-| Parameter | Type | Description | Default |
-| --- | --- | --- | --- |
-| `"mass"` | float | Set the mass of all particles in the Flex object to this value. | |
-| `"id"` | int | The unique object ID. | |
-
-***
-
-## **`set_flex_particle_fixed`**
-
-Fix the particle in the Flex object, such that it does not move. 
-
-- <font style="color:blue">**NVIDIA Flex**: This command initializes Flex, or requires Flex to be initialized. See: [Flex documentation](../lessons/flex/flex.md)</font>
-
-```python
-{"$type": "set_flex_particle_fixed", "is_fixed": True, "particle_id": 1, "id": 1}
-```
-
-| Parameter | Type | Description | Default |
-| --- | --- | --- | --- |
-| `"is_fixed"` | bool | Set whether particle is fixed or not. | |
-| `"particle_id"` | int | The ID of the particle. | |
-| `"id"` | int | The unique object ID. | |
-
-# ObjectTypeCommand
-
-These commands affect only objects of a specific type.
-
-***
-
-## **`add_constant_force`**
-
-Add a constant force to an object. Every frame, this force will be applied to the Rigidbody. Unlike other force commands, this command will provide gradual acceleration rather than immediate impulse; it is thus more useful for animation than a deterministic physics simulation.
-
-
-```python
-{"$type": "add_constant_force", "id": 1}
-```
-
-```python
-{"$type": "add_constant_force", "id": 1, "force": {"x": 0, "y": 0, "z": 0}, "relative_force": {"x": 0, "y": 0, "z": 0}, "torque": {"x": 0, "y": 0, "z": 0}, "relative_torque": {"x": 0, "y": 0, "z": 0}}
-```
-
-| Parameter | Type | Description | Default |
-| --- | --- | --- | --- |
-| `"force"` | Vector3 | The vector of a force to be applied in world space. | {"x": 0, "y": 0, "z": 0} |
-| `"relative_force"` | Vector3 | The vector of a force to be applied in the object's local space. | {"x": 0, "y": 0, "z": 0} |
-| `"torque"` | Vector3 | The vector of a torque, applied in world space. | {"x": 0, "y": 0, "z": 0} |
-| `"relative_torque"` | Vector3 | The vector of a torque, applied in local space. | {"x": 0, "y": 0, "z": 0} |
-| `"id"` | int | The unique object ID. | |
-
-***
-
-## **`add_fixed_joint`**
-
-Attach the object to a parent object using a FixedJoint.
-
-
-```python
-{"$type": "add_fixed_joint", "parent_id": 1, "id": 1}
-```
-
-```python
-{"$type": "add_fixed_joint", "parent_id": 1, "id": 1, "break_force": -1, "break_torque": -1}
-```
-
-| Parameter | Type | Description | Default |
-| --- | --- | --- | --- |
-| `"parent_id"` | int | The ID of the parent object. | |
-| `"break_force"` | float | The break force. If -1, defaults to infinity. | -1 |
-| `"break_torque"` | float | The break torque. If -1, defaults to infinity. | -1 |
-| `"id"` | int | The unique object ID. | |
-
-***
-
-## **`add_floorplan_flood_buoyancy`**
-
-Make an object capable of floating in a floorplan-flooded room. This is meant to be used only with the FloorplanFlood add-on. 
-
-- <font style="color:orange">**Expensive**: This command is computationally expensive.</font>
-
-```python
-{"$type": "add_floorplan_flood_buoyancy", "id": 1}
-```
-
-| Parameter | Type | Description | Default |
-| --- | --- | --- | --- |
-| `"id"` | int | The unique object ID. | |
-
-***
-
-## **`apply_force_at_position`**
-
-Apply a force to an object from a position. From Unity documentation: For realistic effects position should be approximately in the range of the surface of the rigidbody. Note that when position is far away from the center of the rigidbody the applied torque will be unrealistically large.
-
-
-```python
-{"$type": "apply_force_at_position", "id": 1}
-```
-
-```python
-{"$type": "apply_force_at_position", "id": 1, "force": {"x": 0, "y": 0, "z": 0}, "position": {"x": 0, "y": 0, "z": 0}}
-```
-
-| Parameter | Type | Description | Default |
-| --- | --- | --- | --- |
-| `"force"` | Vector3 | The vector of a force to be applied in world space. | {"x": 0, "y": 0, "z": 0} |
-| `"position"` | Vector3 | The origin of the force in world coordinates. | {"x": 0, "y": 0, "z": 0} |
-| `"id"` | int | The unique object ID. | |
-
-***
-
-## **`apply_force_magnitude_to_object`**
-
-Apply a force of a given magnitude along the forward directional vector of the object.
-
-
-```python
-{"$type": "apply_force_magnitude_to_object", "magnitude": 0.125, "id": 1}
-```
-
-| Parameter | Type | Description | Default |
-| --- | --- | --- | --- |
-| `"magnitude"` | float | The magnitude of the force. | |
-| `"id"` | int | The unique object ID. | |
-
-***
-
-## **`apply_force_to_obi_cloth`**
-
-Apply a uniform force to an Obi cloth actor. 
-
-- <font style="color:blue">**Obi**: This command initializes utilizes the Obi physics engine, which requires a specialized scene initialization process.See: [Obi documentation](../lessons/obi/obi.md)</font>
-
-```python
-{"$type": "apply_force_to_obi_cloth", "id": 1}
-```
-
-```python
-{"$type": "apply_force_to_obi_cloth", "id": 1, "force": {"x": 0, "y": 0, "z": 0}, "force_mode": "impulse"}
-```
-
-| Parameter | Type | Description | Default |
-| --- | --- | --- | --- |
-| `"force"` | Vector3 | The force. | {"x": 0, "y": 0, "z": 0} |
-| `"force_mode"` | ForceMode | The force mode. | "impulse" |
-| `"id"` | int | The unique object ID. | |
-
-#### ForceMode
-
-Force modes for Obi actors.
-
-| Value | Description |
-| --- | --- |
-| `"force"` | Add a continuous force to the object, using its mass. |
-| `"impulse"` | Add an instant force impulse to the object, using its mass. |
-| `"velocity"` | Add an instant velocity change to the object, ignoring its mass. |
-| `"acceleration"` | Add a continuous acceleration to the object, ignoring its mass. |
-
-***
-
-## **`apply_force_to_object`**
-
-Applies a directional force to the object's rigidbody.
-
-
-```python
-{"$type": "apply_force_to_object", "id": 1}
-```
-
-```python
-{"$type": "apply_force_to_object", "id": 1, "force": {"x": 0, "y": 0, "z": 1}}
-```
-
-| Parameter | Type | Description | Default |
-| --- | --- | --- | --- |
-| `"force"` | Vector3 | The directional force. | {"x": 0, "y": 0, "z": 1} |
-| `"id"` | int | The unique object ID. | |
-
-***
-
-## **`apply_torque_to_obi_cloth`**
-
-Apply a uniform torque to an Obi cloth actor. 
-
-- <font style="color:blue">**Obi**: This command initializes utilizes the Obi physics engine, which requires a specialized scene initialization process.See: [Obi documentation](../lessons/obi/obi.md)</font>
-
-```python
-{"$type": "apply_torque_to_obi_cloth", "id": 1}
-```
-
-```python
-{"$type": "apply_torque_to_obi_cloth", "id": 1, "torque": {"x": 0, "y": 0, "z": 0}, "force_mode": "impulse"}
-```
-
-| Parameter | Type | Description | Default |
-| --- | --- | --- | --- |
-| `"torque"` | Vector3 | The torque. | {"x": 0, "y": 0, "z": 0} |
-| `"force_mode"` | ForceMode | The force mode. | "impulse" |
-| `"id"` | int | The unique object ID. | |
-
-#### ForceMode
-
-Force modes for Obi actors.
-
-| Value | Description |
-| --- | --- |
-| `"force"` | Add a continuous force to the object, using its mass. |
-| `"impulse"` | Add an instant force impulse to the object, using its mass. |
-| `"velocity"` | Add an instant velocity change to the object, ignoring its mass. |
-| `"acceleration"` | Add a continuous acceleration to the object, ignoring its mass. |
-
-***
-
-## **`apply_torque_to_object`**
-
-Apply a torque to the object's rigidbody.
-
-
-```python
-{"$type": "apply_torque_to_object", "id": 1}
-```
-
-```python
-{"$type": "apply_torque_to_object", "id": 1, "torque": {"x": 1, "y": 1, "z": 1}}
-```
-
-| Parameter | Type | Description | Default |
-| --- | --- | --- | --- |
-| `"torque"` | Vector3 | The torque force. | {"x": 1, "y": 1, "z": 1} |
-| `"id"` | int | The unique object ID. | |
-
-***
-
-## **`scale_object_and_mass`**
-
-Scale the object by a factor from its current scale. Scale its mass proportionally. This command assumes that a canonical mass has already been set.
-
-
-```python
-{"$type": "scale_object_and_mass", "id": 1}
-```
-
-```python
-{"$type": "scale_object_and_mass", "id": 1, "scale_factor": {"x": 1, "y": 1, "z": 1}}
-```
-
-| Parameter | Type | Description | Default |
-| --- | --- | --- | --- |
-| `"scale_factor"` | Vector3 | Multiply the scale of the object by this vector. (For example, if scale_factor is (2,2,2), then the object's current size will double.) | {"x": 1, "y": 1, "z": 1} |
-| `"id"` | int | The unique object ID. | |
-
-***
-
-## **`set_angular_velocity`**
-
-Set an object's angular velocity. This should ONLY be used on the same communicate() call in which the object is created. Otherwise, sending this command can cause physics glitches.
-
-
-```python
-{"$type": "set_angular_velocity", "id": 1}
-```
-
-```python
-{"$type": "set_angular_velocity", "id": 1, "velocity": {"x": 0, "y": 0, "z": 0}}
-```
-
-| Parameter | Type | Description | Default |
-| --- | --- | --- | --- |
-| `"velocity"` | Vector3 | The angular velocity in radians per second. | {"x": 0, "y": 0, "z": 0} |
-| `"id"` | int | The unique object ID. | |
-
-***
-
-## **`set_color_in_substructure`**
-
-Set the color of a specific child object in the model's substructure. See: ModelRecord.substructure in the ModelLibrarian API.
-
-
-```python
-{"$type": "set_color_in_substructure", "color": {"r": 0.219607845, "g": 0.0156862754, "b": 0.6901961, "a": 1.0}, "object_name": "string", "id": 1}
-```
-
-| Parameter | Type | Description | Default |
-| --- | --- | --- | --- |
-| `"color"` | Color | Set the object to this color. | |
-| `"object_name"` | string | The name of the sub-object. | |
-| `"id"` | int | The unique object ID. | |
-
-***
-
-## **`set_composite_object_kinematic_state`**
-
-Set the top-level Rigidbody of a composite object to be kinematic or not. Optionally, set the same state for all of its sub-objects. A kinematic object won't respond to PhysX physics.
-
-
-```python
-{"$type": "set_composite_object_kinematic_state", "id": 1}
-```
-
-```python
-{"$type": "set_composite_object_kinematic_state", "id": 1, "is_kinematic": False, "use_gravity": False, "sub_objects": False}
-```
-
-| Parameter | Type | Description | Default |
-| --- | --- | --- | --- |
-| `"is_kinematic"` | bool | If True, the top-level Rigidbody will be kinematic, and won't respond to physics. | False |
-| `"use_gravity"` | bool | If True, the top-level object will respond to gravity. | False |
-| `"sub_objects"` | bool | If True, apply the values for is_kinematic and use_gravity to each of the composite object's sub-objects. | False |
-| `"id"` | int | The unique object ID. | |
-
-***
-
-## **`set_kinematic_state`**
-
-Set an object's Rigidbody to be kinematic or not. A kinematic object won't respond to PhysX physics.
-
-
-```python
-{"$type": "set_kinematic_state", "id": 1}
-```
-
-```python
-{"$type": "set_kinematic_state", "id": 1, "is_kinematic": False, "use_gravity": False}
-```
-
-| Parameter | Type | Description | Default |
-| --- | --- | --- | --- |
-| `"is_kinematic"` | bool | If True, the Rigidbody will be kinematic, and won't respond to physics. | False |
-| `"use_gravity"` | bool | If True, the object will respond to gravity. | False |
-| `"id"` | int | The unique object ID. | |
-
-***
-
-## **`set_mass`**
-
-Set the mass of an object.
-
-
-```python
-{"$type": "set_mass", "mass": 0.125, "id": 1}
-```
-
-| Parameter | Type | Description | Default |
-| --- | --- | --- | --- |
-| `"mass"` | float | The new mass of the object. | |
-| `"id"` | int | The unique object ID. | |
-
-***
-
-## **`set_object_collision_detection_mode`**
-
-Set the collision mode of an objects's Rigidbody. This doesn't need to be sent continuously, but does need to be sent per object. 
-
-- <font style="color:magenta">**Debug-only**: This command is only intended for use as a debug tool or diagnostic tool. It is not compatible with ordinary TDW usage.</font>
-
-```python
-{"$type": "set_object_collision_detection_mode", "id": 1}
-```
-
-```python
-{"$type": "set_object_collision_detection_mode", "id": 1, "mode": "continuous_dynamic"}
-```
-
-| Parameter | Type | Description | Default |
-| --- | --- | --- | --- |
-| `"mode"` | DetectionMode | The collision detection mode. | "continuous_dynamic" |
-| `"id"` | int | The unique object ID. | |
-
-#### DetectionMode
-
-The detection mode.
-
-| Value | Description |
-| --- | --- |
-| `"continuous_dynamic"` | (From Unity documentation:) Prevent this Rigidbody from passing through static mesh geometry, and through other Rigidbodies which have continuous collision detection enabled, when it is moving fast. This is the slowest collision detection mode, and should only be used for selected fast moving objects. |
-| `"continuous_speculative"` | (From Unity documentation:) This is a collision detection mode that can be used on both dynamic and kinematic objects. It is generally cheaper than other CCD modes. It also handles angular motion much better. However, in some cases, high speed objects may still tunneling through other geometries. |
-| `"discrete"` | (From Unity documentation: This is the fastest mode.) |
-| `"continuous"` | (From Unity documentation: Collisions will be detected for any static mesh geometry in the path of this Rigidbody, even if the collision occurs between two FixedUpdate steps. Static mesh geometry is any MeshCollider which does not have a Rigidbody attached. This also prevent Rigidbodies set to ContinuousDynamic mode from passing through this Rigidbody. |
-
-***
-
-## **`set_object_drag`**
-
-Set the drag of an object's RigidBody. Both drag and angular_drag can be safely changed on-the-fly.
-
-
-```python
-{"$type": "set_object_drag", "id": 1}
-```
-
-```python
-{"$type": "set_object_drag", "id": 1, "drag": 0, "angular_drag": 0.05}
-```
-
-| Parameter | Type | Description | Default |
-| --- | --- | --- | --- |
-| `"drag"` | float | Set the drag of the object's Rigidbody. A higher drag value will cause the object to slow down faster. | 0 |
-| `"angular_drag"` | float | Set the angular drag of the object's Rigidbody. A higher angular drag will cause the object's rotation to slow down faster. | 0.05 |
-| `"id"` | int | The unique object ID. | |
-
-***
-
-## **`set_object_physics_solver_iterations`**
-
-Set the physics solver iterations for an object, which affects its overall accuracy of the physics engine. See also: [set_physics_solver_iterations](#set_physics_solver_iterations) which sets the global default number of solver iterations.
-
-
-```python
-{"$type": "set_object_physics_solver_iterations", "id": 1}
-```
-
-```python
-{"$type": "set_object_physics_solver_iterations", "id": 1, "iterations": 12}
-```
-
-| Parameter | Type | Description | Default |
-| --- | --- | --- | --- |
-| `"iterations"` | int | Number of physics solver iterations. A higher number means better physics accuracy and somewhat reduced framerate. | 12 |
-| `"id"` | int | The unique object ID. | |
-
-***
-
-## **`set_primitive_visual_material`**
-
-Set the material of an object created via load_primitive_from_resources 
-
-- <font style="color:darkslategray">**Requires a material asset bundle**: To use this command, you must first download an load a material. Send the [add_material](#add_material) command first.</font>
-
-```python
-{"$type": "set_primitive_visual_material", "name": "string", "id": 1}
-```
-
-| Parameter | Type | Description | Default |
-| --- | --- | --- | --- |
-| `"name"` | string | The name of the material. | |
-| `"id"` | int | The unique object ID. | |
-
-***
-
-## **`set_semantic_material_to`**
-
-Sets or creates the semantic material category of an object. 
-
-- <font style="color:orange">**Expensive**: This command is computationally expensive.</font>
-
-```python
-{"$type": "set_semantic_material_to", "material_type": "Ceramic", "id": 1}
-```
-
-| Parameter | Type | Description | Default |
-| --- | --- | --- | --- |
-| `"material_type"` | SemanticMaterialType | The semantic material type. | |
-| `"id"` | int | The unique object ID. | |
-
-#### SemanticMaterialType
-
-An enum value representation of a semantic material category.
-
-| Value | Description |
-| --- | --- |
-| `"Ceramic"` |  |
-| `"Concrete"` |  |
-| `"Wood"` |  |
-| `"Plastic"` |  |
-| `"Metal"` |  |
-| `"Stone"` |  |
-| `"Fabric"` |  |
-| `"Leather"` |  |
-| `"Rubber"` |  |
-| `"Paper"` |  |
-| `"Organic"` |  |
-| `"Glass"` |  |
-| `"undefined"` | Never assign a semantic material to this type! |
-
-***
-
-## **`set_sub_object_id`**
-
-Set the ID of a composite sub-object. This can be useful when loading saved data that contains sub-object IDs. Note that the <computeroutput>id</computeroutput> parameter is for the parent object, not the sub-object. The sub-object is located via <computeroutput>sub_object_name</computeroutput>. Accordingly, this command only works when all of the names of a composite object's sub-objects are unique. 
-
-- <font style="color:orange">**Deprecated**: This command has been deprecated. In the next major TDW update (1.x.0), this command will be removed.</font>
-
-```python
-{"$type": "set_sub_object_id", "sub_object_name": "string", "sub_object_id": 1, "id": 1}
-```
-
-| Parameter | Type | Description | Default |
-| --- | --- | --- | --- |
-| `"sub_object_name"` | string | The expected name of the sub-object. | |
-| `"sub_object_id"` | int | The new ID of the sub-object. | |
-| `"id"` | int | The unique object ID. | |
-
-***
-
-## **`set_velocity`**
-
-Set an object's velocity. This should ONLY be used on the same communicate() call in which the object is created. Otherwise, sending this command can cause physics glitches.
-
-
-```python
-{"$type": "set_velocity", "id": 1}
-```
-
-```python
-{"$type": "set_velocity", "id": 1, "velocity": {"x": 0, "y": 0, "z": 0}}
-```
-
-| Parameter | Type | Description | Default |
-| --- | --- | --- | --- |
-| `"velocity"` | Vector3 | The velocity in meters per second. | {"x": 0, "y": 0, "z": 0} |
-| `"id"` | int | The unique object ID. | |
-
-***
-
-## **`show_collider_hulls`**
-
-Show the collider hulls of the object. 
-
-- <font style="color:magenta">**Debug-only**: This command is only intended for use as a debug tool or diagnostic tool. It is not compatible with ordinary TDW usage.</font>
-
-```python
-{"$type": "show_collider_hulls", "id": 1}
-```
-
-| Parameter | Type | Description | Default |
-| --- | --- | --- | --- |
-| `"id"` | int | The unique object ID. | |
-
-# DroneCommand
-
-These commands affect a drone currently in the scene.
-
-***
-
-## **`apply_drone_drive`**
-
-Fly a drone forwards or backwards, based on an input force value. Positive values fly forwards, negative values fly backwards. Zero value hovers drone.
-
-
-```python
-{"$type": "apply_drone_drive", "id": 1}
-```
-
-```python
-{"$type": "apply_drone_drive", "id": 1, "force": 0}
-```
-
-| Parameter | Type | Description | Default |
-| --- | --- | --- | --- |
-| `"force"` | int | The force value. Must be -1, 0, or 1. | 0 |
-| `"id"` | int | The unique object ID. | |
-
-***
-
-## **`apply_drone_lift`**
-
-Control the drone's elevation above the ground. Positive numbers cause the drone to rise, negative numbers cause it to descend. A zero value will cause it to maintain its current elevation.
-
-
-```python
-{"$type": "apply_drone_lift", "id": 1}
-```
-
-```python
-{"$type": "apply_drone_lift", "id": 1, "force": 0}
-```
-
-| Parameter | Type | Description | Default |
-| --- | --- | --- | --- |
-| `"force"` | int | The force value. Must be -1, 0, or 1. | 0 |
-| `"id"` | int | The unique object ID. | |
-
-***
-
-## **`apply_drone_turn`**
-
-Turn a drone left or right, based on an input force value. Positive values turn right, negative values turn left. Zero value flies straight.
-
-
-```python
-{"$type": "apply_drone_turn", "id": 1}
-```
-
-```python
-{"$type": "apply_drone_turn", "id": 1, "force": 0}
-```
-
-| Parameter | Type | Description | Default |
-| --- | --- | --- | --- |
-| `"force"` | int | The force value. Must be -1, 0, or 1. | 0 |
-| `"id"` | int | The unique object ID. | |
-
-***
-
-## **`parent_avatar_to_drone`**
-
-Parent an avatar to a drone. Usually you'll want to do this to add a camera to the drone.
-
-
-```python
-{"$type": "parent_avatar_to_drone", "id": 1}
-```
-
-```python
-{"$type": "parent_avatar_to_drone", "id": 1, "avatar_id": "a"}
-```
-
-| Parameter | Type | Description | Default |
-| --- | --- | --- | --- |
-| `"avatar_id"` | string | The ID of the avatar. It must already exist in the scene. | "a" |
-| `"id"` | int | The unique object ID. | |
-
-***
-
-## **`set_drone_motor`**
-
-Turns the drone's motor on or off.
-
-
-```python
-{"$type": "set_drone_motor", "id": 1}
-```
-
-```python
-{"$type": "set_drone_motor", "id": 1, "motor_on": True}
-```
-
-| Parameter | Type | Description | Default |
-| --- | --- | --- | --- |
-| `"motor_on"` | bool | Toggles whether the motor is on. | True |
-| `"id"` | int | The unique object ID. | |
-
-***
-
-## **`set_drone_speed`**
-
-Set the forward and/or backward speed of the drone.
-
-
-```python
-{"$type": "set_drone_speed", "id": 1}
-```
-
-```python
-{"$type": "set_drone_speed", "id": 1, "forward_speed": 3.0, "backward_speed": 3.0}
-```
-
-| Parameter | Type | Description | Default |
-| --- | --- | --- | --- |
-| `"forward_speed"` | float | The drone's max forward speed. | 3.0 |
-| `"backward_speed"` | float | The drone's max backward speed. | 3.0 |
-| `"id"` | int | The unique object ID. | |
-
-# HumanoidCommand
-
-These commands affect humanoids currently in the scene. To add a humanoid, see add_humanoid in the Command API.
-
-***
-
-## **`destroy_humanoid`**
-
-Destroy a humanoid. 
-
-- <font style="color:green">**Cached in memory**: When this object is destroyed, the asset bundle remains in memory.If you want to recreate the object, the build will be able to instantiate it more or less instantly. To free up memory, send the command [unload_asset_bundles](#unload_asset_bundles).</font>
-
-```python
-{"$type": "destroy_humanoid", "id": 1}
-```
-
-| Parameter | Type | Description | Default |
-| --- | --- | --- | --- |
-| `"id"` | int | The unique object ID. | |
-
-***
-
-## **`play_humanoid_animation`**
-
-Play a motion capture animation on a humanoid. The animation must already be in memory via the add_humanoid_animation command. 
-
-- <font style="color:green">**Sends data**: This command instructs the build to send output data.</font>
-
-    - <font style="color:green">**Exactly once**</font>
-
-    - <font style="color:green">**Type:** [`HumanoidMotionComplete`](output_data.md#HumanoidMotionComplete)</font>
-
-```python
-{"$type": "play_humanoid_animation", "name": "string", "id": 1}
-```
-
-```python
-{"$type": "play_humanoid_animation", "name": "string", "id": 1, "framerate": -1, "forward": True}
-```
-
-| Parameter | Type | Description | Default |
-| --- | --- | --- | --- |
-| `"name"` | string | The name of the animation clip to play. | |
-| `"framerate"` | int | If greater than zero, play the animation at this framerate instead of the animation's framerate. | -1 |
-| `"forward"` | bool | If True, play the animation normally. If False, play the naimation in reverse. | True |
-| `"id"` | int | The unique object ID. | |
-
-***
-
-## **`stop_humanoid_animation`**
-
-Stop a motion capture animation on a humanoid.
-
-
-```python
-{"$type": "stop_humanoid_animation", "id": 1}
-```
-
-| Parameter | Type | Description | Default |
-| --- | --- | --- | --- |
-| `"id"` | int | The unique object ID. | |
-
-# ObiActorCommand
-
-These commands affect Obi actors in the scene.
-
-***
-
-## **`rotate_obi_actor_by`**
-
-Rotate an Obi actor by a given angle around a given axis. 
-
-- <font style="color:blue">**Obi**: This command initializes utilizes the Obi physics engine, which requires a specialized scene initialization process.See: [Obi documentation](../lessons/obi/obi.md)</font>
-
-```python
-{"$type": "rotate_obi_actor_by", "angle": 0.125, "id": 1}
-```
-
-```python
-{"$type": "rotate_obi_actor_by", "angle": 0.125, "id": 1, "axis": "yaw", "is_world": True}
-```
-
-| Parameter | Type | Description | Default |
-| --- | --- | --- | --- |
-| `"axis"` | Axis | The axis of rotation. | "yaw" |
-| `"angle"` | float | The angle of rotation in degrees. | |
-| `"is_world"` | bool | If True, the object will rotate around global axes. If False, the object will around local axes. Ignored if use_centroid == False. | True |
-| `"id"` | int | The unique object ID. | |
-
-#### Axis
-
-An axis of rotation.
-
-| Value | Description |
-| --- | --- |
-| `"pitch"` | Nod your head "yes". |
-| `"yaw"` | Shake your head "no". |
-| `"roll"` | Put your ear to your shoulder. |
-
-***
-
-## **`rotate_obi_actor_to`**
-
-Set an Obi actor's rotation. 
-
-- <font style="color:blue">**Obi**: This command initializes utilizes the Obi physics engine, which requires a specialized scene initialization process.See: [Obi documentation](../lessons/obi/obi.md)</font>
-
-```python
-{"$type": "rotate_obi_actor_to", "rotation": {"w": 0.6, "x": 3.5, "y": -45, "z": 0}, "id": 1}
-```
-
-| Parameter | Type | Description | Default |
-| --- | --- | --- | --- |
-| `"rotation"` | Quaternion | The rotation. | |
-| `"id"` | int | The unique object ID. | |
-
-***
-
-## **`teleport_obi_actor`**
-
-Teleport an Obi actor to a new position. 
-
-- <font style="color:blue">**Obi**: This command initializes utilizes the Obi physics engine, which requires a specialized scene initialization process.See: [Obi documentation](../lessons/obi/obi.md)</font>
-
-```python
-{"$type": "teleport_obi_actor", "position": {"x": 1.1, "y": 0.0, "z": 0}, "id": 1}
-```
-
-| Parameter | Type | Description | Default |
-| --- | --- | --- | --- |
-| `"position"` | Vector3 | The position. | |
-| `"id"` | int | The unique object ID. | |
-
-***
-
-## **`untether_obi_cloth_sheet`**
-
-Untether a cloth sheet at a specified position. 
-
-- <font style="color:blue">**Obi**: This command initializes utilizes the Obi physics engine, which requires a specialized scene initialization process.See: [Obi documentation](../lessons/obi/obi.md)</font>
-
-```python
-{"$type": "untether_obi_cloth_sheet", "tether_position": "four_corners", "id": 1}
-```
-
-| Parameter | Type | Description | Default |
-| --- | --- | --- | --- |
-| `"tether_position"` | TetherParticleGroup | The position that will be un-tethered. | |
-| `"id"` | int | The unique object ID. | |
-
-#### TetherParticleGroup
-
-A group of particles from which an Obi cloth sheet can be tethered to another object. All directions are from the vantage point of looking down at a sheet spread out on the floor.
-
-| Value | Description |
-| --- | --- |
-| `"four_corners"` |  |
-| `"north_corners"` |  |
-| `"south_corners"` |  |
-| `"east_corners"` |  |
-| `"west_corners"` |  |
-| `"north_edge"` |  |
-| `"south_edge"` |  |
-| `"east_edge"` |  |
-| `"west_edge"` |  |
-| `"center"` |  |
-
-# ObiFluidCommand
-
-These commands affect and Obi fluid actor in the scene.
-
-***
-
-## **`set_obi_fluid_capacity`**
-
-Set a fluid emitter's particle capacity. 
-
-- <font style="color:blue">**Obi**: This command initializes utilizes the Obi physics engine, which requires a specialized scene initialization process.See: [Obi documentation](../lessons/obi/obi.md)</font>
-
-```python
-{"$type": "set_obi_fluid_capacity", "capacity": 1000, "id": 1}
-```
-
-| Parameter | Type | Description | Default |
-| --- | --- | --- | --- |
-| `"capacity"` | uint | The maximum amount of emitted particles. | |
-| `"id"` | int | The unique object ID. | |
-
-***
-
-## **`set_obi_fluid_emission_speed`**
-
-Set the emission speed of a fluid emitter. Larger values will cause more particles to be emitted. 
-
-- <font style="color:blue">**Obi**: This command initializes utilizes the Obi physics engine, which requires a specialized scene initialization process.See: [Obi documentation](../lessons/obi/obi.md)</font>
-
-```python
-{"$type": "set_obi_fluid_emission_speed", "id": 1}
-```
-
-```python
-{"$type": "set_obi_fluid_emission_speed", "id": 1, "speed": 0}
-```
-
-| Parameter | Type | Description | Default |
-| --- | --- | --- | --- |
-| `"speed"` | float | The speed of emitted particles in meters per second. Set this to 0 to stop emission. | 0 |
-| `"id"` | int | The unique object ID. | |
-
-***
-
-## **`set_obi_fluid_lifespan`**
-
-Set a fluid emitter's particle lifespan. 
-
-- <font style="color:blue">**Obi**: This command initializes utilizes the Obi physics engine, which requires a specialized scene initialization process.See: [Obi documentation](../lessons/obi/obi.md)</font>
-
-```python
-{"$type": "set_obi_fluid_lifespan", "id": 1}
-```
-
-```python
-{"$type": "set_obi_fluid_lifespan", "id": 1, "lifespan": 4}
-```
-
-| Parameter | Type | Description | Default |
-| --- | --- | --- | --- |
-| `"lifespan"` | float | The particle lifespan in seconds. | 4 |
-| `"id"` | int | The unique object ID. | |
-
-***
-
-## **`set_obi_fluid_random_velocity`**
-
-Set a fluid emitter's random velocity. 
-
-- <font style="color:blue">**Obi**: This command initializes utilizes the Obi physics engine, which requires a specialized scene initialization process.See: [Obi documentation](../lessons/obi/obi.md)</font>
-
-```python
-{"$type": "set_obi_fluid_random_velocity", "id": 1}
-```
-
-```python
-{"$type": "set_obi_fluid_random_velocity", "id": 1, "random_velocity": 0}
-```
-
-| Parameter | Type | Description | Default |
-| --- | --- | --- | --- |
-| `"random_velocity"` | float | Random velocity of emitted particles. | 0 |
-| `"id"` | int | The unique object ID. | |
-
-***
-
-## **`set_obi_fluid_resolution`**
-
-Set a fluid emitter's resolution. 
-
-- <font style="color:blue">**Obi**: This command initializes utilizes the Obi physics engine, which requires a specialized scene initialization process.See: [Obi documentation](../lessons/obi/obi.md)</font>
-
-```python
-{"$type": "set_obi_fluid_resolution", "resolution": 0.125, "id": 1}
-```
-
-| Parameter | Type | Description | Default |
-| --- | --- | --- | --- |
-| `"resolution"` | float | The size and amount of particles in 1 cubic meter. A value of 1 will use 1000 particles per cubic meter. | |
-| `"id"` | int | The unique object ID. | |
-
-# ObiFluidFluidCommand
-
-These (admittedly awkwardly-named) commands affect an Obi fluid emitter's fluid. They can't be used if the emitter has a granular fluid.
-
-***
-
-## **`set_obi_fluid_smoothing`**
-
-Set a fluid's smoothing value. 
-
-- <font style="color:blue">**Obi**: This command initializes utilizes the Obi physics engine, which requires a specialized scene initialization process.See: [Obi documentation](../lessons/obi/obi.md)</font>
-
-```python
-{"$type": "set_obi_fluid_smoothing", "smoothing": 0.125, "id": 1}
-```
-
-| Parameter | Type | Description | Default |
-| --- | --- | --- | --- |
-| `"smoothing"` | float | A percentage of the particle radius used to define the radius of the zone around each particle when calculating fluid density. Larger values will create smoother fluids, which are also less performant. | |
-| `"id"` | int | The unique object ID. | |
-
-***
-
-## **`set_obi_fluid_vorticity`**
-
-Set a fluid's vorticity. 
-
-- <font style="color:blue">**Obi**: This command initializes utilizes the Obi physics engine, which requires a specialized scene initialization process.See: [Obi documentation](../lessons/obi/obi.md)</font>
-
-```python
-{"$type": "set_obi_fluid_vorticity", "vorticity": 0.125, "id": 1}
-```
-
-| Parameter | Type | Description | Default |
-| --- | --- | --- | --- |
-| `"vorticity"` | float | Amount of vorticity confinement, it will contribute to maintain vortical details in the fluid. This value should always be between approximately 0 and 0.5. | |
-| `"id"` | int | The unique object ID. | |
-
-# ReplicantBaseCommand
-
-These commands affect a Replicant currently in the scene.
-
-***
-
-## **`parent_avatar_to_replicant`**
-
-Parent an avatar to a Replicant. The avatar's position and rotation will always be relative to the Replicant's head. Usually you'll want to do this to add a camera to the Replicant.
-
-
-```python
-{"$type": "parent_avatar_to_replicant", "position": {"x": 1.1, "y": 0.0, "z": 0}, "id": 1}
-```
-
-```python
-{"$type": "parent_avatar_to_replicant", "position": {"x": 1.1, "y": 0.0, "z": 0}, "id": 1, "avatar_id": "a"}
-```
-
-| Parameter | Type | Description | Default |
-| --- | --- | --- | --- |
-| `"avatar_id"` | string | The ID of the avatar. It must already exist in the scene. | "a" |
-| `"position"` | Vector3 | The position of the avatar relative to the Replicant's head. | |
-| `"id"` | int | The unique object ID. | |
-
-***
-
-## **`replicant_resolve_collider_intersections`**
-
-Try to resolve intersections between the Replicant's colliders and any other colliders. If there are other objects intersecting with the Replicant, the objects will be moved away along a given directional vector.
-
-
-```python
-{"$type": "replicant_resolve_collider_intersections", "direction": {"x": 1.1, "y": 0.0, "z": 0}, "id": 1}
-```
-
-| Parameter | Type | Description | Default |
-| --- | --- | --- | --- |
-| `"direction"` | Vector3 | The direction along which objects should be moved. | |
-| `"id"` | int | The unique object ID. | |
-
-***
-
-## **`replicant_step`**
-
-Advance the Replicant's IK solvers by 1 frame.
-
-
-```python
-{"$type": "replicant_step", "id": 1}
-```
-
-| Parameter | Type | Description | Default |
-| --- | --- | --- | --- |
-| `"id"` | int | The unique object ID. | |
-
-# ReplicantBaseArmCommand
-
-These commands involve a Replicant's arm.
-
-***
-
-## **`replicant_drop_object`**
-
-Drop a held object. 
-
-- <font style="color:green">**Replicant status**: This command will sometimes set the action status of the Replicant in the `Replicant` output data. This is usually desirable. In some cases, namely when you're calling several of these commands in sequence, you might want only the last command to set the status. See the `set_status` parameter, below.</font>
-
-```python
-{"$type": "replicant_drop_object", "arm": "left", "id": 1}
-```
-
-```python
-{"$type": "replicant_drop_object", "arm": "left", "id": 1, "offset_distance": 0.1, "set_status": True}
-```
-
-| Parameter | Type | Description | Default |
-| --- | --- | --- | --- |
-| `"offset_distance"` | float | Prior to being dropped, the object will be moved by this distance along its forward directional vector. | 0.1 |
-| `"set_status"` | bool | If True, when this command ends, it will set the Replicant output data's status. | True |
-| `"arm"` | Arm | The arm doing the action. | |
-| `"id"` | int | The unique object ID. | |
-
-#### Arm
-
-A left or right arm.
-
-| Value | Description |
-| --- | --- |
-| `"left"` |  |
-| `"right"` |  |
-
-***
-
-## **`replicant_grasp_object`**
-
-Grasp a target object. 
-
-- <font style="color:green">**Replicant status**: This command will sometimes set the action status of the Replicant in the `Replicant` output data. This is usually desirable. In some cases, namely when you're calling several of these commands in sequence, you might want only the last command to set the status. See the `set_status` parameter, below.</font>
-
-```python
-{"$type": "replicant_grasp_object", "object_id": 1, "offset": 0.125, "arm": "left", "id": 1}
-```
-
-```python
-{"$type": "replicant_grasp_object", "object_id": 1, "offset": 0.125, "arm": "left", "id": 1, "set_status": True}
-```
-
-| Parameter | Type | Description | Default |
-| --- | --- | --- | --- |
-| `"object_id"` | int | The target object ID. | |
-| `"set_status"` | bool | If True, when this command ends, it will set the Replicant output data's status. | True |
-| `"offset"` | float | Offset the object from the hand by this distance. | |
-| `"arm"` | Arm | The arm doing the action. | |
-| `"id"` | int | The unique object ID. | |
-
-#### Arm
-
-A left or right arm.
-
-| Value | Description |
-| --- | --- |
-| `"left"` |  |
-| `"right"` |  |
-
-***
-
-## **`replicant_set_grasped_object_rotation`**
-
-Start to rotate a grasped object relative to the rotation of the hand. This will update per communicate() call until the object is dropped. 
-
-- <font style="color:green">**Replicant status**: This command will sometimes set the action status of the Replicant in the `Replicant` output data. This is usually desirable. In some cases, namely when you're calling several of these commands in sequence, you might want only the last command to set the status. See the `set_status` parameter, below.</font>
-
-```python
-{"$type": "replicant_set_grasped_object_rotation", "angle": 0.125, "axis": "pitch", "arm": "left", "id": 1}
-```
-
-```python
-{"$type": "replicant_set_grasped_object_rotation", "angle": 0.125, "axis": "pitch", "arm": "left", "id": 1, "relative_to_hand": True, "set_status": True}
-```
-
-| Parameter | Type | Description | Default |
-| --- | --- | --- | --- |
-| `"angle"` | float | Rotate the object by this many degrees relative to the hand's rotation. | |
-| `"axis"` | Axis | Rotate the object around this axis relative to the hand's rotation. | |
-| `"relative_to_hand"` | bool | If True, rotate the object relative to the hand that is holding it. If false, rotate relative to the Replicant. | True |
-| `"set_status"` | bool | If True, when this command ends, it will set the Replicant output data's status. | True |
-| `"arm"` | Arm | The arm doing the action. | |
-| `"id"` | int | The unique object ID. | |
-
-#### Arm
-
-A left or right arm.
-
-| Value | Description |
-| --- | --- |
-| `"left"` |  |
-| `"right"` |  |
-
-#### Axis
-
-An axis of rotation.
-
-| Value | Description |
-| --- | --- |
-| `"pitch"` | Nod your head "yes". |
-| `"yaw"` | Shake your head "no". |
-| `"roll"` | Put your ear to your shoulder. |
-
-# ReplicantArmCommand
-
-These commands involve a Replicant's arm.
-
-# ReplicantArmMotionCommand
-
-These commands involve the motion of a Replicant's arm.
-
-***
-
-## **`replicant_reset_arm`**
-
-Tell the Replicant to start to reset the arm to its neutral position. 
-
-- <font style="color:green">**Replicant motion**: This tells the Replicant to begin a motion. The Replicant will continue the motion per communicate() call until the motion is complete.</font>
-- <font style="color:green">**Replicant status**: This command will sometimes set the action status of the Replicant in the `Replicant` output data. This is usually desirable. In some cases, namely when you're calling several of these commands in sequence, you might want only the last command to set the status. See the `set_status` parameter, below.</font>
-
-```python
-{"$type": "replicant_reset_arm", "duration": 0.125, "arm": "left", "id": 1}
-```
-
-```python
-{"$type": "replicant_reset_arm", "duration": 0.125, "arm": "left", "id": 1, "set_status": True}
-```
-
-| Parameter | Type | Description | Default |
-| --- | --- | --- | --- |
-| `"set_status"` | bool | If True, when this command ends, it will set the Replicant output data's status. | True |
-| `"duration"` | float | The duration of the motion in seconds. | |
-| `"arm"` | Arm | The arm doing the action. | |
-| `"id"` | int | The unique object ID. | |
-
-#### Arm
-
-A left or right arm.
-
-| Value | Description |
-| --- | --- |
-| `"left"` |  |
-| `"right"` |  |
-
-# ReplicantReachForCommand
-
-These commands instruct a replicant to start to reach for a target.
-
-***
-
-## **`replicant_reach_for_object`**
-
-Tell the Replicant to start to reach for a target object. The Replicant will try to reach for the nearest empty object attached to the target. If there aren't any empty objects, the Replicant will reach for the nearest bounds position. 
-
-- <font style="color:green">**Replicant motion**: This tells the Replicant to begin a motion. The Replicant will continue the motion per communicate() call until the motion is complete.</font>
-- <font style="color:green">**Replicant status**: This command will sometimes set the action status of the Replicant in the `Replicant` output data. This is usually desirable. In some cases, namely when you're calling several of these commands in sequence, you might want only the last command to set the status. See the `set_status` parameter, below.</font>
-
-```python
-{"$type": "replicant_reach_for_object", "object_id": 1, "duration": 0.125, "arm": "left", "id": 1}
-```
-
-```python
-{"$type": "replicant_reach_for_object", "object_id": 1, "duration": 0.125, "arm": "left", "id": 1, "max_distance": 1.5, "arrived_at": 0.02, "set_status": True, "offset": {"x": 0, "y": 0, "z": 0}, "offhand_follows": False}
-```
-
-| Parameter | Type | Description | Default |
-| --- | --- | --- | --- |
-| `"object_id"` | int | The target object ID. | |
-| `"max_distance"` | float | The maximum distance that the Replicant can reach. | 1.5 |
-| `"arrived_at"` | float | If the hand is this distance from the target position or less, the action succeeded. | 0.02 |
-| `"set_status"` | bool | If True, when this command ends, it will set the Replicant output data's status. | True |
-| `"offset"` | Vector3 | This offset will be applied to the target position. | {"x": 0, "y": 0, "z": 0} |
-| `"offhand_follows"` | bool | If True, the offhand will follow the primary hand, meaning that it will maintain the same relative position. | False |
-| `"duration"` | float | The duration of the motion in seconds. | |
-| `"arm"` | Arm | The arm doing the action. | |
-| `"id"` | int | The unique object ID. | |
-
-#### Arm
-
-A left or right arm.
-
-| Value | Description |
-| --- | --- |
-| `"left"` |  |
-| `"right"` |  |
-
-***
-
-## **`replicant_reach_for_position`**
-
-Tell a Replicant to start to reach for a target position. 
-
-- <font style="color:green">**Replicant motion**: This tells the Replicant to begin a motion. The Replicant will continue the motion per communicate() call until the motion is complete.</font>
-- <font style="color:green">**Replicant status**: This command will sometimes set the action status of the Replicant in the `Replicant` output data. This is usually desirable. In some cases, namely when you're calling several of these commands in sequence, you might want only the last command to set the status. See the `set_status` parameter, below.</font>
-
-```python
-{"$type": "replicant_reach_for_position", "position": {"x": 1.1, "y": 0.0, "z": 0}, "duration": 0.125, "arm": "left", "id": 1}
-```
-
-```python
-{"$type": "replicant_reach_for_position", "position": {"x": 1.1, "y": 0.0, "z": 0}, "duration": 0.125, "arm": "left", "id": 1, "max_distance": 1.5, "arrived_at": 0.02, "set_status": True, "offset": {"x": 0, "y": 0, "z": 0}, "offhand_follows": False}
-```
-
-| Parameter | Type | Description | Default |
-| --- | --- | --- | --- |
-| `"position"` | Vector3 | The target position. | |
-| `"max_distance"` | float | The maximum distance that the Replicant can reach. | 1.5 |
-| `"arrived_at"` | float | If the hand is this distance from the target position or less, the action succeeded. | 0.02 |
-| `"set_status"` | bool | If True, when this command ends, it will set the Replicant output data's status. | True |
-| `"offset"` | Vector3 | This offset will be applied to the target position. | {"x": 0, "y": 0, "z": 0} |
-| `"offhand_follows"` | bool | If True, the offhand will follow the primary hand, meaning that it will maintain the same relative position. | False |
-| `"duration"` | float | The duration of the motion in seconds. | |
-| `"arm"` | Arm | The arm doing the action. | |
-| `"id"` | int | The unique object ID. | |
-
-#### Arm
-
-A left or right arm.
-
-| Value | Description |
-| --- | --- |
-| `"left"` |  |
-| `"right"` |  |
-
-***
-
-## **`replicant_reach_for_relative_position`**
-
-Instruct a Replicant to start to reach for a target position relative to the Replicant. 
-
-- <font style="color:green">**Replicant motion**: This tells the Replicant to begin a motion. The Replicant will continue the motion per communicate() call until the motion is complete.</font>
-- <font style="color:green">**Replicant status**: This command will sometimes set the action status of the Replicant in the `Replicant` output data. This is usually desirable. In some cases, namely when you're calling several of these commands in sequence, you might want only the last command to set the status. See the `set_status` parameter, below.</font>
-
-```python
-{"$type": "replicant_reach_for_relative_position", "position": {"x": 1.1, "y": 0.0, "z": 0}, "duration": 0.125, "arm": "left", "id": 1}
-```
-
-```python
-{"$type": "replicant_reach_for_relative_position", "position": {"x": 1.1, "y": 0.0, "z": 0}, "duration": 0.125, "arm": "left", "id": 1, "max_distance": 1.5, "arrived_at": 0.02, "set_status": True, "offset": {"x": 0, "y": 0, "z": 0}, "offhand_follows": False}
-```
-
-| Parameter | Type | Description | Default |
-| --- | --- | --- | --- |
-| `"position"` | Vector3 | The target position relative to the Replicant. | |
-| `"max_distance"` | float | The maximum distance that the Replicant can reach. | 1.5 |
-| `"arrived_at"` | float | If the hand is this distance from the target position or less, the action succeeded. | 0.02 |
-| `"set_status"` | bool | If True, when this command ends, it will set the Replicant output data's status. | True |
-| `"offset"` | Vector3 | This offset will be applied to the target position. | {"x": 0, "y": 0, "z": 0} |
-| `"offhand_follows"` | bool | If True, the offhand will follow the primary hand, meaning that it will maintain the same relative position. | False |
-| `"duration"` | float | The duration of the motion in seconds. | |
-| `"arm"` | Arm | The arm doing the action. | |
-| `"id"` | int | The unique object ID. | |
-
-#### Arm
-
-A left or right arm.
-
-| Value | Description |
-| --- | --- |
-| `"left"` |  |
-| `"right"` |  |
-
-# WheelchairReplicantArmCommand
-
-These commands involve a WheelchairReplicant's arm.
-
-# WheelchairReplicantReachForCommand
-
-These commands instruct a replicant to start to reach for a target.
-
-***
-
-## **`wheelchair_replicant_reach_for_object`**
-
-Tell a WheelchairReplicant to start to reach for a target object. The WheelchairReplicant will try to reach for the nearest empty object attached to the target. If there aren't any empty objects, the Replicant will reach for the nearest bounds position. 
-
-- <font style="color:green">**Replicant motion**: This tells the Replicant to begin a motion. The Replicant will continue the motion per communicate() call until the motion is complete.</font>
-- <font style="color:green">**Replicant status**: This command will sometimes set the action status of the Replicant in the `Replicant` output data. This is usually desirable. In some cases, namely when you're calling several of these commands in sequence, you might want only the last command to set the status. See the `set_status` parameter, below.</font>
-
-```python
-{"$type": "wheelchair_replicant_reach_for_object", "object_id": 1, "duration": 0.125, "arm": "left", "id": 1}
-```
-
-```python
-{"$type": "wheelchair_replicant_reach_for_object", "object_id": 1, "duration": 0.125, "arm": "left", "id": 1, "max_distance": 1.5, "arrived_at": 0.02, "set_status": True, "offset": {"x": 0, "y": 0, "z": 0}, "offhand_follows": False}
-```
-
-| Parameter | Type | Description | Default |
-| --- | --- | --- | --- |
-| `"object_id"` | int | The target object ID. | |
-| `"max_distance"` | float | The maximum distance that the Replicant can reach. | 1.5 |
-| `"arrived_at"` | float | If the hand is this distance from the target position or less, the action succeeded. | 0.02 |
-| `"set_status"` | bool | If True, when this command ends, it will set the Replicant output data's status. | True |
-| `"offset"` | Vector3 | This offset will be applied to the target position. | {"x": 0, "y": 0, "z": 0} |
-| `"duration"` | float | The duration of the motion in seconds. | |
-| `"offhand_follows"` | bool | If True, the offhand will follow the primary hand, meaning that it will maintain the same relative position. | False |
-| `"arm"` | Arm | The arm doing the action. | |
-| `"id"` | int | The unique object ID. | |
-
-#### Arm
-
-A left or right arm.
-
-| Value | Description |
-| --- | --- |
-| `"left"` |  |
-| `"right"` |  |
-
-***
-
-## **`wheelchair_replicant_reach_for_position`**
-
-Tell a WheelchairReplicant to start to reach for a target position. 
-
-- <font style="color:green">**Replicant motion**: This tells the Replicant to begin a motion. The Replicant will continue the motion per communicate() call until the motion is complete.</font>
-- <font style="color:green">**Replicant status**: This command will sometimes set the action status of the Replicant in the `Replicant` output data. This is usually desirable. In some cases, namely when you're calling several of these commands in sequence, you might want only the last command to set the status. See the `set_status` parameter, below.</font>
-
-```python
-{"$type": "wheelchair_replicant_reach_for_position", "position": {"x": 1.1, "y": 0.0, "z": 0}, "absolute": True, "duration": 0.125, "arm": "left", "id": 1}
-```
-
-```python
-{"$type": "wheelchair_replicant_reach_for_position", "position": {"x": 1.1, "y": 0.0, "z": 0}, "absolute": True, "duration": 0.125, "arm": "left", "id": 1, "max_distance": 1.5, "arrived_at": 0.02, "set_status": True, "offset": {"x": 0, "y": 0, "z": 0}, "offhand_follows": False}
-```
-
-| Parameter | Type | Description | Default |
-| --- | --- | --- | --- |
-| `"position"` | Vector3 | The target position. | |
-| `"absolute"` | bool | If True, the target position is in absolute world space coordinates. If False, it's in local space coordinates. | |
-| `"max_distance"` | float | The maximum distance that the Replicant can reach. | 1.5 |
-| `"arrived_at"` | float | If the hand is this distance from the target position or less, the action succeeded. | 0.02 |
-| `"set_status"` | bool | If True, when this command ends, it will set the Replicant output data's status. | True |
-| `"offset"` | Vector3 | This offset will be applied to the target position. | {"x": 0, "y": 0, "z": 0} |
-| `"duration"` | float | The duration of the motion in seconds. | |
-| `"offhand_follows"` | bool | If True, the offhand will follow the primary hand, meaning that it will maintain the same relative position. | False |
-| `"arm"` | Arm | The arm doing the action. | |
-| `"id"` | int | The unique object ID. | |
-
-#### Arm
-
-A left or right arm.
-
-| Value | Description |
-| --- | --- |
-| `"left"` |  |
-| `"right"` |  |
-
-***
-
-## **`wheelchair_replicant_reset_arm`**
-
-Tell a WheelchairReplicant to start to reset the arm to its neutral position. 
-
-- <font style="color:green">**Replicant motion**: This tells the Replicant to begin a motion. The Replicant will continue the motion per communicate() call until the motion is complete.</font>
-- <font style="color:green">**Replicant status**: This command will sometimes set the action status of the Replicant in the `Replicant` output data. This is usually desirable. In some cases, namely when you're calling several of these commands in sequence, you might want only the last command to set the status. See the `set_status` parameter, below.</font>
-
-```python
-{"$type": "wheelchair_replicant_reset_arm", "duration": 0.125, "arm": "left", "id": 1}
-```
-
-```python
-{"$type": "wheelchair_replicant_reset_arm", "duration": 0.125, "arm": "left", "id": 1, "max_distance": 1.5, "arrived_at": 0.02, "set_status": True, "offset": {"x": 0, "y": 0, "z": 0}, "offhand_follows": False}
-```
-
-| Parameter | Type | Description | Default |
-| --- | --- | --- | --- |
-| `"max_distance"` | float | The maximum distance that the Replicant can reach. | 1.5 |
-| `"arrived_at"` | float | If the hand is this distance from the target position or less, the action succeeded. | 0.02 |
-| `"set_status"` | bool | If True, when this command ends, it will set the Replicant output data's status. | True |
-| `"offset"` | Vector3 | This offset will be applied to the target position. | {"x": 0, "y": 0, "z": 0} |
-| `"duration"` | float | The duration of the motion in seconds. | |
-| `"offhand_follows"` | bool | If True, the offhand will follow the primary hand, meaning that it will maintain the same relative position. | False |
-| `"arm"` | Arm | The arm doing the action. | |
-| `"id"` | int | The unique object ID. | |
-
-#### Arm
-
-A left or right arm.
-
-| Value | Description |
-| --- | --- |
-| `"left"` |  |
-| `"right"` |  |
-
-# ReplicantLookAtCommand
-
-These commands tell a Replicant to look at a target position or object.
-
-***
-
-## **`replicant_look_at_object`**
-
-Tell the Replicant to start to look at an object. 
-
-- <font style="color:green">**Replicant motion**: This tells the Replicant to begin a motion. The Replicant will continue the motion per communicate() call until the motion is complete.</font>
-- <font style="color:green">**Replicant status**: This command will sometimes set the action status of the Replicant in the `Replicant` output data. This is usually desirable. In some cases, namely when you're calling several of these commands in sequence, you might want only the last command to set the status. See the `set_status` parameter, below.</font>
-
-```python
-{"$type": "replicant_look_at_object", "object_id": 1, "id": 1}
-```
-
-```python
-{"$type": "replicant_look_at_object", "object_id": 1, "id": 1, "use_centroid": True, "duration": 0.1, "set_status": True}
-```
-
-| Parameter | Type | Description | Default |
-| --- | --- | --- | --- |
-| `"object_id"` | int | The ID of the target object. | |
-| `"use_centroid"` | bool | If True, look at the centroid of the object. If False, look at the position of the object (y=0). | True |
-| `"duration"` | float | The duration of the motion. | 0.1 |
-| `"set_status"` | bool | If True, when this command ends, it will set the Replicant output data's status. | True |
-| `"id"` | int | The unique object ID. | |
-
-***
-
-## **`replicant_look_at_position`**
-
-Tell the Replicant to start to look at a position. 
-
-- <font style="color:green">**Replicant motion**: This tells the Replicant to begin a motion. The Replicant will continue the motion per communicate() call until the motion is complete.</font>
-- <font style="color:green">**Replicant status**: This command will sometimes set the action status of the Replicant in the `Replicant` output data. This is usually desirable. In some cases, namely when you're calling several of these commands in sequence, you might want only the last command to set the status. See the `set_status` parameter, below.</font>
-
-```python
-{"$type": "replicant_look_at_position", "position": {"x": 1.1, "y": 0.0, "z": 0}, "id": 1}
-```
-
-```python
-{"$type": "replicant_look_at_position", "position": {"x": 1.1, "y": 0.0, "z": 0}, "id": 1, "duration": 0.1, "set_status": True}
-```
-
-| Parameter | Type | Description | Default |
-| --- | --- | --- | --- |
-| `"position"` | Vector3 | The position. | |
-| `"duration"` | float | The duration of the motion. | 0.1 |
-| `"set_status"` | bool | If True, when this command ends, it will set the Replicant output data's status. | True |
-| `"id"` | int | The unique object ID. | |
-
-***
-
-## **`replicant_reset_head`**
-
-Tell the Replicant to start to reset its head to its neutral position. 
-
-- <font style="color:green">**Replicant motion**: This tells the Replicant to begin a motion. The Replicant will continue the motion per communicate() call until the motion is complete.</font>
-- <font style="color:green">**Replicant status**: This command will sometimes set the action status of the Replicant in the `Replicant` output data. This is usually desirable. In some cases, namely when you're calling several of these commands in sequence, you might want only the last command to set the status. See the `set_status` parameter, below.</font>
-
-```python
-{"$type": "replicant_reset_head", "id": 1}
-```
-
-```python
-{"$type": "replicant_reset_head", "id": 1, "duration": 0.1, "set_status": True}
-```
-
-| Parameter | Type | Description | Default |
-| --- | --- | --- | --- |
-| `"duration"` | float | The duration of the motion. | 0.1 |
-| `"set_status"` | bool | If True, when this command ends, it will set the Replicant output data's status. | True |
-| `"id"` | int | The unique object ID. | |
-
-***
-
-## **`replicant_rotate_head_by`**
-
-Rotate the Replicant's head by an angle around an axis.
-
-
-```python
-{"$type": "replicant_rotate_head_by", "angle": 0.125, "id": 1}
-```
-
-```python
-{"$type": "replicant_rotate_head_by", "angle": 0.125, "id": 1, "axis": "yaw", "duration": 0.1, "set_status": True}
-```
-
-| Parameter | Type | Description | Default |
-| --- | --- | --- | --- |
-| `"axis"` | Axis | The axis of rotation. | "yaw" |
-| `"angle"` | float | The angle of rotation in degrees. | |
-| `"duration"` | float | The duration of the motion. | 0.1 |
-| `"set_status"` | bool | If True, when this command ends, it will set the Replicant output data's status. | True |
-| `"id"` | int | The unique object ID. | |
-
-#### Axis
-
-An axis of rotation.
-
-| Value | Description |
-| --- | --- |
-| `"pitch"` | Nod your head "yes". |
-| `"yaw"` | Shake your head "no". |
-| `"roll"` | Put your ear to your shoulder. |
-
-# ReplicantCommand
-
-These commands affect a Replicant currently in the scene.
-
-***
-
-## **`add_replicant_rigidbody`**
-
-Add a Rigidbody to a Replicant.
-
-
-```python
-{"$type": "add_replicant_rigidbody", "id": 1}
-```
-
-```python
-{"$type": "add_replicant_rigidbody", "id": 1, "is_kinematic": True, "use_gravity": False}
-```
-
-| Parameter | Type | Description | Default |
-| --- | --- | --- | --- |
-| `"is_kinematic"` | bool | If True, the Rigidbody will be kinematic, and won't respond to physics. | True |
-| `"use_gravity"` | bool | If True, the object will respond to gravity. | False |
-| `"id"` | int | The unique object ID. | |
-
-***
-
-## **`play_replicant_animation`**
-
-Play a Replicant animation. Optionally, maintain the positions and rotations of specified body parts as set in the IK sub-step prior to the animation sub-step.
-
-
-```python
-{"$type": "play_replicant_animation", "name": "string", "loop": True, "id": 1}
-```
-
-```python
-{"$type": "play_replicant_animation", "name": "string", "loop": True, "id": 1, "framerate": -1, "forward": True, "ik_body_parts": []}
-```
-
-| Parameter | Type | Description | Default |
-| --- | --- | --- | --- |
-| `"name"` | string | The name of the animation clip to play. | |
-| `"framerate"` | int | If greater than zero, play the animation at this framerate instead of the animation's framerate. | -1 |
-| `"forward"` | bool | If True, play the animation normally. If False, play the naimation in reverse. | True |
-| `"ik_body_parts"` | ReplicantBodyPart [] | These body parts will maintain their positions based on inverse kinematics (IK). | [] |
-| `"loop"` | bool | If True, this animation will loop without announcing that it's done. | |
-| `"id"` | int | The unique object ID. | |
-
-***
-
-## **`stop_replicant_animation`**
-
-Stop an ongoing Replicant animation.
-
-
-```python
-{"$type": "stop_replicant_animation", "id": 1}
-```
-
-| Parameter | Type | Description | Default |
-| --- | --- | --- | --- |
-| `"id"` | int | The unique object ID. | |
-
-# SubObjectCommand
-
-These commands can only be used for sub-objects of a composite object. Additionally, these commands may require the object to be a particular "machine type". To determine which objects are sub-objects of a given parent, send send_composite_objects to receive CompositeObjects output data.
-
-***
-
-## **`set_hinge_limits`**
-
-Set the angle limits of a hinge joint. This will work with hinges, motors, and springs. 
-
-- <font style="color:deepskyblue">**Sub-Object**: This command will only work with a sub-object of a Composite Object. The sub-object must be of the correct type. To determine which Composite Objects are currently in the scene, and the types of their sub-objects, send the [send_composite_objects](#send_composite_objects) command.</font>
-
-    - <font style="color:deepskyblue">**Type:** `hinge`</font>
-
-```python
-{"$type": "set_hinge_limits", "id": 1}
-```
-
-```python
-{"$type": "set_hinge_limits", "id": 1, "min_limit": 0, "max_limit": 0}
-```
-
-| Parameter | Type | Description | Default |
-| --- | --- | --- | --- |
-| `"min_limit"` | float | The minimum angle in degrees. | 0 |
-| `"max_limit"` | float | The maximum angle in degrees. | 0 |
-| `"id"` | int | The unique object ID. | |
-
-***
-
-## **`set_motor_force`**
-
-Set the force a motor. 
-
-- <font style="color:deepskyblue">**Sub-Object**: This command will only work with a sub-object of a Composite Object. The sub-object must be of the correct type. To determine which Composite Objects are currently in the scene, and the types of their sub-objects, send the [send_composite_objects](#send_composite_objects) command.</font>
-
-    - <font style="color:deepskyblue">**Type:** `motor`</font>
-
-```python
-{"$type": "set_motor_force", "force": 0.125, "id": 1}
-```
-
-| Parameter | Type | Description | Default |
-| --- | --- | --- | --- |
-| `"force"` | float | The force of the motor. | |
-| `"id"` | int | The unique object ID. | |
-
-***
-
-## **`set_motor_target_velocity`**
-
-Set the target velocity a motor. 
-
-- <font style="color:deepskyblue">**Sub-Object**: This command will only work with a sub-object of a Composite Object. The sub-object must be of the correct type. To determine which Composite Objects are currently in the scene, and the types of their sub-objects, send the [send_composite_objects](#send_composite_objects) command.</font>
-
-    - <font style="color:deepskyblue">**Type:** `motor`</font>
-
-```python
-{"$type": "set_motor_target_velocity", "target_velocity": 0.125, "id": 1}
-```
-
-| Parameter | Type | Description | Default |
-| --- | --- | --- | --- |
-| `"target_velocity"` | float | The target velocity of the motor. | |
-| `"id"` | int | The unique object ID. | |
-
-***
-
-## **`set_spring_damper`**
-
-Set the damper value of a spring. 
-
-- <font style="color:deepskyblue">**Sub-Object**: This command will only work with a sub-object of a Composite Object. The sub-object must be of the correct type. To determine which Composite Objects are currently in the scene, and the types of their sub-objects, send the [send_composite_objects](#send_composite_objects) command.</font>
-
-    - <font style="color:deepskyblue">**Type:** `spring`</font>
-
-```python
-{"$type": "set_spring_damper", "damper": 0.125, "id": 1}
-```
-
-| Parameter | Type | Description | Default |
-| --- | --- | --- | --- |
-| `"damper"` | float | The damper value of the spring. | |
-| `"id"` | int | The unique object ID. | |
-
-***
-
-## **`set_spring_force`**
-
-Set the force of a spring. 
-
-- <font style="color:deepskyblue">**Sub-Object**: This command will only work with a sub-object of a Composite Object. The sub-object must be of the correct type. To determine which Composite Objects are currently in the scene, and the types of their sub-objects, send the [send_composite_objects](#send_composite_objects) command.</font>
-
-    - <font style="color:deepskyblue">**Type:** `spring`</font>
-
-```python
-{"$type": "set_spring_force", "spring_force": 0.125, "id": 1}
-```
-
-| Parameter | Type | Description | Default |
-| --- | --- | --- | --- |
-| `"spring_force"` | float | The force of the spring. | |
-| `"id"` | int | The unique object ID. | |
-
-***
-
-## **`set_spring_target_position`**
-
-Set the target position of a spring. 
-
-- <font style="color:deepskyblue">**Sub-Object**: This command will only work with a sub-object of a Composite Object. The sub-object must be of the correct type. To determine which Composite Objects are currently in the scene, and the types of their sub-objects, send the [send_composite_objects](#send_composite_objects) command.</font>
-
-    - <font style="color:deepskyblue">**Type:** `spring`</font>
-
-```python
-{"$type": "set_spring_target_position", "target_position": 0.125, "id": 1}
-```
-
-| Parameter | Type | Description | Default |
-| --- | --- | --- | --- |
-| `"target_position"` | float | The target position of the spring, expressed as degrees in a circle. | |
-| `"id"` | int | The unique object ID. | |
-
-***
-
-## **`set_sub_object_light`**
-
-Turn a light on or off. 
-
-- <font style="color:deepskyblue">**Sub-Object**: This command will only work with a sub-object of a Composite Object. The sub-object must be of the correct type. To determine which Composite Objects are currently in the scene, and the types of their sub-objects, send the [send_composite_objects](#send_composite_objects) command.</font>
-
-    - <font style="color:deepskyblue">**Type:** `light`</font>
-
-```python
-{"$type": "set_sub_object_light", "is_on": True, "id": 1}
-```
-
-| Parameter | Type | Description | Default |
-| --- | --- | --- | --- |
-| `"is_on"` | bool | If true, the light will be on. | |
-| `"id"` | int | The unique object ID. | |
-
-# VehicleCommand
-
-These commands affect a vehicle currently in the scene.
-
-***
-
-## **`apply_vehicle_brake`**
-
-Set the vehicle's brake value.
-
-
-```python
-{"$type": "apply_vehicle_brake", "id": 1}
-```
-
-```python
-{"$type": "apply_vehicle_brake", "id": 1, "force": 0}
-```
-
-| Parameter | Type | Description | Default |
-| --- | --- | --- | --- |
-| `"force"` | float | The force value. Must be between -1 and 1. | 0 |
-| `"id"` | int | The unique object ID. | |
-
-***
-
-## **`apply_vehicle_drive`**
-
-Move the vehicle forward or backward.
-
-
-```python
-{"$type": "apply_vehicle_drive", "id": 1}
-```
-
-```python
-{"$type": "apply_vehicle_drive", "id": 1, "force": 0}
-```
-
-| Parameter | Type | Description | Default |
-| --- | --- | --- | --- |
-| `"force"` | float | The force value. Must be between -1 and 1. | 0 |
-| `"id"` | int | The unique object ID. | |
-
-***
-
-## **`apply_vehicle_turn`**
-
-Turn the vehicle left or right.
-
-
-```python
-{"$type": "apply_vehicle_turn", "id": 1}
-```
-
-```python
-{"$type": "apply_vehicle_turn", "id": 1, "force": 0}
-```
-
-| Parameter | Type | Description | Default |
-| --- | --- | --- | --- |
-| `"force"` | float | The force value. Must be between -1 and 1. | 0 |
-| `"id"` | int | The unique object ID. | |
-
-***
-
-## **`parent_avatar_to_vehicle`**
-
-Parent an avatar to the vehicle. Usually you'll want to do this to add a camera to the vehicle.
-
-
-```python
-{"$type": "parent_avatar_to_vehicle", "id": 1}
-```
-
-```python
-{"$type": "parent_avatar_to_vehicle", "id": 1, "avatar_id": "a", "position": {"x": 0, "y": 0, "z": 0}}
-```
-
-| Parameter | Type | Description | Default |
-| --- | --- | --- | --- |
-| `"avatar_id"` | string | The ID of the avatar. It must already exist in the scene. | "a" |
-| `"position"` | Vector3 | The camera position. | {"x": 0, "y": 0, "z": 0} |
-| `"id"` | int | The unique object ID. | |
-
-# VisualMaterialCommand
-
-Commands that involve the visual material(s) of an object. See MongoDBRecord.ObjectMaterialData for data of the object's hierarchical substructure.
-
-***
-
-## **`set_texture_scale`**
-
-Set the scale of the tiling of the material's main texture.
-
-
-```python
-{"$type": "set_texture_scale", "object_name": "string", "id": 1}
-```
-
-```python
-{"$type": "set_texture_scale", "object_name": "string", "id": 1, "scale": {"x": 1, "y": 1}}
-```
-
-| Parameter | Type | Description | Default |
-| --- | --- | --- | --- |
-| `"scale"` | Vector2 | The tiling scale of the material. Generally (but by no means always), the default tiling scale of a texture is {"x": 1, "y": 1} | {"x": 1, "y": 1} |
-| `"object_name"` | string | The name of the sub-object. | |
-| `"id"` | int | The unique object ID. | |
-
-***
-
-## **`set_visual_material`**
-
-Set a visual material of an object or one of its sub-objects. 
-
-- <font style="color:darkslategray">**Requires a material asset bundle**: To use this command, you must first download an load a material. Send the [add_material](#add_material) command first.</font>
-
-```python
-{"$type": "set_visual_material", "material_index": 1, "material_name": "string", "object_name": "string", "id": 1}
-```
-
-| Parameter | Type | Description | Default |
-| --- | --- | --- | --- |
-| `"material_index"` | int | The index of the material in the sub-object's list of materials. | |
-| `"material_name"` | string | The name of the material. | |
-| `"object_name"` | string | The name of the sub-object. | |
-| `"id"` | int | The unique object ID. | |
-
-***
-
-## **`set_visual_material_smoothness`**
-
-Set the smoothness (glossiness) of an object's visual material.
-
-
-```python
-{"$type": "set_visual_material_smoothness", "object_name": "string", "id": 1}
-```
-
-```python
-{"$type": "set_visual_material_smoothness", "object_name": "string", "id": 1, "smoothness": 0, "material_index": 0}
-```
-
-| Parameter | Type | Description | Default |
-| --- | --- | --- | --- |
-| `"smoothness"` | float | The material smoothness. Must be between 0 and 1. | 0 |
-| `"material_index"` | int | The index of the material in the sub-object's list of materials. | 0 |
-| `"object_name"` | string | The name of the sub-object. | |
-| `"id"` | int | The unique object ID. | |
-
-***
-
-## **`set_wireframe_material`**
-
-Set the visual material of an object or one of its sub-objects to wireframe. 
-
-- <font style="color:darkslategray">**Requires a material asset bundle**: To use this command, you must first download an load a material. Send the [add_material](#add_material) command first.</font>
-
-```python
-{"$type": "set_wireframe_material", "material_index": 1, "color": {"r": 0.219607845, "g": 0.0156862754, "b": 0.6901961, "a": 1.0}, "object_name": "string", "id": 1}
-```
-
-```python
-{"$type": "set_wireframe_material", "material_index": 1, "color": {"r": 0.219607845, "g": 0.0156862754, "b": 0.6901961, "a": 1.0}, "object_name": "string", "id": 1, "thickness": 0.02}
-```
-
-| Parameter | Type | Description | Default |
-| --- | --- | --- | --- |
-| `"material_index"` | int | The index of the material in the sub-object's list of materials. | |
-| `"thickness"` | float | The thickness of the wireframe lines. | 0.02 |
-| `"color"` | Color | The new RGBA color of the wireframe. | |
-| `"object_name"` | string | The name of the sub-object. | |
-| `"id"` | int | The unique object ID. | |
-
-# WheelchairReplicantCommand
-
-These commands affect a WheelchairReplicant currently in the scene.
-
-***
-
-## **`set_wheelchair_brake_torque`**
-
-Set the brake torque of the wheelchair's wheels.
-
-
-```python
-{"$type": "set_wheelchair_brake_torque", "torque": 0.125, "id": 1}
-```
-
-| Parameter | Type | Description | Default |
-| --- | --- | --- | --- |
-| `"torque"` | float | The torque. | |
-| `"id"` | int | The unique object ID. | |
-
-***
-
-## **`set_wheelchair_motor_torque`**
-
-Set the motor torque of the wheelchair's rear wheels.
-
-
-```python
-{"$type": "set_wheelchair_motor_torque", "left": 0.125, "right": 0.125, "id": 1}
-```
-
-| Parameter | Type | Description | Default |
-| --- | --- | --- | --- |
-| `"left"` | float | The torque for the left rear wheel. | |
-| `"right"` | float | The torque for the right rear wheel. | |
-| `"id"` | int | The unique object ID. | |
-
-***
-
-## **`set_wheelchair_steer_angle`**
-
-Set the steer angle of the wheelchair's front wheels.
-
-
-```python
-{"$type": "set_wheelchair_steer_angle", "angle": 0.125, "id": 1}
-```
-
-| Parameter | Type | Description | Default |
-| --- | --- | --- | --- |
-| `"angle"` | float | The angle in degrees. | |
-| `"id"` | int | The unique object ID. | |
-
-# SetFlexActor
-
-These commands create a new FlexActor of type T with a FlexAsset of type U, or to modify an object that already has a component of type T. This command must be sent before applying any other Flex commands to an object. You probably will want to send set_kinematic_state prior to sending this command.
-
-***
-
-## **`set_flex_cloth_actor`**
-
-Create or adjust a FlexClothActor for the object. 
-
-- <font style="color:orange">**Expensive**: This command is computationally expensive.</font>
-- <font style="color:blue">**NVIDIA Flex**: This command initializes Flex, or requires Flex to be initialized. See: [Flex documentation](../lessons/flex/flex.md)</font>
-- <font style="color:orange">**Deprecated**: This command has been deprecated. In the next major TDW update (1.x.0), this command will be removed.</font>
-
-```python
-{"$type": "set_flex_cloth_actor", "id": 1}
-```
-
-```python
-{"$type": "set_flex_cloth_actor", "id": 1, "mesh_tesselation": 1, "stretch_stiffness": 0.1, "bend_stiffness": 0.1, "tether_stiffness": 0.0, "tether_give": 0.0, "pressure": 0.0, "self_collide": False, "mass_scale": 1, "draw_particles": False}
-```
-
-| Parameter | Type | Description | Default |
-| --- | --- | --- | --- |
-| `"mesh_tesselation"` | int | The Tesselation factor for the cloth. | 1 |
-| `"stretch_stiffness"` | float | The stiffness coefficient for stretch constraints. | 0.1 |
-| `"bend_stiffness"` | float | The stiffness coefficient used for bending constraints. | 0.1 |
-| `"tether_stiffness"` | float | If > 0.0f then the function will create tethers attached to particles with zero inverse mass. These are unilateral, long-range attachments, which can greatly reduce stretching even at low iteration counts. | 0.0 |
-| `"tether_give"` | float | Because tether constraints are so effective at reducing stiffness, it can be useful to allow a small amount of extension before the constraint activates. | 0.0 |
-| `"pressure"` | float | If > 0.0f then a volume (pressure) constraint will also be added to the asset. The rest volume and stiffness will be automatically computed by this function. | 0.0 |
-| `"self_collide"` | bool | If true, the object will handle self-collisions. | False |
-| `"mass_scale"` | float | The mass scale factor. | 1 |
-| `"draw_particles"` | bool | Debug drawing of particles. | False |
-| `"id"` | int | The unique object ID. | |
-
-***
-
-## **`set_flex_fluid_actor`**
-
-Create or adjust a FlexArrayActor as a fluid object. 
-
-- <font style="color:orange">**Expensive**: This command is computationally expensive.</font>
-- <font style="color:blue">**NVIDIA Flex**: This command initializes Flex, or requires Flex to be initialized. See: [Flex documentation](../lessons/flex/flex.md)</font>
-- <font style="color:orange">**Deprecated**: This command has been deprecated. In the next major TDW update (1.x.0), this command will be removed.</font>
-
-```python
-{"$type": "set_flex_fluid_actor", "id": 1}
-```
-
-```python
-{"$type": "set_flex_fluid_actor", "id": 1, "mesh_expansion": 0, "max_particles": 10000, "particle_spacing": 0.125, "mass_scale": 1, "draw_particles": False}
-```
-
-| Parameter | Type | Description | Default |
-| --- | --- | --- | --- |
-| `"mesh_expansion"` | float | Mesh local scale of the FlexArrayAsset. | 0 |
-| `"max_particles"` | int | Maximum number of particles for the Flex Asset. | 10000 |
-| `"particle_spacing"` | float | Particle spacing of the Flex Asset. | 0.125 |
-| `"mass_scale"` | float | The mass scale factor. | 1 |
-| `"draw_particles"` | bool | Debug drawing of particles. | False |
-| `"id"` | int | The unique object ID. | |
-
-***
-
-## **`set_flex_fluid_source_actor`**
-
-Create or adjust a FlexSourceActor as a fluid "hose pipe" source. 
-
-- <font style="color:orange">**Expensive**: This command is computationally expensive.</font>
-- <font style="color:blue">**NVIDIA Flex**: This command initializes Flex, or requires Flex to be initialized. See: [Flex documentation](../lessons/flex/flex.md)</font>
-- <font style="color:orange">**Deprecated**: This command has been deprecated. In the next major TDW update (1.x.0), this command will be removed.</font>
-
-```python
-{"$type": "set_flex_fluid_source_actor", "id": 1}
-```
-
-```python
-{"$type": "set_flex_fluid_source_actor", "id": 1, "start_speed": 10.0, "lifetime": 2.0, "mesh_tesselation": 2, "mass_scale": 1, "draw_particles": False}
-```
-
-| Parameter | Type | Description | Default |
-| --- | --- | --- | --- |
-| `"start_speed"` | float | Rate of fluid particle generation. | 10.0 |
-| `"lifetime"` | float | Lifetime of fluid particles. | 2.0 |
-| `"mesh_tesselation"` | int | Mesh tesselation of the FlexSourceAsset. | 2 |
-| `"mass_scale"` | float | The mass scale factor. | 1 |
-| `"draw_particles"` | bool | Debug drawing of particles. | False |
-| `"id"` | int | The unique object ID. | |
-
-***
-
-## **`set_flex_soft_actor`**
-
-Create or adjust a FlexSoftActor for the object. 
-
-- <font style="color:orange">**Expensive**: This command is computationally expensive.</font>
-- <font style="color:blue">**NVIDIA Flex**: This command initializes Flex, or requires Flex to be initialized. See: [Flex documentation](../lessons/flex/flex.md)</font>
-
-```python
-{"$type": "set_flex_soft_actor", "id": 1}
-```
-
-```python
-{"$type": "set_flex_soft_actor", "id": 1, "volume_sampling": 2.0, "surface_sampling": 0, "cluster_spacing": 0.2, "cluster_radius": 0.2, "cluster_stiffness": 0.2, "link_radius": 0.1, "link_stiffness": 0.5, "particle_spacing": 0.02, "skinning_falloff": 1.0, "mass_scale": 1, "draw_particles": False}
-```
-
-| Parameter | Type | Description | Default |
-| --- | --- | --- | --- |
-| `"volume_sampling"` | float | The volumne sampling factor. | 2.0 |
-| `"surface_sampling"` | float | The surface sampling factor. | 0 |
-| `"cluster_spacing"` | float | The cluster spacing. | 0.2 |
-| `"cluster_radius"` | float | The cluster radius. | 0.2 |
-| `"cluster_stiffness"` | float | The cluster stiffness. | 0.2 |
-| `"link_radius"` | float | The link radius. | 0.1 |
-| `"link_stiffness"` | float | The link stiffness. | 0.5 |
-| `"particle_spacing"` | float | Particle spacing of the Flex Asset. | 0.02 |
-| `"skinning_falloff"` | float | Skinning falloff of the FlexSoftSkinning component. | 1.0 |
-| `"mass_scale"` | float | The mass scale factor. | 1 |
-| `"draw_particles"` | bool | Debug drawing of particles. | False |
-| `"id"` | int | The unique object ID. | |
-
-***
-
-## **`set_flex_solid_actor`**
-
-Create or adjust a FlexSolidActor for the object. 
-
-- <font style="color:orange">**Expensive**: This command is computationally expensive.</font>
-- <font style="color:blue">**NVIDIA Flex**: This command initializes Flex, or requires Flex to be initialized. See: [Flex documentation](../lessons/flex/flex.md)</font>
-
-```python
-{"$type": "set_flex_solid_actor", "id": 1}
-```
-
-```python
-{"$type": "set_flex_solid_actor", "id": 1, "mesh_expansion": 0, "particle_spacing": 0.125, "mass_scale": 1, "draw_particles": False}
-```
-
-| Parameter | Type | Description | Default |
-| --- | --- | --- | --- |
-| `"mesh_expansion"` | float | Mesh local scale of the FlexSolidAsset. | 0 |
-| `"particle_spacing"` | float | Particle spacing of the Flex Asset. | 0.125 |
-| `"mass_scale"` | float | The mass scale factor. | 1 |
-| `"draw_particles"` | bool | Debug drawing of particles. | False |
-| `"id"` | int | The unique object ID. | |
-
-# ShowHideObject
-
-Show or hide and object.
-
-***
-
-## **`hide_object`**
-
-Hide the object.
-
-
-```python
-{"$type": "hide_object", "id": 1}
-```
-
-| Parameter | Type | Description | Default |
-| --- | --- | --- | --- |
-| `"id"` | int | The unique object ID. | |
-
-***
-
-## **`show_object`**
-
-Show the object.
-
-
-```python
-{"$type": "show_object", "id": 1}
-```
-
-| Parameter | Type | Description | Default |
-| --- | --- | --- | --- |
-| `"id"` | int | The unique object ID. | |
-
-# PlayAudioCommand
-
-These commands create audio clips and play them.
-
-# PlayAudioDataCommand
-
-Play audio at a position.
-
-***
-
-## **`play_audio_data`**
-
-Play a sound at a position using audio sample data sent over from the controller.
-
-
-```python
-{"$type": "play_audio_data", "wav_data": "string", "num_frames": 1, "id": 1}
-```
-
-```python
-{"$type": "play_audio_data", "wav_data": "string", "num_frames": 1, "id": 1, "spatialize": True, "frame_rate": 44100, "num_channels": 1, "position": {"x": 0, "y": 0, "z": 0}, "loop": False}
-```
-
-| Parameter | Type | Description | Default |
-| --- | --- | --- | --- |
-| `"spatialize"` | bool | If True, the audio is spatialized. If False, the audio is environment audio and the position is ignored. | True |
-| `"wav_data"` | string | Base64 string representation of an audio data byte array. | |
-| `"num_frames"` | int | The number of audio frames in the audio data. | |
-| `"frame_rate"` | int | The sample rate of the audio data (default = 44100). | 44100 |
-| `"num_channels"` | int | The number of audio channels (1 or 2; default = 1). | 1 |
-| `"id"` | int | A unique ID for this audio source. | |
-| `"position"` | Vector3 | The position of the audio source. | {"x": 0, "y": 0, "z": 0} |
-| `"loop"` | bool | If True, play the audio in a continuous loop. | False |
-
-***
-
-## **`play_audio_from_streaming_assets`**
-
-Load an audio clip from the StreamingAssets directory and play it.
-
-
-```python
-{"$type": "play_audio_from_streaming_assets", "path": "string", "wav_data": "string", "num_frames": 1, "id": 1}
-```
-
-```python
-{"$type": "play_audio_from_streaming_assets", "path": "string", "wav_data": "string", "num_frames": 1, "id": 1, "spatialize": True, "frame_rate": 44100, "num_channels": 1, "position": {"x": 0, "y": 0, "z": 0}, "loop": False}
-```
-
-| Parameter | Type | Description | Default |
-| --- | --- | --- | --- |
-| `"path"` | string | The path to the file relative to streaming assets, for example "audio/sound.wav". The file must be a .wav file. | |
-| `"spatialize"` | bool | If True, the audio is spatialized. If False, the audio is environment audio and the position is ignored. | True |
-| `"wav_data"` | string | Base64 string representation of an audio data byte array. | |
-| `"num_frames"` | int | The number of audio frames in the audio data. | |
-| `"frame_rate"` | int | The sample rate of the audio data (default = 44100). | 44100 |
-| `"num_channels"` | int | The number of audio channels (1 or 2; default = 1). | 1 |
-| `"id"` | int | A unique ID for this audio source. | |
-| `"position"` | Vector3 | The position of the audio source. | {"x": 0, "y": 0, "z": 0} |
-| `"loop"` | bool | If True, play the audio in a continuous loop. | False |
-
-***
-
-## **`play_point_source_data`**
-
-Make this object a ResonanceAudioSoundSource and play the audio data.
-
-
-```python
-{"$type": "play_point_source_data", "wav_data": "string", "num_frames": 1, "id": 1}
-```
-
-```python
-{"$type": "play_point_source_data", "wav_data": "string", "num_frames": 1, "id": 1, "frame_rate": 44100, "num_channels": 1, "position": {"x": 0, "y": 0, "z": 0}, "loop": False}
-```
-
-| Parameter | Type | Description | Default |
-| --- | --- | --- | --- |
-| `"wav_data"` | string | Base64 string representation of an audio data byte array. | |
-| `"num_frames"` | int | The number of audio frames in the audio data. | |
-| `"frame_rate"` | int | The sample rate of the audio data (default = 44100). | 44100 |
-| `"num_channels"` | int | The number of audio channels (1 or 2; default = 1). | 1 |
-| `"id"` | int | A unique ID for this audio source. | |
-| `"position"` | Vector3 | The position of the audio source. | {"x": 0, "y": 0, "z": 0} |
-| `"loop"` | bool | If True, play the audio in a continuous loop. | False |
-
-# PostProcessCommand
-
-These commands adjust post-processing values.
-
-***
-
-## **`set_ambient_occlusion_intensity`**
-
-Set the intensity (darkness) of the Ambient Occlusion effect.
-
-
-```python
-{"$type": "set_ambient_occlusion_intensity"}
-```
-
-```python
-{"$type": "set_ambient_occlusion_intensity", "intensity": 0.25}
-```
-
-| Parameter | Type | Description | Default |
-| --- | --- | --- | --- |
-| `"intensity"` | float | The intensity (darkness) of the ambient occlusion. | 0.25 |
-
-***
-
-## **`set_ambient_occlusion_thickness_modifier`**
-
-Set the Thickness Modifier for the Ambient Occlusion effect<ndash /> controls "spread" of the effect out from corners.
-
-
-```python
-{"$type": "set_ambient_occlusion_thickness_modifier"}
-```
-
-```python
-{"$type": "set_ambient_occlusion_thickness_modifier", "thickness": 1.25}
-```
-
-| Parameter | Type | Description | Default |
-| --- | --- | --- | --- |
-| `"thickness"` | float | Thickness modifer for ambient occlusion. | 1.25 |
-
-***
-
-## **`set_aperture`**
-
-Set the depth-of-field aperture in post processing volume. 
-
-- <font style="color:darkcyan">**Depth of Field**: This command modifies the post-processing depth of field. See: [Depth of Field and Image Blurriness](../lessons/photorealism/depth_of_field.md).</font>
-
-```python
-{"$type": "set_aperture"}
-```
-
-```python
-{"$type": "set_aperture", "aperture": 4.0}
-```
-
-| Parameter | Type | Description | Default |
-| --- | --- | --- | --- |
-| `"aperture"` | float | Aperture for depth of field. | 4.0 |
-
-***
-
-## **`set_contrast`**
-
-Set the contrast value of the post-processing color grading.
-
-
-```python
-{"$type": "set_contrast"}
-```
-
-```python
-{"$type": "set_contrast", "contrast": 20}
-```
-
-| Parameter | Type | Description | Default |
-| --- | --- | --- | --- |
-| `"contrast"` | float | The contrast of the post-processing. | 20 |
-
-***
-
-## **`set_focus_distance`**
-
-Set the depth-of-field focus distance in post processing volume. 
-
-- <font style="color:darkcyan">**Depth of Field**: This command modifies the post-processing depth of field. See: [Depth of Field and Image Blurriness](../lessons/photorealism/depth_of_field.md).</font>
-
-```python
-{"$type": "set_focus_distance"}
-```
-
-```python
-{"$type": "set_focus_distance", "focus_distance": 2.0}
-```
-
-| Parameter | Type | Description | Default |
-| --- | --- | --- | --- |
-| `"focus_distance"` | float | Focus distance for depth of field. | 2.0 |
-
-***
-
-## **`set_post_exposure`**
-
-Set the post-exposure value of the post-processing. A higher value will create a brighter image. We don't recommend values less than 0, or greater than 2.
-
-
-```python
-{"$type": "set_post_exposure"}
-```
-
-```python
-{"$type": "set_post_exposure", "post_exposure": 0}
-```
-
-| Parameter | Type | Description | Default |
-| --- | --- | --- | --- |
-| `"post_exposure"` | float | The post-exposure value. | 0 |
-
-***
-
-## **`set_saturation`**
-
-Set the saturation value of the post-processing color grading.
-
-
-```python
-{"$type": "set_saturation"}
-```
-
-```python
-{"$type": "set_saturation", "saturation": -20}
-```
-
-| Parameter | Type | Description | Default |
-| --- | --- | --- | --- |
-| `"saturation"` | float | The saturation of the post-processing. | -20 |
-
-***
-
-## **`set_screen_space_reflections`**
-
-Turn ScreenSpaceReflections on or off.
-
-
-```python
-{"$type": "set_screen_space_reflections"}
-```
-
-```python
-{"$type": "set_screen_space_reflections", "enabled": True}
-```
-
-| Parameter | Type | Description | Default |
-| --- | --- | --- | --- |
-| `"enabled"` | bool | If true, screen space reflections are enabled. | True |
-
-***
-
-## **`set_vignette`**
-
-Enable or disable the vignette, which darkens the image at the edges.
-
-
-```python
-{"$type": "set_vignette"}
-```
-
-```python
-{"$type": "set_vignette", "enabled": False}
-```
-
-| Parameter | Type | Description | Default |
-| --- | --- | --- | --- |
-| `"enabled"` | bool | If true, vignette is enabled. | False |
-
-# ProcGenRoomCommand
-
-These commands can be used to procedurally create a room on a spatial grid. You must initialize a room by sending create_exterior_walls. The procedural generation of the room's layout must be handled in the controller, but the build will handle how corners, floor, ceiling, etc. are placed.
-
-***
-
-## **`convexify_proc_gen_room`**
-
-Set all environment colliders (walls, ceilings, and floor) to convex. This command only affects existing objects, and won't continuously convexify new objects. You should only use this command when using Flex objects, as some objects with convex colliders won't behave as expected. 
-
-- <font style="color:orange">**Expensive**: This command is computationally expensive.</font>
-
-```python
-{"$type": "convexify_proc_gen_room"}
-```
-
-***
-
-## **`create_proc_gen_ceiling`**
-
-Create a ceiling for the procedurally generated room. The ceiling is divided into 1x1 "tiles", which can be manipulated with Proc Gen Ceiling Tiles Commands (see below). 
-
-- <font style="color:orange">**Expensive**: This command is computationally expensive.</font>
-
-```python
-{"$type": "create_proc_gen_ceiling"}
-```
-
-***
-
-## **`destroy_proc_gen_ceiling`**
-
-Destroy all ceiling tiles in a procedurally-generated room.
-
-
-```python
-{"$type": "destroy_proc_gen_ceiling"}
-```
-
-***
-
-## **`set_proc_gen_ceiling_color`**
-
-Set the albedo RGBA color of the ceiling. 
-
-- <font style="color:orange">**Expensive**: This command is computationally expensive.</font>
-
-```python
-{"$type": "set_proc_gen_ceiling_color", "color": {"r": 0.219607845, "g": 0.0156862754, "b": 0.6901961, "a": 1.0}}
-```
-
-| Parameter | Type | Description | Default |
-| --- | --- | --- | --- |
-| `"color"` | Color | The new albedo RGBA color of the ceiling. | |
-
-***
-
-## **`set_proc_gen_ceiling_height`**
-
-Set the height of all ceiling tiles in a proc-gen room.
-
-
-```python
-{"$type": "set_proc_gen_ceiling_height"}
-```
-
-```python
-{"$type": "set_proc_gen_ceiling_height", "height": 2.85}
-```
-
-| Parameter | Type | Description | Default |
-| --- | --- | --- | --- |
-| `"height"` | float | The y value of all ceiling tiles. | 2.85 |
-
-***
-
-## **`set_proc_gen_ceiling_texture_scale`**
-
-Set the scale of the tiling of the ceiling material's main texture.
-
-
-```python
-{"$type": "set_proc_gen_ceiling_texture_scale"}
-```
-
-```python
-{"$type": "set_proc_gen_ceiling_texture_scale", "scale": {"x": 1, "y": 1}}
-```
-
-| Parameter | Type | Description | Default |
-| --- | --- | --- | --- |
-| `"scale"` | Vector2 | The tiling scale of the material. Generally (but by no means always), the default tiling scale of a texture is {"x": 1, "y": 1} | {"x": 1, "y": 1} |
-
-***
-
-## **`set_proc_gen_walls_color`**
-
-Set the albedo RGBA color of the walls.
-
-
-```python
-{"$type": "set_proc_gen_walls_color", "color": {"r": 0.219607845, "g": 0.0156862754, "b": 0.6901961, "a": 1.0}}
-```
-
-| Parameter | Type | Description | Default |
-| --- | --- | --- | --- |
-| `"color"` | Color | The new albedo RGBA color of the walls. | |
-
-***
-
-## **`set_proc_gen_walls_texture_scale`**
-
-Set the texture scale of all walls in a proc-gen room.
-
-
-```python
-{"$type": "set_proc_gen_walls_texture_scale"}
-```
-
-```python
-{"$type": "set_proc_gen_walls_texture_scale", "scale": {"x": 1, "y": 1}}
-```
-
-| Parameter | Type | Description | Default |
-| --- | --- | --- | --- |
-| `"scale"` | Vector2 | The tiling scale of the material. Generally (but by no means always), the default tiling scale of a texture is {"x": 1, "y": 1} | {"x": 1, "y": 1} |
-
-# ProcGenCeilingTilesCommand
-
-These commands affect specific ceiling tiles. To use these commands, you must create a ceiling first by sending create_proc_gen_ceiling.
-
-***
-
-## **`create_proc_gen_ceiling_tiles`**
-
-Create new ceiling tiles in a procedurally generated room. If you just want to fill the ceiling with tiles, send the command create_ceiling instead. 
-
-- <font style="color:orange">**Expensive**: This command is computationally expensive.</font>
-
-```python
-{"$type": "create_proc_gen_ceiling_tiles", "ceiling_tiles": [{"x": 0, "y": 1}, {"x": 2, "y": 12}]}
-```
-
-| Parameter | Type | Description | Default |
-| --- | --- | --- | --- |
-| `"ceiling_tiles"` | GridPoint[] | The list of ceiling tile positions. | |
-
-***
-
-## **`destroy_proc_gen_ceiling_tiles`**
-
-Destroy ceiling tiles from a procedurally-created ceiling. 
-
-- <font style="color:orange">**Expensive**: This command is computationally expensive.</font>
-
-```python
-{"$type": "destroy_proc_gen_ceiling_tiles", "ceiling_tiles": [{"x": 0, "y": 1}, {"x": 2, "y": 12}]}
-```
-
-| Parameter | Type | Description | Default |
-| --- | --- | --- | --- |
-| `"ceiling_tiles"` | GridPoint[] | The list of ceiling tile positions. | |
-
-# ProcGenFloorCommand
-
-These commands modify the floor of a procedurally-generated room.
-
-# ProcGenMaterialCommand
-
-These commands add a material to part of the proc-gen room.
-
-***
-
-## **`set_proc_gen_ceiling_material`**
-
-Set the material of a procedurally-generated ceiling. 
-
-- <font style="color:darkslategray">**Requires a material asset bundle**: To use this command, you must first download an load a material. Send the [add_material](#add_material) command first.</font>
-
-```python
-{"$type": "set_proc_gen_ceiling_material", "name": "string"}
-```
-
-| Parameter | Type | Description | Default |
-| --- | --- | --- | --- |
-| `"name"` | string | The name of the material. The material must already be loaded in memory. | |
-
-***
-
-## **`set_proc_gen_walls_material`**
-
-Set the material of all procedurally-generated walls. 
-
-- <font style="color:darkslategray">**Requires a material asset bundle**: To use this command, you must first download an load a material. Send the [add_material](#add_material) command first.</font>
-
-```python
-{"$type": "set_proc_gen_walls_material", "name": "string"}
-```
-
-| Parameter | Type | Description | Default |
-| --- | --- | --- | --- |
-| `"name"` | string | The name of the material. The material must already be loaded in memory. | |
-
-# ProcGenWallsCommand
-
-These commands involve placing walls in a procedural room. (See description for Proc Gen Room Command.)
-
-***
-
-## **`create_exterior_walls`**
-
-Create the exterior walls. This must be called before all other ProcGenRoomCommands. 
-
-- <font style="color:orange">**Expensive**: This command is computationally expensive.</font>
-
-```python
-{"$type": "create_exterior_walls", "walls": [{"x": 0, "y": 1}, {"x": 2, "y": 12}]}
-```
-
-| Parameter | Type | Description | Default |
-| --- | --- | --- | --- |
-| `"walls"` | GridPoint[] | List of walls as (x, y) points on a grid. | |
-
-***
-
-## **`create_interior_walls`**
-
-Create the interior walls. 
-
-- <font style="color:orange">**Expensive**: This command is computationally expensive.</font>
-
-```python
-{"$type": "create_interior_walls", "walls": [{"x": 0, "y": 1}, {"x": 2, "y": 12}]}
-```
-
-| Parameter | Type | Description | Default |
-| --- | --- | --- | --- |
-| `"walls"` | GridPoint[] | List of walls as (x, y) points on a grid. | |
-
-***
-
-## **`set_proc_gen_walls_scale`**
-
-Set the scale of proc-gen wall sections.
-
-
-```python
-{"$type": "set_proc_gen_walls_scale", "walls": [{"x": 0, "y": 1}, {"x": 2, "y": 12}]}
-```
-
-```python
-{"$type": "set_proc_gen_walls_scale", "walls": [{"x": 0, "y": 1}, {"x": 2, "y": 12}], "scale": {"x": 1, "y": 1, "z": 1}}
-```
-
-| Parameter | Type | Description | Default |
-| --- | --- | --- | --- |
-| `"scale"` | Vector3 | The new scale of each wall section. By default, the scale of a wall section is (1, 1, 1). | {"x": 1, "y": 1, "z": 1} |
-| `"walls"` | GridPoint[] | List of walls as (x, y) points on a grid. | |
-
-# RobotCommand
-
-These commands affect robots currently in the scene. To add a robot, send the add_robot command. For further documentation, see: Documentation/misc_frontend/robots.md
-
-***
-
-## **`create_robot_obi_colliders`**
-
-Create Obi colliders for a robot if there aren't any. 
-
-- <font style="color:blue">**Obi**: This command initializes utilizes the Obi physics engine, which requires a specialized scene initialization process.See: [Obi documentation](../lessons/obi/obi.md)</font>
-
-```python
-{"$type": "create_robot_obi_colliders"}
-```
-
-```python
-{"$type": "create_robot_obi_colliders", "id": 0}
-```
-
-| Parameter | Type | Description | Default |
-| --- | --- | --- | --- |
-| `"id"` | int | The ID of the robot in the scene. | 0 |
-
-***
-
-## **`destroy_robot`**
-
-Destroy a robot in the scene.
-
-
-```python
-{"$type": "destroy_robot"}
-```
-
-```python
-{"$type": "destroy_robot", "id": 0}
-```
-
-| Parameter | Type | Description | Default |
-| --- | --- | --- | --- |
-| `"id"` | int | The ID of the robot in the scene. | 0 |
-
-***
-
-## **`make_robot_nav_mesh_obstacle`**
-
-Make a specific robot a NavMesh obstacle. If it is already a NavMesh obstacle, change its properties. 
-
-- <font style="color:blue">**Requires a NavMesh**: This command requires a NavMesh.Scenes created via [add_scene](#add_scene) already have NavMeshes.Proc-gen scenes don't; send [bake_nav_mesh](#bake_nav_mesh) to create one.</font>
-
-```python
-{"$type": "make_robot_nav_mesh_obstacle"}
-```
-
-```python
-{"$type": "make_robot_nav_mesh_obstacle", "carve_type": "all", "scale": 1, "shape": "box", "id": 0}
-```
-
-| Parameter | Type | Description | Default |
-| --- | --- | --- | --- |
-| `"carve_type"` | CarveType | How the robot will "carve" holes in the NavMesh. | "all" |
-| `"scale"` | float | The scale of the obstacle relative to the size of the robot. Set this lower to account for the additional space that the robot will carve. | 1 |
-| `"shape"` | CarveShape | The shape of the carver. | "box" |
-| `"id"` | int | The ID of the robot in the scene. | 0 |
-
-#### CarveShape
-
-The shape of a NavMesh carver.
-
-| Value | Description |
-| --- | --- |
-| `"box"` |  |
-| `"capsule"` |  |
-
-#### CarveType
-
-How objects in the scene will "carve" the NavMesh.
-
-| Value | Description |
-| --- | --- |
-| `"all"` | Each object will carve a large hole in the NavMesh. If an object moves, the hole will move too. This is the most performance-intensive option. |
-| `"stationary"` | Each object will initially carve a large hole in the NavMesh. If an objects moves, it won't "re-carve" the NavMesh. A small hole will remain in its original position. |
-| `"none"` | Each object will carve small holes in the NavMesh. If an objects moves, it won't "re-carve" the NavMesh. A small hole will remain in its original position. |
-
-***
-
-## **`parent_avatar_to_robot`**
-
-Parent an avatar to a robot. The avatar's position and rotation will always be relative to the robot. Usually you'll want to do this to add a camera to the robot.
-
-
-```python
-{"$type": "parent_avatar_to_robot", "position": {"x": 1.1, "y": 0.0, "z": 0}, "body_part_id": 1}
-```
-
-```python
-{"$type": "parent_avatar_to_robot", "position": {"x": 1.1, "y": 0.0, "z": 0}, "body_part_id": 1, "avatar_id": "a", "id": 0}
-```
-
-| Parameter | Type | Description | Default |
-| --- | --- | --- | --- |
-| `"avatar_id"` | string | The ID of the avatar. It must already exist in the scene. | "a" |
-| `"position"` | Vector3 | The position of the avatar relative to the robot. | |
-| `"body_part_id"` | int | Parent the avatar to a body part of this robot with this ID. Send send_static_robots to get the IDs and names of this robot's body parts. | |
-| `"id"` | int | The ID of the robot in the scene. | 0 |
-
-***
-
-## **`remove_robot_nav_mesh_obstacle`**
-
-Remove a NavMesh obstacle from a robot (see make_robot_nav_mesh_obstacle). 
-
-- <font style="color:blue">**Requires a NavMesh**: This command requires a NavMesh.Scenes created via [add_scene](#add_scene) already have NavMeshes.Proc-gen scenes don't; send [bake_nav_mesh](#bake_nav_mesh) to create one.</font>
-
-```python
-{"$type": "remove_robot_nav_mesh_obstacle"}
-```
-
-```python
-{"$type": "remove_robot_nav_mesh_obstacle", "id": 0}
-```
-
-| Parameter | Type | Description | Default |
-| --- | --- | --- | --- |
-| `"id"` | int | The ID of the robot in the scene. | 0 |
-
-***
-
-## **`set_immovable`**
-
-Set whether or not the root object of the robot is immovable. Its joints will still be moveable.
-
-
-```python
-{"$type": "set_immovable"}
-```
-
-```python
-{"$type": "set_immovable", "immovable": True, "id": 0}
-```
-
-| Parameter | Type | Description | Default |
-| --- | --- | --- | --- |
-| `"immovable"` | bool | If true, the root object of the robot is immovable. | True |
-| `"id"` | int | The ID of the robot in the scene. | 0 |
-
-***
-
-## **`set_robot_color`**
-
-Set the visual color of a robot in the scene.
-
-
-```python
-{"$type": "set_robot_color", "color": {"r": 0.219607845, "g": 0.0156862754, "b": 0.6901961, "a": 1.0}}
-```
-
-```python
-{"$type": "set_robot_color", "color": {"r": 0.219607845, "g": 0.0156862754, "b": 0.6901961, "a": 1.0}, "id": 0}
-```
-
-| Parameter | Type | Description | Default |
-| --- | --- | --- | --- |
-| `"color"` | Color | The new color of the robot. | |
-| `"id"` | int | The ID of the robot in the scene. | 0 |
-
-***
-
-## **`set_robot_joint_id`**
-
-Set the ID of a robot joint. This can be useful when loading saved data that contains robot joint IDs. Note that the <computeroutput>id</computeroutput> parameter is for the parent robot, not the joint. The joint is located via <computeroutput>joint_name</computeroutput>. Accordingly, this command only works when all of the names of a robot's joints are unique. 
-
-- <font style="color:orange">**Deprecated**: This command has been deprecated. In the next major TDW update (1.x.0), this command will be removed.</font>
-
-```python
-{"$type": "set_robot_joint_id", "joint_name": "string", "joint_id": 1}
-```
-
-```python
-{"$type": "set_robot_joint_id", "joint_name": "string", "joint_id": 1, "id": 0}
-```
-
-| Parameter | Type | Description | Default |
-| --- | --- | --- | --- |
-| `"joint_name"` | string | The exected name of the joint. | |
-| `"joint_id"` | int | The new ID of the joint. | |
-| `"id"` | int | The ID of the robot in the scene. | 0 |
-
-***
-
-## **`set_robot_obi_collision_material`**
-
-Set the Obi collision material of a robot. 
-
-- <font style="color:blue">**Obi**: This command initializes utilizes the Obi physics engine, which requires a specialized scene initialization process.See: [Obi documentation](../lessons/obi/obi.md)</font>
-
-```python
-{"$type": "set_robot_obi_collision_material"}
-```
-
-```python
-{"$type": "set_robot_obi_collision_material", "dynamic_friction": 0.3, "static_friction": 0.3, "stickiness": 0, "stick_distance": 0, "friction_combine": "average", "stickiness_combine": "average", "id": 0}
-```
-
-| Parameter | Type | Description | Default |
-| --- | --- | --- | --- |
-| `"dynamic_friction"` | float | Percentage of relative tangential velocity removed in a collision, once the static friction threshold has been surpassed and the particle is moving relative to the surface. 0 means things will slide as if made of ice, 1 will result in total loss of tangential velocity. | 0.3 |
-| `"static_friction"` | float | Percentage of relative tangential velocity removed in a collision. 0 means things will slide as if made of ice, 1 will result in total loss of tangential velocity. | 0.3 |
-| `"stickiness"` | float | Amount of inward normal force applied between objects in a collision. 0 means no force will be applied, 1 will keep objects from separating once they collide. | 0 |
-| `"stick_distance"` | float | Maximum distance between objects at which sticky forces are applied. Since contacts will be generated between bodies within the stick distance, it should be kept as small as possible to reduce the amount of contacts generated. | 0 |
-| `"friction_combine"` | MaterialCombineMode | How is the friction coefficient calculated when two objects involved in a collision have different coefficients. If both objects have different friction combine modes, the mode with the lowest enum index is used. | "average" |
-| `"stickiness_combine"` | MaterialCombineMode | How is the stickiness coefficient calculated when two objects involved in a collision have different coefficients. If both objects have different stickiness combine modes, the mode with the lowest enum index is used. | "average" |
-| `"id"` | int | The ID of the robot in the scene. | 0 |
-
-#### MaterialCombineMode
-
-Obi collision maerial combine modes.
-
-| Value | Description |
-| --- | --- |
-| `"average"` |  |
-| `"minimum"` |  |
-| `"multiply"` |  |
-| `"maximum"` |  |
-
-***
-
-## **`teleport_robot`**
-
-Teleport the robot to a new position and rotation. This is a sudden movement that might disrupt the physics simulation. You should only use this command if you really need to (for example, if the robot falls over).
-
-
-```python
-{"$type": "teleport_robot"}
-```
-
-```python
-{"$type": "teleport_robot", "position": {"x": 0, "y": 0, "z": 0}, "rotation": {"w": 1, "x": 0, "y": 0, "z": 0}, "id": 0}
-```
-
-| Parameter | Type | Description | Default |
-| --- | --- | --- | --- |
-| `"position"` | Vector3 | The position of the robot. | {"x": 0, "y": 0, "z": 0} |
-| `"rotation"` | Quaternion | The rotation of the robot. | {"w": 1, "x": 0, "y": 0, "z": 0} |
-| `"id"` | int | The ID of the robot in the scene. | 0 |
-
-# MagnebotCommand
-
-These commands are for a Magnebot currently in the scene. For further documentation, see: Documentation/misc_frontend/robots.md For a high-level API, see: <ulink url="https://github.com/alters-mit/magnebot">https://github.com/alters-mit/magnebot</ulink>
-
-***
-
-## **`detach_from_magnet`**
-
-Detach an object from a Magnebot magnet.
-
-
-```python
-{"$type": "detach_from_magnet", "object_id": 1}
-```
-
-```python
-{"$type": "detach_from_magnet", "object_id": 1, "arm": "left", "id": 0}
-```
-
-| Parameter | Type | Description | Default |
-| --- | --- | --- | --- |
-| `"arm"` | Arm | The magnet's arm. | "left" |
-| `"object_id"` | int | The ID of the held object. | |
-| `"id"` | int | The ID of the robot in the scene. | 0 |
-
-#### Arm
-
-A left or right arm.
-
-| Value | Description |
-| --- | --- |
-| `"left"` |  |
-| `"right"` |  |
-
-***
-
-## **`set_magnet_targets`**
-
-Set the objects that the Magnebot magnet will try to pick up.
-
-
-```python
-{"$type": "set_magnet_targets"}
-```
-
-```python
-{"$type": "set_magnet_targets", "arm": "left", "targets": [], "id": 0}
-```
-
-| Parameter | Type | Description | Default |
-| --- | --- | --- | --- |
-| `"arm"` | Arm | The magnet's arm. | "left" |
-| `"targets"` | int[] | The IDs of the target objects. If a magnet collides with an object, it'll "stick" only if the object ID is in this list. If the magnet is holding an object not in this list, it will continue to do hold it. | [] |
-| `"id"` | int | The ID of the robot in the scene. | 0 |
-
-#### Arm
-
-A left or right arm.
-
-| Value | Description |
-| --- | --- |
-| `"left"` |  |
-| `"right"` |  |
-
-# MagnebotWheelsCommand
-
-These commands set the friction coefficient of a Magnebot's wheels over time given the distance to a target. These commands must be sent per-frame. These commands will check if the Magnebot is at the target per PHYSICS frame, INCLUDING frames skipped by step_physics. This greatly increases the precision of a Magnebot simulation.
-
-***
-
-## **`set_magnebot_wheels_during_move`**
-
-Set the friction coefficients of the Magnebot's wheels during a move_by() or move_to() action, given a target position. The friction coefficients will increase as the Magnebot approaches the target position and the command will announce if the Magnebot arrives at the target position. 
-
-- <font style="color:red">**Rarely used**: This command is very specialized; it's unlikely that this is the command you want to use.</font>
-
-    - <font style="color:red">**Use this command instead:** `set_robot_joint_friction`</font>
-- <font style="color:green">**Sends data**: This command instructs the build to send output data.</font>
-
-    - <font style="color:green">**Exactly once**</font>
-
-    - <font style="color:green">**Type:** [`MagnebotWheels`](output_data.md#MagnebotWheels)</font>
-
-```python
-{"$type": "set_magnebot_wheels_during_move", "position": {"x": 1.1, "y": 0.0, "z": 0}, "origin": {"x": 1.1, "y": 0.0, "z": 0}}
-```
-
-```python
-{"$type": "set_magnebot_wheels_during_move", "position": {"x": 1.1, "y": 0.0, "z": 0}, "origin": {"x": 1.1, "y": 0.0, "z": 0}, "brake_distance": 0.1, "arrived_at": 0.01, "minimum_friction": 0.05, "maximum_friction": 1, "id": 0}
-```
-
-| Parameter | Type | Description | Default |
-| --- | --- | --- | --- |
-| `"position"` | Vector3 | The target destination of the Magnebot. | |
-| `"origin"` | Vector3 | The origin of the Magnebot at the start of the action (not its current position). | |
-| `"brake_distance"` | float | The distance at which the Magnebot should start to brake, in meters. | 0.1 |
-| `"arrived_at"` | float | The threshold for determining whether the Magnebot is at the target. | 0.01 |
-| `"minimum_friction"` | float | The minimum friction coefficient for the wheels. The default value (0.05) is also the default friction coefficient of the wheels. | 0.05 |
-| `"maximum_friction"` | float | The maximum friction coefficient for the wheels when slowing down. | 1 |
-| `"id"` | int | The ID of the robot in the scene. | 0 |
-
-# MagnebotWheelsTurnCommand
-
-These commands set the friction coefficients of the Magnebot's wheels during a turn action.
-
-***
-
-## **`set_magnebot_wheels_during_turn_by`**
-
-Set the friction coefficients of the Magnebot's wheels during a turn_by() action, given a target angle. The friction coefficients will increase as the Magnebot approaches the target angle and the command will announce if the Magnebot aligns with the target angle. 
-
-- <font style="color:red">**Rarely used**: This command is very specialized; it's unlikely that this is the command you want to use.</font>
-
-    - <font style="color:red">**Use this command instead:** `set_robot_joint_friction`</font>
-- <font style="color:green">**Sends data**: This command instructs the build to send output data.</font>
-
-    - <font style="color:green">**Exactly once**</font>
-
-    - <font style="color:green">**Type:** [`MagnebotWheels`](output_data.md#MagnebotWheels)</font>
-
-```python
-{"$type": "set_magnebot_wheels_during_turn_by", "angle": 0.125, "origin": {"x": 1.1, "y": 0.0, "z": 0}}
-```
-
-```python
-{"$type": "set_magnebot_wheels_during_turn_by", "angle": 0.125, "origin": {"x": 1.1, "y": 0.0, "z": 0}, "brake_angle": 0.1, "arrived_at": 0.01, "minimum_friction": 0.05, "maximum_friction": 1, "id": 0}
-```
-
-| Parameter | Type | Description | Default |
-| --- | --- | --- | --- |
-| `"angle"` | float | The target angle of the Magnebot in degrees. | |
-| `"origin"` | Vector3 | The starting forward directional vector of the Magnebot at the start of the action (not its current forward directional vector). | |
-| `"brake_angle"` | float | The angle at which the Magnebot should start to brake, in degrees. | 0.1 |
-| `"arrived_at"` | float | The threshold for determining whether the Magnebot is at the target. | 0.01 |
-| `"minimum_friction"` | float | The minimum friction coefficient for the wheels. The default value (0.05) is also the default friction coefficient of the wheels. | 0.05 |
-| `"maximum_friction"` | float | The maximum friction coefficient for the wheels when slowing down. | 1 |
-| `"id"` | int | The ID of the robot in the scene. | 0 |
-
-***
-
-## **`set_magnebot_wheels_during_turn_to`**
-
-Set the friction coefficients of the Magnebot's wheels during a turn_to() action, given a target angle. The friction coefficients will increase as the Magnebot approaches the target angle and the command will announce if the Magnebot aligns with the target angle. Because the Magnebot will move slightly while rotating, this command has an additional position parameter to re-check for alignment with the target. 
-
-- <font style="color:red">**Rarely used**: This command is very specialized; it's unlikely that this is the command you want to use.</font>
-
-    - <font style="color:red">**Use this command instead:** `set_robot_joint_friction`</font>
-- <font style="color:green">**Sends data**: This command instructs the build to send output data.</font>
-
-    - <font style="color:green">**Exactly once**</font>
-
-    - <font style="color:green">**Type:** [`MagnebotWheels`](output_data.md#MagnebotWheels)</font>
-
-```python
-{"$type": "set_magnebot_wheels_during_turn_to", "position": {"x": 1.1, "y": 0.0, "z": 0}, "angle": 0.125, "origin": {"x": 1.1, "y": 0.0, "z": 0}}
-```
-
-```python
-{"$type": "set_magnebot_wheels_during_turn_to", "position": {"x": 1.1, "y": 0.0, "z": 0}, "angle": 0.125, "origin": {"x": 1.1, "y": 0.0, "z": 0}, "brake_angle": 0.1, "arrived_at": 0.01, "minimum_friction": 0.05, "maximum_friction": 1, "id": 0}
-```
-
-| Parameter | Type | Description | Default |
-| --- | --- | --- | --- |
-| `"position"` | Vector3 | The target position that the Magnebot is turning to. | |
-| `"angle"` | float | The target angle of the Magnebot in degrees. | |
-| `"origin"` | Vector3 | The starting forward directional vector of the Magnebot at the start of the action (not its current forward directional vector). | |
-| `"brake_angle"` | float | The angle at which the Magnebot should start to brake, in degrees. | 0.1 |
-| `"arrived_at"` | float | The threshold for determining whether the Magnebot is at the target. | 0.01 |
-| `"minimum_friction"` | float | The minimum friction coefficient for the wheels. The default value (0.05) is also the default friction coefficient of the wheels. | 0.05 |
-| `"maximum_friction"` | float | The maximum friction coefficient for the wheels when slowing down. | 1 |
-| `"id"` | int | The ID of the robot in the scene. | 0 |
-
-# RobotJointCommand
-
-These commands set joint targets or parameters for a robot in the scene.
-
-***
-
-## **`clatterize_robot_joint`**
-
-Make a robot respond to Clatter audio by setting its audio values and adding a ClatterObject component. You must send ClatterizeObject for each robot prior to sending InitializeClatter (though they can all be in the same list of commands).
-
-
-```python
-{"$type": "clatterize_robot_joint", "impact_material": "wood_medium", "size": 1, "amp": 0.125, "resonance": 0.125, "fake_mass": 0.125, "joint_id": 1}
-```
-
-```python
-{"$type": "clatterize_robot_joint", "impact_material": "wood_medium", "size": 1, "amp": 0.125, "resonance": 0.125, "fake_mass": 0.125, "joint_id": 1, "has_scrape_material": False, "scrape_material": "ceramic", "set_fake_mass": False, "id": 0}
-```
-
-| Parameter | Type | Description | Default |
-| --- | --- | --- | --- |
-| `"impact_material"` | ImpactMaterialUnsized | The impact material. See: tdw.physics_audio.audio_material (which is the same thing as an impact material). | |
-| `"size"` | int | The size bucket value (0-5); smaller objects should use smaller values. | |
-| `"amp"` | float | The audio amplitude (0-1). | |
-| `"resonance"` | float | The resonance value (0-1). | |
-| `"has_scrape_material"` | bool | If true, the object has a scrape material. | False |
-| `"scrape_material"` | ScrapeMaterial | The object's scrape material. Ignored if has_scrape_material == False. See: tdw.physics_audio.scrape_material | "ceramic" |
-| `"set_fake_mass"` | bool | If True, set a fake audio mass (see below). | False |
-| `"fake_mass"` | float | If set_fake_mass == True, this is the fake mass, which will be used for audio synthesis instead of the true mass. | |
-| `"joint_id"` | int | The ID of the joint. | |
-| `"id"` | int | The ID of the robot in the scene. | 0 |
-
-***
-
-## **`set_robot_joint_drive`**
-
-Set static joint drive parameters for a robot joint. Use the StaticRobot output data to determine which drives (x, y, and z) the joint has and what their default values are.
-
-
-```python
-{"$type": "set_robot_joint_drive", "joint_id": 1}
-```
-
-```python
-{"$type": "set_robot_joint_drive", "joint_id": 1, "axis": "x", "lower_limit": 0, "upper_limit": 0, "force_limit": 3, "stiffness": 1000, "damping": 300, "id": 0}
-```
-
-| Parameter | Type | Description | Default |
-| --- | --- | --- | --- |
-| `"axis"` | DriveAxis | The axis of the drive. | "x" |
-| `"lower_limit"` | float | The lower limit of the drive in degrees. If this and upper_limit are 0, the joint movement is unlimited. | 0 |
-| `"upper_limit"` | float | The upper limit of the drive in degrees. If this and lower_limit are 0, the joint movement is unlimited. | 0 |
-| `"force_limit"` | float | The force limit. | 3 |
-| `"stiffness"` | float | The stiffness of the drive. | 1000 |
-| `"damping"` | float | The damping of the drive. | 300 |
-| `"joint_id"` | int | The ID of the joint. | |
-| `"id"` | int | The ID of the robot in the scene. | 0 |
-
-#### DriveAxis
-
-| Value | Description |
-| --- | --- |
-| `"x"` |  |
-| `"y"` |  |
-| `"z"` |  |
-
-***
-
-## **`set_robot_joint_friction`**
-
-Set the friction coefficient of a robot joint.
-
-
-```python
-{"$type": "set_robot_joint_friction", "joint_id": 1}
-```
-
-```python
-{"$type": "set_robot_joint_friction", "joint_id": 1, "friction": 0.05, "id": 0}
-```
-
-| Parameter | Type | Description | Default |
-| --- | --- | --- | --- |
-| `"friction"` | float | The friction coefficient. | 0.05 |
-| `"joint_id"` | int | The ID of the joint. | |
-| `"id"` | int | The ID of the robot in the scene. | 0 |
-
-***
-
-## **`set_robot_joint_mass`**
-
-Set the mass of a robot joint. To get the default mass, see the StaticRobot output data.
-
-
-```python
-{"$type": "set_robot_joint_mass", "mass": 0.125, "joint_id": 1}
-```
-
-```python
-{"$type": "set_robot_joint_mass", "mass": 0.125, "joint_id": 1, "id": 0}
-```
-
-| Parameter | Type | Description | Default |
-| --- | --- | --- | --- |
-| `"mass"` | float | The mass of the joint. | |
-| `"joint_id"` | int | The ID of the joint. | |
-| `"id"` | int | The ID of the robot in the scene. | 0 |
-
-***
-
-## **`set_robot_joint_physic_material`**
-
-Set the physic material of a robot joint and apply friction and bounciness values to the joint. These settings can be overriden by sending the command again.
-
-
-```python
-{"$type": "set_robot_joint_physic_material", "dynamic_friction": 0.125, "static_friction": 0.125, "bounciness": 0.125, "joint_id": 1}
-```
-
-```python
-{"$type": "set_robot_joint_physic_material", "dynamic_friction": 0.125, "static_friction": 0.125, "bounciness": 0.125, "joint_id": 1, "id": 0}
-```
-
-| Parameter | Type | Description | Default |
-| --- | --- | --- | --- |
-| `"dynamic_friction"` | float | Friction when the joint is already moving. A higher value means that the joint will come to rest very quickly. Must be between 0 and 1. | |
-| `"static_friction"` | float | Friction when the joint is not moving. A higher value means that a lot of force will be needed to make the joint start moving. Must be between 0 and 1. | |
-| `"bounciness"` | float | The bounciness of the joint. A higher value means that the joint will bounce without losing much energy. Must be between 0 and 1. | |
-| `"joint_id"` | int | The ID of the joint. | |
-| `"id"` | int | The ID of the robot in the scene. | 0 |
-
-# RobotJointTargetCommand
-
-These commands set target angles for each of the joint's drives. To get the type of joint and its drives, see the send_static_robots command and the StaticRobot output data.
-
-***
-
-## **`add_force_to_prismatic`**
-
-Add a force to a prismatic joint.
-
-
-```python
-{"$type": "add_force_to_prismatic", "force": 0.125, "joint_id": 1}
-```
-
-```python
-{"$type": "add_force_to_prismatic", "force": 0.125, "joint_id": 1, "id": 0}
-```
-
-| Parameter | Type | Description | Default |
-| --- | --- | --- | --- |
-| `"force"` | float | The force in Newtons. | |
-| `"joint_id"` | int | The ID of the joint. | |
-| `"id"` | int | The ID of the robot in the scene. | 0 |
-
-***
-
-## **`add_torque_to_revolute`**
-
-Add a torque to a revolute joint.
-
-
-```python
-{"$type": "add_torque_to_revolute", "torque": 0.125, "joint_id": 1}
-```
-
-```python
-{"$type": "add_torque_to_revolute", "torque": 0.125, "joint_id": 1, "id": 0}
-```
-
-| Parameter | Type | Description | Default |
-| --- | --- | --- | --- |
-| `"torque"` | float | The torque in Newtons. | |
-| `"joint_id"` | int | The ID of the joint. | |
-| `"id"` | int | The ID of the robot in the scene. | 0 |
-
-***
-
-## **`add_torque_to_spherical`**
-
-Add a torque to a spherical joint.
-
-
-```python
-{"$type": "add_torque_to_spherical", "torque": {"x": 1.1, "y": 0.0, "z": 0}, "joint_id": 1}
-```
-
-```python
-{"$type": "add_torque_to_spherical", "torque": {"x": 1.1, "y": 0.0, "z": 0}, "joint_id": 1, "id": 0}
-```
-
-| Parameter | Type | Description | Default |
-| --- | --- | --- | --- |
-| `"torque"` | Vector3 | The (x, y, z) torques in Newtons. | |
-| `"joint_id"` | int | The ID of the joint. | |
-| `"id"` | int | The ID of the robot in the scene. | 0 |
-
-***
-
-## **`set_prismatic_target`**
-
-Set the target position of a prismatic robot joint. Per frame, the joint will move towards the target until it is either no longer possible to do so (i.e. due to physics) or because it has reached the target position.
-
-
-```python
-{"$type": "set_prismatic_target", "target": 0.125, "joint_id": 1}
-```
-
-```python
-{"$type": "set_prismatic_target", "target": 0.125, "joint_id": 1, "id": 0}
-```
-
-| Parameter | Type | Description | Default |
-| --- | --- | --- | --- |
-| `"target"` | float | The target position on the prismatic joint. | |
-| `"joint_id"` | int | The ID of the joint. | |
-| `"id"` | int | The ID of the robot in the scene. | 0 |
-
-***
-
-## **`set_revolute_target`**
-
-Set the target angle of a revolute robot joint. Per frame, the joint will revolve towards the target until it is either no longer possible to do so (i.e. due to physics) or because it has reached the target angle.
-
-
-```python
-{"$type": "set_revolute_target", "target": 0.125, "joint_id": 1}
-```
-
-```python
-{"$type": "set_revolute_target", "target": 0.125, "joint_id": 1, "id": 0}
-```
-
-| Parameter | Type | Description | Default |
-| --- | --- | --- | --- |
-| `"target"` | float | The target angle in degrees. | |
-| `"joint_id"` | int | The ID of the joint. | |
-| `"id"` | int | The ID of the robot in the scene. | 0 |
-
-***
-
-## **`set_spherical_target`**
-
-Set the target angles (x, y, z) of a spherical robot joint. Per frame, the joint will revolve towards the targets until it is either no longer possible to do so (i.e. due to physics) or because it has reached the target angles.
-
-
-```python
-{"$type": "set_spherical_target", "target": {"x": 1.1, "y": 0.0, "z": 0}, "joint_id": 1}
-```
-
-```python
-{"$type": "set_spherical_target", "target": {"x": 1.1, "y": 0.0, "z": 0}, "joint_id": 1, "id": 0}
-```
-
-| Parameter | Type | Description | Default |
-| --- | --- | --- | --- |
-| `"target"` | Vector3 | The target angles in degrees for the (x, y, z) drives. | |
-| `"joint_id"` | int | The ID of the joint. | |
-| `"id"` | int | The ID of the robot in the scene. | 0 |
-
-# SetRobotJointPositionCommand
-
-These commands instantaneously set the robot joint angles and positions. These commands SHOULD NOT be used in place of physics-based motion. Unity will interpret these commands as a VERY fast motion. These commands should only be used when a robot is first created in order to set an initial pose.
-
-***
-
-## **`set_prismatic_position`**
-
-Instantaneously set the position of a prismatic joint. Only use this command to set an initial pose for a robot. 
-
-- <font style="color:red">**Rarely used**: This command is very specialized; it's unlikely that this is the command you want to use.</font>
-
-    - <font style="color:red">**Use this command instead:** `set_prismatic_target`</font>
-
-```python
-{"$type": "set_prismatic_position", "position": 0.125, "joint_id": 1}
-```
-
-```python
-{"$type": "set_prismatic_position", "position": 0.125, "joint_id": 1, "id": 0}
-```
-
-| Parameter | Type | Description | Default |
-| --- | --- | --- | --- |
-| `"position"` | float | The position in meters. | |
-| `"joint_id"` | int | The ID of the joint. | |
-| `"id"` | int | The ID of the robot in the scene. | 0 |
-
-***
-
-## **`set_revolute_angle`**
-
-Instantaneously set the angle of a revolute joint. Only use this command to set an initial pose for a robot. 
-
-- <font style="color:red">**Rarely used**: This command is very specialized; it's unlikely that this is the command you want to use.</font>
-
-    - <font style="color:red">**Use this command instead:** `set_revolute_target`</font>
-
-```python
-{"$type": "set_revolute_angle", "angle": 0.125, "joint_id": 1}
-```
-
-```python
-{"$type": "set_revolute_angle", "angle": 0.125, "joint_id": 1, "id": 0}
-```
-
-| Parameter | Type | Description | Default |
-| --- | --- | --- | --- |
-| `"angle"` | float | The angle in degrees. | |
-| `"joint_id"` | int | The ID of the joint. | |
-| `"id"` | int | The ID of the robot in the scene. | 0 |
-
-***
-
-## **`set_spherical_angles`**
-
-Instantaneously set the angles of a spherical joint. Only use this command to set an initial pose for a robot. 
-
-- <font style="color:red">**Rarely used**: This command is very specialized; it's unlikely that this is the command you want to use.</font>
-
-    - <font style="color:red">**Use this command instead:** `set_spherical_target`</font>
-
-```python
-{"$type": "set_spherical_angles", "angles": {"x": 1.1, "y": 0.0, "z": 0}, "joint_id": 1}
-```
-
-```python
-{"$type": "set_spherical_angles", "angles": {"x": 1.1, "y": 0.0, "z": 0}, "joint_id": 1, "id": 0}
-```
-
-| Parameter | Type | Description | Default |
-| --- | --- | --- | --- |
-| `"angles"` | Vector3 | The angles in degrees. | |
-| `"joint_id"` | int | The ID of the joint. | |
-| `"id"` | int | The ID of the robot in the scene. | 0 |
-
-# SendMultipleDataOnceCommand
-
-These commands send data exactly once to the controller (not per-frame). Unlike most output data such as Tranforms, there can be more than one output data object of this type in the build's response. For example, the build can send multiple Raycast objects in the same list.
-
-***
-
-## **`send_nav_mesh_path`**
-
-Tell the build to send data of a path on the NavMesh from the origin to the destination. 
-
-- <font style="color:blue">**Requires a NavMesh**: This command requires a NavMesh.Scenes created via [add_scene](#add_scene) already have NavMeshes.Proc-gen scenes don't; send [bake_nav_mesh](#bake_nav_mesh) to create one.</font>
-- <font style="color:green">**Sends data**: This command instructs the build to send output data.</font>
-
-    - <font style="color:green">**Exactly once**</font>
-
-    - <font style="color:green">**Type:** [`NavMeshPath`](output_data.md#NavMeshPath)</font>
-
-```python
-{"$type": "send_nav_mesh_path", "origin": {"x": 1.1, "y": 0.0, "z": 0}, "destination": {"x": 1.1, "y": 0.0, "z": 0}}
-```
-
-```python
-{"$type": "send_nav_mesh_path", "origin": {"x": 1.1, "y": 0.0, "z": 0}, "destination": {"x": 1.1, "y": 0.0, "z": 0}, "id": 0}
-```
-
-| Parameter | Type | Description | Default |
-| --- | --- | --- | --- |
-| `"origin"` | Vector3 | The origin of the path. | |
-| `"destination"` | Vector3 | The destination of the path. | |
-| `"id"` | int | The ID of the output data object. This can be used to match the output data back to the command that created it. | 0 |
-
-# SendOverlapCommand
-
-These commands create an overlap shape and then check which objects are within that shape.
-
-***
-
-## **`send_overlap_box`**
-
-Check which objects a box-shaped space overlaps with. 
-
-- <font style="color:green">**Sends data**: This command instructs the build to send output data.</font>
-
-    - <font style="color:green">**Exactly once**</font>
-
-    - <font style="color:green">**Type:** [`Overlap`](output_data.md#Overlap)</font>
-
-```python
-{"$type": "send_overlap_box", "half_extents": {"x": 1.1, "y": 0.0, "z": 0}, "rotation": {"w": 0.6, "x": 3.5, "y": -45, "z": 0}, "position": {"x": 1.1, "y": 0.0, "z": 0}}
-```
-
-```python
-{"$type": "send_overlap_box", "half_extents": {"x": 1.1, "y": 0.0, "z": 0}, "rotation": {"w": 0.6, "x": 3.5, "y": -45, "z": 0}, "position": {"x": 1.1, "y": 0.0, "z": 0}, "id": 0}
-```
-
-| Parameter | Type | Description | Default |
-| --- | --- | --- | --- |
-| `"half_extents"` | Vector3 | Half of the extents of the box (i.e. half the scale of an object). | |
-| `"rotation"` | Quaternion | The rotation of the box. | |
-| `"position"` | Vector3 | The center of the shape. | |
-| `"id"` | int | The ID of the output data object. This can be used to match the output data back to the command that created it. | 0 |
-
-***
-
-## **`send_overlap_capsule`**
-
-Check which objects a capsule-shaped space overlaps with. 
-
-- <font style="color:green">**Sends data**: This command instructs the build to send output data.</font>
-
-    - <font style="color:green">**Exactly once**</font>
-
-    - <font style="color:green">**Type:** [`Overlap`](output_data.md#Overlap)</font>
-
-```python
-{"$type": "send_overlap_capsule", "end": {"x": 1.1, "y": 0.0, "z": 0}, "radius": 0.125, "position": {"x": 1.1, "y": 0.0, "z": 0}}
-```
-
-```python
-{"$type": "send_overlap_capsule", "end": {"x": 1.1, "y": 0.0, "z": 0}, "radius": 0.125, "position": {"x": 1.1, "y": 0.0, "z": 0}, "id": 0}
-```
-
-| Parameter | Type | Description | Default |
-| --- | --- | --- | --- |
-| `"end"` | Vector3 | The top of the capsule. (The position parameter is the bottom of the capsule). | |
-| `"radius"` | float | The radius of the capsule. | |
-| `"position"` | Vector3 | The center of the shape. | |
-| `"id"` | int | The ID of the output data object. This can be used to match the output data back to the command that created it. | 0 |
-
-***
-
-## **`send_overlap_sphere`**
-
-Check which objects a sphere-shaped space overlaps with. 
-
-- <font style="color:green">**Sends data**: This command instructs the build to send output data.</font>
-
-    - <font style="color:green">**Exactly once**</font>
-
-    - <font style="color:green">**Type:** [`Overlap`](output_data.md#Overlap)</font>
-
-```python
-{"$type": "send_overlap_sphere", "radius": 0.125, "position": {"x": 1.1, "y": 0.0, "z": 0}}
-```
-
-```python
-{"$type": "send_overlap_sphere", "radius": 0.125, "position": {"x": 1.1, "y": 0.0, "z": 0}, "id": 0}
-```
-
-| Parameter | Type | Description | Default |
-| --- | --- | --- | --- |
-| `"radius"` | float | The radius of the sphere. | |
-| `"position"` | Vector3 | The center of the shape. | |
-| `"id"` | int | The ID of the output data object. This can be used to match the output data back to the command that created it. | 0 |
-
-# SendRaycastCommand
-
-These commands cast different types of rays and send the results to the controller.
-
-***
-
-## **`send_boxcast`**
-
-Cast a box along a direction and return the results. The can be multiple hits, each of which will be sent to the controller as Raycast data. 
-
-- <font style="color:green">**Sends data**: This command instructs the build to send output data.</font>
-
-    - <font style="color:green">**Exactly once**</font>
-
-    - <font style="color:green">**Type:** [`Raycast`](output_data.md#Raycast)</font>
-
-```python
-{"$type": "send_boxcast", "half_extents": {"x": 1.1, "y": 0.0, "z": 0}}
-```
-
-```python
-{"$type": "send_boxcast", "half_extents": {"x": 1.1, "y": 0.0, "z": 0}, "origin": {"x": 0, "y": 0, "z": 0}, "destination": {"x": 1, "y": 1, "z": 1}, "id": 0}
-```
-
-| Parameter | Type | Description | Default |
-| --- | --- | --- | --- |
-| `"half_extents"` | Vector3 | The half-extents of the box. | |
-| `"origin"` | Vector3 | The origin of the raycast. | {"x": 0, "y": 0, "z": 0} |
-| `"destination"` | Vector3 | The destination of the raycast. | {"x": 1, "y": 1, "z": 1} |
-| `"id"` | int | The ID of the output data object. This can be used to match the output data back to the command that created it. | 0 |
-
-***
-
-## **`send_mouse_raycast`**
-
-Raycast from a camera through the mouse screen position. 
-
-- <font style="color:green">**Sends data**: This command instructs the build to send output data.</font>
-
-    - <font style="color:green">**Exactly once**</font>
-
-    - <font style="color:green">**Type:** [`Raycast`](output_data.md#Raycast)</font>
-
-```python
-{"$type": "send_mouse_raycast"}
-```
-
-```python
-{"$type": "send_mouse_raycast", "avatar_id": "a", "origin": {"x": 0, "y": 0, "z": 0}, "destination": {"x": 1, "y": 1, "z": 1}, "id": 0}
-```
-
-| Parameter | Type | Description | Default |
-| --- | --- | --- | --- |
-| `"avatar_id"` | string | The ID of the avatar of the rendering camera. | "a" |
-| `"origin"` | Vector3 | The origin of the raycast. | {"x": 0, "y": 0, "z": 0} |
-| `"destination"` | Vector3 | The destination of the raycast. | {"x": 1, "y": 1, "z": 1} |
-| `"id"` | int | The ID of the output data object. This can be used to match the output data back to the command that created it. | 0 |
-
-***
-
-## **`send_raycast`**
-
-Cast a ray from the origin to the destination. 
-
-- <font style="color:green">**Sends data**: This command instructs the build to send output data.</font>
-
-    - <font style="color:green">**Exactly once**</font>
-
-    - <font style="color:green">**Type:** [`Raycast`](output_data.md#Raycast)</font>
-
-```python
-{"$type": "send_raycast"}
-```
-
-```python
-{"$type": "send_raycast", "origin": {"x": 0, "y": 0, "z": 0}, "destination": {"x": 1, "y": 1, "z": 1}, "id": 0}
-```
-
-| Parameter | Type | Description | Default |
-| --- | --- | --- | --- |
-| `"origin"` | Vector3 | The origin of the raycast. | {"x": 0, "y": 0, "z": 0} |
-| `"destination"` | Vector3 | The destination of the raycast. | {"x": 1, "y": 1, "z": 1} |
-| `"id"` | int | The ID of the output data object. This can be used to match the output data back to the command that created it. | 0 |
-
-***
-
-## **`send_spherecast`**
-
-Cast a sphere along a direction and return the results. The can be multiple hits, each of which will be sent to the controller as Raycast data. 
-
-- <font style="color:green">**Sends data**: This command instructs the build to send output data.</font>
-
-    - <font style="color:green">**Exactly once**</font>
-
-    - <font style="color:green">**Type:** [`Raycast`](output_data.md#Raycast)</font>
-
-```python
-{"$type": "send_spherecast", "radius": 0.125}
-```
-
-```python
-{"$type": "send_spherecast", "radius": 0.125, "origin": {"x": 0, "y": 0, "z": 0}, "destination": {"x": 1, "y": 1, "z": 1}, "id": 0}
-```
-
-| Parameter | Type | Description | Default |
-| --- | --- | --- | --- |
-| `"radius"` | float | The radius of the sphere. | |
-| `"origin"` | Vector3 | The origin of the raycast. | {"x": 0, "y": 0, "z": 0} |
-| `"destination"` | Vector3 | The destination of the raycast. | {"x": 1, "y": 1, "z": 1} |
-| `"id"` | int | The ID of the output data object. This can be used to match the output data back to the command that created it. | 0 |
-
-# SingletonSubscriberCommand
-
-These commands act as singletons and can subscribe to events.
-
-***
-
-## **`send_collisions`**
-
-Send collision data for all objects and avatars <emphasis>currently</emphasis> in the scene. 
-
-- <font style="color:green">**Sends data**: This command instructs the build to send output data.</font>
-
-    - <font style="color:green">**Type:** [`Collision`](output_data.md#Collision), [`EnvironmentCollision`](output_data.md#EnvironmentCollision)</font>
-
-```python
-{"$type": "send_collisions"}
-```
-
-```python
-{"$type": "send_collisions", "enter": True, "stay": False, "exit": False, "collision_types": ["obj"]}
-```
-
-| Parameter | Type | Description | Default |
-| --- | --- | --- | --- |
-| `"enter"` | bool | If True, listen for when objects enter a collision. | True |
-| `"stay"` | bool | If True, listen for when objects stay in a collision. WARNING: Setting this to True will generate a LOT of data. | False |
-| `"exit"` | bool | If True, listen for when objects exit a collision. | False |
-| `"collision_types"` | CollisionType [] | The types of collisions that objects will listen for per frame. | ["obj"] |
-
-***
-
-## **`send_log_messages`**
-
-Send log messages to the controller. 
-
-- <font style="color:green">**Sends data**: This command instructs the build to send output data.</font>
-
-    - <font style="color:green">**Type:** [`LogMessage`](output_data.md#LogMessage)</font>
-
-```python
-{"$type": "send_log_messages"}
-```
-
-# SendDataCommand
-
-These commands send data to the controller.
-
-***
-
-## **`send_collider_intersections`**
-
-Send data for collider intersections between pairs of objects and between single objects and the environment (e.g. walls). Note that each intersection is a separate output data object, and that each pair of objects/environment meshes might intersect more than once because they might have more than one collider. 
-
-- <font style="color:magenta">**Debug-only**: This command is only intended for use as a debug tool or diagnostic tool. It is not compatible with ordinary TDW usage.</font>
-- <font style="color:green">**Sends data**: This command instructs the build to send output data.</font>
-
-    - <font style="color:green">**Type:** [`ObjectColliderIntersection`](output_data.md#ObjectColliderIntersection), [`EnvironmentColliderIntersection`](output_data.md#EnvironmentColliderIntersection)</font>
-
-```python
-{"$type": "send_collider_intersections"}
-```
-
-```python
-{"$type": "send_collider_intersections", "obj_intersection_ids": [], "env_intersection_ids": [], "frequency": "once"}
-```
-
-| Parameter | Type | Description | Default |
-| --- | --- | --- | --- |
-| `"obj_intersection_ids"` | int [] | Pairs of object IDs, for example <computeroutput>[[0, 1], [0, 2]]</computeroutput>. Object IDs pairs in this array will be tested for collider intersections with each other. | [] |
-| `"env_intersection_ids"` | int [] | A one-dimensional list of object IDs, for example <computeroutput>[0, 1, 2]</computeroutput>. Object IDs in this list will be tested for collider intersections with the environment. | [] |
-| `"frequency"` | Frequency | The frequency at which data is sent. | "once" |
-
-#### Frequency
-
-Options for when to send data.
-
-| Value | Description |
-| --- | --- |
-| `"once"` | Send the data for this frame only. |
-| `"always"` | Send the data every frame. |
-| `"never"` | Never send the data. |
-
-***
-
-## **`send_containment`**
-
-Send containment data using container shapes. See: <computeroutput>add_box_container</computeroutput>, <computeroutput>add_cylinder_container</computeroutput>, and <computeroutput>add_sphere_container</computeroutput>. Container shapes will check for overlaps with other objects. 
-
-- <font style="color:green">**Sends data**: This command instructs the build to send output data.</font>
-
-    - <font style="color:green">**Type:** [`Containment`](output_data.md#Containment)</font>
-
-```python
-{"$type": "send_containment"}
-```
-
-```python
-{"$type": "send_containment", "frequency": "once"}
-```
-
-| Parameter | Type | Description | Default |
-| --- | --- | --- | --- |
-| `"frequency"` | Frequency | The frequency at which data is sent. | "once" |
-
-#### Frequency
-
-Options for when to send data.
-
-| Value | Description |
-| --- | --- |
-| `"once"` | Send the data for this frame only. |
-| `"always"` | Send the data every frame. |
-| `"never"` | Never send the data. |
-
-***
-
-## **`send_magnebots`**
-
-Send data for each Magnebot in the scene. 
-
-- <font style="color:green">**Sends data**: This command instructs the build to send output data.</font>
-
-    - <font style="color:green">**Type:** [`Magnebot`](output_data.md#Magnebot)</font>
-
-```python
-{"$type": "send_magnebots"}
-```
-
-```python
-{"$type": "send_magnebots", "ids": [], "frequency": "once"}
-```
-
-| Parameter | Type | Description | Default |
-| --- | --- | --- | --- |
-| `"ids"` | int[] | The IDs of the Magnebots. If this list is undefined or empty, the build will return data for all Magnebots. | [] |
-| `"frequency"` | Frequency | The frequency at which data is sent. | "once" |
-
-#### Frequency
-
-Options for when to send data.
-
-| Value | Description |
-| --- | --- |
-| `"once"` | Send the data for this frame only. |
-| `"always"` | Send the data every frame. |
-| `"never"` | Never send the data. |
-
-***
-
-## **`send_occupancy_map`**
-
-Request an occupancy map, which will divide the environment into a grid with values indicating whether each cell is occupied or free. 
-
-- <font style="color:orange">**Expensive**: This command is computationally expensive.</font>
-- <font style="color:green">**Sends data**: This command instructs the build to send output data.</font>
-
-    - <font style="color:green">**Type:** [`OccupancyMap`](output_data.md#OccupancyMap)</font>
-
-```python
-{"$type": "send_occupancy_map"}
-```
-
-```python
-{"$type": "send_occupancy_map", "cell_size": 0.5, "raycast_y": 2.5, "ignore_objects": [], "frequency": "once"}
-```
-
-| Parameter | Type | Description | Default |
-| --- | --- | --- | --- |
-| `"cell_size"` | float | The size of each cell in meters. | 0.5 |
-| `"raycast_y"` | float | When calculating the occupancy map, rays will be cast from this height in meters. | 2.5 |
-| `"ignore_objects"` | int [] | Object IDs in this array won't cause a cell to be marked as occupied. | [] |
-| `"frequency"` | Frequency | The frequency at which data is sent. | "once" |
-
-#### Frequency
-
-Options for when to send data.
-
-| Value | Description |
-| --- | --- |
-| `"once"` | Send the data for this frame only. |
-| `"always"` | Send the data every frame. |
-| `"never"` | Never send the data. |
-
-***
-
-## **`send_robot_joint_velocities`**
-
-Send velocity data for each joint of each robot in the scene. This is separate from DynamicRobots output data for the sake of speed in certain simulations. 
-
-- <font style="color:green">**Sends data**: This command instructs the build to send output data.</font>
-
-    - <font style="color:green">**Type:** [`RobotJointVelocities`](output_data.md#RobotJointVelocities)</font>
-- <font style="color:red">**Rarely used**: This command is very specialized; it's unlikely that this is the command you want to use.</font>
-
-    - <font style="color:red">**Use this command instead:** `send_dynamic_robots`</font>
-- <font style="color:orange">**Deprecated**: This command has been deprecated. In the next major TDW update (1.x.0), this command will be removed.</font>
-
-```python
-{"$type": "send_robot_joint_velocities"}
-```
-
-```python
-{"$type": "send_robot_joint_velocities", "frequency": "once"}
-```
-
-| Parameter | Type | Description | Default |
-| --- | --- | --- | --- |
-| `"frequency"` | Frequency | The frequency at which data is sent. | "once" |
-
-#### Frequency
-
-Options for when to send data.
-
-| Value | Description |
-| --- | --- |
-| `"once"` | Send the data for this frame only. |
-| `"always"` | Send the data every frame. |
-| `"never"` | Never send the data. |
-
-***
-
-## **`send_static_robots`**
-
-Send static data that doesn't update per frame (such as segmentation colors) for each robot in the scene. See also: send_robots 
-
-- <font style="color:green">**Sends data**: This command instructs the build to send output data.</font>
-
-    - <font style="color:green">**Type:** [`StaticRobot`](output_data.md#StaticRobot)</font>
-
-```python
-{"$type": "send_static_robots"}
-```
-
-```python
-{"$type": "send_static_robots", "frequency": "once"}
-```
-
-| Parameter | Type | Description | Default |
-| --- | --- | --- | --- |
-| `"frequency"` | Frequency | The frequency at which data is sent. | "once" |
-
-#### Frequency
-
-Options for when to send data.
-
-| Value | Description |
-| --- | --- |
-| `"once"` | Send the data for this frame only. |
-| `"always"` | Send the data every frame. |
-| `"never"` | Never send the data. |
-
-***
-
-## **`send_substructure`**
-
-Send visual material substructure data for a single object. 
-
-- <font style="color:magenta">**Debug-only**: This command is only intended for use as a debug tool or diagnostic tool. It is not compatible with ordinary TDW usage.</font>
-- <font style="color:green">**Sends data**: This command instructs the build to send output data.</font>
-
-    - <font style="color:green">**Type:** [`Substructure`](output_data.md#Substructure)</font>
-- <font style="color:orange">**Expensive**: This command is computationally expensive.</font>
-
-```python
-{"$type": "send_substructure", "id": 1}
-```
-
-```python
-{"$type": "send_substructure", "id": 1, "frequency": "once"}
-```
-
-| Parameter | Type | Description | Default |
-| --- | --- | --- | --- |
-| `"id"` | int | The unique ID of the object. | |
-| `"frequency"` | Frequency | The frequency at which data is sent. | "once" |
-
-#### Frequency
-
-Options for when to send data.
-
-| Value | Description |
-| --- | --- |
-| `"once"` | Send the data for this frame only. |
-| `"always"` | Send the data every frame. |
-| `"never"` | Never send the data. |
-
-# SendAvatarsCommand
-
-These commands send data about avatars in the scene.
-
-***
-
-## **`send_avatars`**
-
-Send data for avatars in the scene. 
-
-- <font style="color:green">**Sends data**: This command instructs the build to send output data.</font>
-
-    - <font style="color:green">**Type:** [`AvatarKinematic`](output_data.md#AvatarKinematic), [`AvatarSimpleBody`](output_data.md#AvatarSimpleBody)</font>
-
-```python
-{"$type": "send_avatars"}
-```
-
-```python
-{"$type": "send_avatars", "ids": [], "frequency": "once"}
-```
-
-| Parameter | Type | Description | Default |
-| --- | --- | --- | --- |
-| `"ids"` | string[] | The IDs of the avatars. If this list is undefined or empty, the build will return data for all avatars. | [] |
-| `"frequency"` | Frequency | The frequency at which data is sent. | "once" |
-
-#### Frequency
-
-Options for when to send data.
-
-| Value | Description |
-| --- | --- |
-| `"once"` | Send the data for this frame only. |
-| `"always"` | Send the data every frame. |
-| `"never"` | Never send the data. |
-
-***
-
-## **`send_avatar_segmentation_colors`**
-
-Send avatar segmentation color data. 
-
-- <font style="color:green">**Sends data**: This command instructs the build to send output data.</font>
-
-    - <font style="color:green">**Type:** [`AvatarColorSegmentation`](output_data.md#AvatarColorSegmentation), [`StickyMittenAvatarColorSegmentation`](output_data.md#StickyMittenAvatarColorSegmentation)</font>
-
-```python
-{"$type": "send_avatar_segmentation_colors"}
-```
-
-```python
-{"$type": "send_avatar_segmentation_colors", "ids": [], "frequency": "once"}
-```
-
-| Parameter | Type | Description | Default |
-| --- | --- | --- | --- |
-| `"ids"` | string[] | The IDs of the avatars. If this list is undefined or empty, the build will return data for all avatars. | [] |
-| `"frequency"` | Frequency | The frequency at which data is sent. | "once" |
-
-#### Frequency
-
-Options for when to send data.
-
-| Value | Description |
-| --- | --- |
-| `"once"` | Send the data for this frame only. |
-| `"always"` | Send the data every frame. |
-| `"never"` | Never send the data. |
-
-***
-
-## **`send_camera_matrices`**
-
-Send camera matrix data for each camera. 
-
-- <font style="color:green">**Sends data**: This command instructs the build to send output data.</font>
-
-    - <font style="color:green">**Type:** [`CameraMatrices`](output_data.md#CameraMatrices)</font>
-
-```python
-{"$type": "send_camera_matrices"}
-```
-
-```python
-{"$type": "send_camera_matrices", "ids": [], "frequency": "once"}
-```
-
-| Parameter | Type | Description | Default |
-| --- | --- | --- | --- |
-| `"ids"` | string[] | The IDs of the avatars. If this list is undefined or empty, the build will return data for all avatars. | [] |
-| `"frequency"` | Frequency | The frequency at which data is sent. | "once" |
-
-#### Frequency
-
-Options for when to send data.
-
-| Value | Description |
-| --- | --- |
-| `"once"` | Send the data for this frame only. |
-| `"always"` | Send the data every frame. |
-| `"never"` | Never send the data. |
-
-***
-
-## **`send_field_of_view`**
-
-Send field of view for each camera. 
-
-- <font style="color:green">**Sends data**: This command instructs the build to send output data.</font>
-
-    - <font style="color:green">**Type:** [`FieldOfView`](output_data.md#FieldOfView)</font>
-
-```python
-{"$type": "send_field_of_view"}
-```
-
-```python
-{"$type": "send_field_of_view", "ids": [], "frequency": "once"}
-```
-
-| Parameter | Type | Description | Default |
-| --- | --- | --- | --- |
-| `"ids"` | string[] | The IDs of the avatars. If this list is undefined or empty, the build will return data for all avatars. | [] |
-| `"frequency"` | Frequency | The frequency at which data is sent. | "once" |
-
-#### Frequency
-
-Options for when to send data.
-
-| Value | Description |
-| --- | --- |
-| `"once"` | Send the data for this frame only. |
-| `"always"` | Send the data every frame. |
-| `"never"` | Never send the data. |
-
-***
-
-## **`send_id_pass_grayscale`**
-
-Send the average grayscale value of an _id pass. 
-
-- <font style="color:green">**Sends data**: This command instructs the build to send output data.</font>
-
-    - <font style="color:green">**Type:** [`IdPassGrayscale`](output_data.md#IdPassGrayscale)</font>
-
-```python
-{"$type": "send_id_pass_grayscale"}
-```
-
-```python
-{"$type": "send_id_pass_grayscale", "ids": [], "frequency": "once"}
-```
-
-| Parameter | Type | Description | Default |
-| --- | --- | --- | --- |
-| `"ids"` | string[] | The IDs of the avatars. If this list is undefined or empty, the build will return data for all avatars. | [] |
-| `"frequency"` | Frequency | The frequency at which data is sent. | "once" |
-
-#### Frequency
-
-Options for when to send data.
-
-| Value | Description |
-| --- | --- |
-| `"once"` | Send the data for this frame only. |
-| `"always"` | Send the data every frame. |
-| `"never"` | Never send the data. |
-
-***
-
-## **`send_id_pass_segmentation_colors`**
-
-Send all unique colors in an _id pass. 
-
-- <font style="color:green">**Sends data**: This command instructs the build to send output data.</font>
-
-    - <font style="color:green">**Type:** [`IdPassSegmentationColors`](output_data.md#IdPassSegmentationColors)</font>
-
-```python
-{"$type": "send_id_pass_segmentation_colors"}
-```
-
-```python
-{"$type": "send_id_pass_segmentation_colors", "ids": [], "frequency": "once"}
-```
-
-| Parameter | Type | Description | Default |
-| --- | --- | --- | --- |
-| `"ids"` | string[] | The IDs of the avatars. If this list is undefined or empty, the build will return data for all avatars. | [] |
-| `"frequency"` | Frequency | The frequency at which data is sent. | "once" |
-
-#### Frequency
-
-Options for when to send data.
-
-| Value | Description |
-| --- | --- |
-| `"once"` | Send the data for this frame only. |
-| `"always"` | Send the data every frame. |
-| `"never"` | Never send the data. |
-
-***
-
-## **`send_images`**
-
-Send images and metadata. 
-
-- <font style="color:green">**Sends data**: This command instructs the build to send output data.</font>
-
-    - <font style="color:green">**Type:** [`Images`](output_data.md#Images)</font>
-
-```python
-{"$type": "send_images"}
-```
-
-```python
-{"$type": "send_images", "ids": [], "frequency": "once"}
-```
-
-| Parameter | Type | Description | Default |
-| --- | --- | --- | --- |
-| `"ids"` | string[] | The IDs of the avatars. If this list is undefined or empty, the build will return data for all avatars. | [] |
-| `"frequency"` | Frequency | The frequency at which data is sent. | "once" |
-
-#### Frequency
-
-Options for when to send data.
-
-| Value | Description |
-| --- | --- |
-| `"once"` | Send the data for this frame only. |
-| `"always"` | Send the data every frame. |
-| `"never"` | Never send the data. |
-
-***
-
-## **`send_image_sensors`**
-
-Send data about each of the avatar's ImageSensors. 
-
-- <font style="color:green">**Sends data**: This command instructs the build to send output data.</font>
-
-    - <font style="color:green">**Type:** [`ImageSensors`](output_data.md#ImageSensors)</font>
-
-```python
-{"$type": "send_image_sensors"}
-```
-
-```python
-{"$type": "send_image_sensors", "ids": [], "frequency": "once"}
-```
-
-| Parameter | Type | Description | Default |
-| --- | --- | --- | --- |
-| `"ids"` | string[] | The IDs of the avatars. If this list is undefined or empty, the build will return data for all avatars. | [] |
-| `"frequency"` | Frequency | The frequency at which data is sent. | "once" |
-
-#### Frequency
-
-Options for when to send data.
-
-| Value | Description |
-| --- | --- |
-| `"once"` | Send the data for this frame only. |
-| `"always"` | Send the data every frame. |
-| `"never"` | Never send the data. |
-
-***
-
-## **`send_occlusion`**
-
-Send the extent to which the scene environment is occluding objects in the frame. 
-
-- <font style="color:green">**Sends data**: This command instructs the build to send output data.</font>
-
-    - <font style="color:green">**Type:** [`Occlusion`](output_data.md#Occlusion)</font>
-
-```python
-{"$type": "send_occlusion"}
-```
-
-```python
-{"$type": "send_occlusion", "object_ids": [], "ids": [], "frequency": "once"}
-```
-
-| Parameter | Type | Description | Default |
-| --- | --- | --- | --- |
-| `"object_ids"` | int [] | If None or empty, all objects in the camera viewport will be tested for occlusion. Otherwise, if an object isn't in this list, it will be treated as an occluder (if this was a _mask pass, it would appear black instead of red). This parameter can be used to test occlusion for specific objects, but it is somewhat slower than testing for all. | [] |
-| `"ids"` | string[] | The IDs of the avatars. If this list is undefined or empty, the build will return data for all avatars. | [] |
-| `"frequency"` | Frequency | The frequency at which data is sent. | "once" |
-
-#### Frequency
-
-Options for when to send data.
-
-| Value | Description |
-| --- | --- |
-| `"once"` | Send the data for this frame only. |
-| `"always"` | Send the data every frame. |
-| `"never"` | Never send the data. |
-
-***
-
-## **`send_screen_positions`**
-
-Given a list of worldspace positions, return the screenspace positions according to each of the avatar's camera. 
-
-- <font style="color:green">**Sends data**: This command instructs the build to send output data.</font>
-
-    - <font style="color:green">**Type:** [`ScreenPosition`](output_data.md#ScreenPosition)</font>
-
-```python
-{"$type": "send_screen_positions", "position_ids": [0, 1, 2], "positions": [{"x": 1.1, "y": 0.0, "z": 0}, {"x": 2, "y": 0, "z": -1}]}
-```
-
-```python
-{"$type": "send_screen_positions", "position_ids": [0, 1, 2], "positions": [{"x": 1.1, "y": 0.0, "z": 0}, {"x": 2, "y": 0, "z": -1}], "ids": [], "frequency": "once"}
-```
-
-| Parameter | Type | Description | Default |
-| --- | --- | --- | --- |
-| `"position_ids"` | int [] | The unique IDs of each screen position output data. Use this to map the output data to the original worldspace position. | |
-| `"positions"` | Vector3 [] | The worldspace positions. | |
-| `"ids"` | string[] | The IDs of the avatars. If this list is undefined or empty, the build will return data for all avatars. | [] |
-| `"frequency"` | Frequency | The frequency at which data is sent. | "once" |
-
-#### Frequency
-
-Options for when to send data.
-
-| Value | Description |
-| --- | --- |
-| `"once"` | Send the data for this frame only. |
-| `"always"` | Send the data every frame. |
-| `"never"` | Never send the data. |
-
-# SendFixedLengthDataCommand
-
-These commands send fixed-length data, meaning that the output byte array size is always the same if the send frequency is "always". The output byte array is resized whenever these commands are sent. This means that these commands are significantly slower if they are sent per-communicate call with frequency "once".
-
-***
-
-## **`send_mouse`**
-
-Send mouse output data. 
-
-- <font style="color:green">**Sends data**: This command instructs the build to send output data.</font>
-
-    - <font style="color:green">**Type:** [`Mouse`](output_data.md#Mouse)</font>
-
-```python
-{"$type": "send_mouse"}
-```
-
-```python
-{"$type": "send_mouse", "frequency": "once"}
-```
-
-| Parameter | Type | Description | Default |
-| --- | --- | --- | --- |
-| `"frequency"` | Frequency | The frequency at which data is sent. | "once" |
-
-#### Frequency
-
-Options for when to send data.
-
-| Value | Description |
-| --- | --- |
-| `"once"` | Send the data for this frame only. |
-| `"always"` | Send the data every frame. |
-| `"never"` | Never send the data. |
-
-***
-
-## **`send_version`**
-
-Receive data about the build version. 
-
-- <font style="color:green">**Sends data**: This command instructs the build to send output data.</font>
-
-    - <font style="color:green">**Type:** [`Version`](output_data.md#Version)</font>
-
-```python
-{"$type": "send_version"}
-```
-
-```python
-{"$type": "send_version", "log": True, "frequency": "once"}
-```
-
-| Parameter | Type | Description | Default |
-| --- | --- | --- | --- |
-| `"log"` | bool | If True, log the TDW version in the Player or Editor log. | True |
-| `"frequency"` | Frequency | The frequency at which data is sent. | "once" |
-
-#### Frequency
-
-Options for when to send data.
-
-| Value | Description |
-| --- | --- |
-| `"once"` | Send the data for this frame only. |
-| `"always"` | Send the data every frame. |
-| `"never"` | Never send the data. |
-
-# SendFixedLengthAvatarsDataCommand
-
-Abstract base class for sending avatar data where the size of the output data is the same on every communicate call.
-
-***
-
-## **`send_avatar_ids`**
-
-Send the IDs of each avatar in the scene. 
-
-- <font style="color:green">**Sends data**: This command instructs the build to send output data.</font>
-
-    - <font style="color:green">**Type:** [`AvatarIds`](output_data.md#AvatarIds)</font>
-- <font style="color:red">**Rarely used**: This command is very specialized; it's unlikely that this is the command you want to use.</font>
-
-    - <font style="color:red">**Use this command instead:** `send_avatars`</font>
-
-```python
-{"$type": "send_avatar_ids"}
-```
-
-```python
-{"$type": "send_avatar_ids", "ids": [], "frequency": "once"}
-```
-
-| Parameter | Type | Description | Default |
-| --- | --- | --- | --- |
-| `"ids"` | string [] | The avatar IDs. If empty, data for all avatars in the scene will be sent. | [] |
-| `"frequency"` | Frequency | The frequency at which data is sent. | "once" |
-
-#### Frequency
-
-Options for when to send data.
-
-| Value | Description |
-| --- | --- |
-| `"once"` | Send the data for this frame only. |
-| `"always"` | Send the data every frame. |
-| `"never"` | Never send the data. |
-
-***
-
-## **`send_fast_avatars`**
-
-Send the position and rotation of each avatar in the scene. This is slightly faster than SendAvatars, and FastAvatars compresses much better than Avatars. However, FastAvatars doesn't contain avatar IDs, which makes it harder to use. See: send_avatar_ids which serializes the avatar IDs in the same order as the data in FastAvatars. 
-
-- <font style="color:green">**Sends data**: This command instructs the build to send output data.</font>
-
-    - <font style="color:green">**Type:** [`FastAvatars`](output_data.md#FastAvatars)</font>
-- <font style="color:red">**Rarely used**: This command is very specialized; it's unlikely that this is the command you want to use.</font>
-
-    - <font style="color:red">**Use this command instead:** `send_avatars`</font>
-
-```python
-{"$type": "send_fast_avatars"}
-```
-
-```python
-{"$type": "send_fast_avatars", "ids": [], "frequency": "once"}
-```
-
-| Parameter | Type | Description | Default |
-| --- | --- | --- | --- |
-| `"ids"` | string [] | The avatar IDs. If empty, data for all avatars in the scene will be sent. | [] |
-| `"frequency"` | Frequency | The frequency at which data is sent. | "once" |
-
-#### Frequency
-
-Options for when to send data.
-
-| Value | Description |
-| --- | --- |
-| `"once"` | Send the data for this frame only. |
-| `"always"` | Send the data every frame. |
-| `"never"` | Never send the data. |
-
-***
-
-## **`send_fast_image_sensors`**
-
-Send the and rotation of each avatar's camera in the scene. This is slightly faster than SendImageSensors, and FastImageSensors compresses much better than ImageSensors. However, FastImageSensors is missing a lot of information contained in ImageSensors, including avatar IDs, making it harder to use. See: send_avatar_ids which serializes the avatar IDs in the same order as the data in FastImageSensors. 
-
-- <font style="color:green">**Sends data**: This command instructs the build to send output data.</font>
-
-    - <font style="color:green">**Type:** [`FastImageSensors`](output_data.md#FastImageSensors)</font>
-- <font style="color:red">**Rarely used**: This command is very specialized; it's unlikely that this is the command you want to use.</font>
-
-    - <font style="color:red">**Use this command instead:** `send_image_sensors`</font>
-
-```python
-{"$type": "send_fast_image_sensors"}
-```
-
-```python
-{"$type": "send_fast_image_sensors", "ids": [], "frequency": "once"}
-```
-
-| Parameter | Type | Description | Default |
-| --- | --- | --- | --- |
-| `"ids"` | string [] | The avatar IDs. If empty, data for all avatars in the scene will be sent. | [] |
-| `"frequency"` | Frequency | The frequency at which data is sent. | "once" |
-
-#### Frequency
-
-Options for when to send data.
-
-| Value | Description |
-| --- | --- |
-| `"once"` | Send the data for this frame only. |
-| `"always"` | Send the data every frame. |
-| `"never"` | Never send the data. |
-
-# SendFixedLengthObjectDataCommand
-
-Abstract base class for sending object data where the size of the output data is the same on every communicate call.
-
-***
-
-## **`send_fast_transforms`**
-
-Send FastTransforms output data. This is slightly faster than SendTransforms, and FastTransforms compresses much better than Transforms. However, FastTransforms excludes some data (see output data documentation) and it is also harder to use. See: send_object_ids which serializes the object IDs in the same order as the data in FastTransforms. 
-
-- <font style="color:green">**Sends data**: This command instructs the build to send output data.</font>
-
-    - <font style="color:green">**Type:** [`FastTransforms`](output_data.md#FastTransforms)</font>
-- <font style="color:red">**Rarely used**: This command is very specialized; it's unlikely that this is the command you want to use.</font>
-
-    - <font style="color:red">**Use this command instead:** `send_transforms`</font>
-
-```python
-{"$type": "send_fast_transforms"}
-```
-
-```python
-{"$type": "send_fast_transforms", "ids": [], "frequency": "once"}
-```
-
-| Parameter | Type | Description | Default |
-| --- | --- | --- | --- |
-| `"ids"` | int [] | Send data for objects with these IDs. If this is empty, data for all objects will be sent. | [] |
-| `"frequency"` | Frequency | The frequency at which data is sent. | "once" |
-
-#### Frequency
-
-Options for when to send data.
-
-| Value | Description |
-| --- | --- |
-| `"once"` | Send the data for this frame only. |
-| `"always"` | Send the data every frame. |
-| `"never"` | Never send the data. |
-
-***
-
-## **`send_object_ids`**
-
-Send the IDs of all Rigidbody objects (models and composite sub-objects) in the scene. The object IDs are sorted. 
-
-- <font style="color:green">**Sends data**: This command instructs the build to send output data.</font>
-
-    - <font style="color:green">**Type:** [`ObjectIds`](output_data.md#ObjectIds)</font>
-- <font style="color:red">**Rarely used**: This command is very specialized; it's unlikely that this is the command you want to use.</font>
-
-    - <font style="color:red">**Use this command instead:** `send_transforms`</font>
-
-```python
-{"$type": "send_object_ids"}
-```
-
-```python
-{"$type": "send_object_ids", "ids": [], "frequency": "once"}
-```
-
-| Parameter | Type | Description | Default |
-| --- | --- | --- | --- |
-| `"ids"` | int [] | Send data for objects with these IDs. If this is empty, data for all objects will be sent. | [] |
-| `"frequency"` | Frequency | The frequency at which data is sent. | "once" |
-
-#### Frequency
-
-Options for when to send data.
-
-| Value | Description |
-| --- | --- |
-| `"once"` | Send the data for this frame only. |
-| `"always"` | Send the data every frame. |
-| `"never"` | Never send the data. |
-
-# SendSingleDataCommand
-
-These commands send a single data object.
-
-***
-
-## **`send_audio_sources`**
-
-Send data regarding whether each object in the scene is currently playing a sound. 
-
-- <font style="color:green">**Sends data**: This command instructs the build to send output data.</font>
-
-    - <font style="color:green">**Type:** [`AudioSources`](output_data.md#AudioSources)</font>
-
-```python
-{"$type": "send_audio_sources"}
-```
-
-```python
-{"$type": "send_audio_sources", "frequency": "once"}
-```
-
-| Parameter | Type | Description | Default |
-| --- | --- | --- | --- |
-| `"frequency"` | Frequency | The frequency at which data is sent. | "once" |
-
-#### Frequency
-
-Options for when to send data.
-
-| Value | Description |
-| --- | --- |
-| `"once"` | Send the data for this frame only. |
-| `"always"` | Send the data every frame. |
-| `"never"` | Never send the data. |
-
-***
-
-## **`send_avatar_transform_matrices`**
-
-Send 4x4 transform matrix data for all avatars in the scene. 
-
-- <font style="color:green">**Sends data**: This command instructs the build to send output data.</font>
-
-    - <font style="color:green">**Type:** [`AvatarTransformMatrices`](output_data.md#AvatarTransformMatrices)</font>
-- <font style="color:red">**Rarely used**: This command is very specialized; it's unlikely that this is the command you want to use.</font>
-
-    - <font style="color:red">**Use this command instead:** `send_avatars`</font>
-
-```python
-{"$type": "send_avatar_transform_matrices"}
-```
-
-```python
-{"$type": "send_avatar_transform_matrices", "frequency": "once"}
-```
-
-| Parameter | Type | Description | Default |
-| --- | --- | --- | --- |
-| `"frequency"` | Frequency | The frequency at which data is sent. | "once" |
-
-#### Frequency
-
-Options for when to send data.
-
-| Value | Description |
-| --- | --- |
-| `"once"` | Send the data for this frame only. |
-| `"always"` | Send the data every frame. |
-| `"never"` | Never send the data. |
-
-***
-
-## **`send_categories`**
-
-Send data for the category names and colors of each object in the scene. 
-
-- <font style="color:green">**Sends data**: This command instructs the build to send output data.</font>
-
-    - <font style="color:green">**Type:** [`Categories`](output_data.md#Categories)</font>
-
-```python
-{"$type": "send_categories"}
-```
-
-```python
-{"$type": "send_categories", "frequency": "once"}
-```
-
-| Parameter | Type | Description | Default |
-| --- | --- | --- | --- |
-| `"frequency"` | Frequency | The frequency at which data is sent. | "once" |
-
-#### Frequency
-
-Options for when to send data.
-
-| Value | Description |
-| --- | --- |
-| `"once"` | Send the data for this frame only. |
-| `"always"` | Send the data every frame. |
-| `"never"` | Never send the data. |
-
-***
-
-## **`send_drones`**
-
-Send data for each drone in the scene. 
-
-- <font style="color:green">**Sends data**: This command instructs the build to send output data.</font>
-
-    - <font style="color:green">**Type:** [`Drones`](output_data.md#Drones)</font>
-
-```python
-{"$type": "send_drones"}
-```
-
-```python
-{"$type": "send_drones", "frequency": "once"}
-```
-
-| Parameter | Type | Description | Default |
-| --- | --- | --- | --- |
-| `"frequency"` | Frequency | The frequency at which data is sent. | "once" |
-
-#### Frequency
-
-Options for when to send data.
-
-| Value | Description |
-| --- | --- |
-| `"once"` | Send the data for this frame only. |
-| `"always"` | Send the data every frame. |
-| `"never"` | Never send the data. |
-
-***
-
-## **`send_dynamic_composite_objects`**
-
-Send dynamic data for every composite object in the scene. 
-
-- <font style="color:green">**Sends data**: This command instructs the build to send output data.</font>
-
-    - <font style="color:green">**Type:** [`DynamicCompositeObjects`](output_data.md#DynamicCompositeObjects)</font>
-
-```python
-{"$type": "send_dynamic_composite_objects"}
-```
-
-```python
-{"$type": "send_dynamic_composite_objects", "frequency": "once"}
-```
-
-| Parameter | Type | Description | Default |
-| --- | --- | --- | --- |
-| `"frequency"` | Frequency | The frequency at which data is sent. | "once" |
-
-#### Frequency
-
-Options for when to send data.
-
-| Value | Description |
-| --- | --- |
-| `"once"` | Send the data for this frame only. |
-| `"always"` | Send the data every frame. |
-| `"never"` | Never send the data. |
-
-***
-
-## **`send_dynamic_empty_objects`**
-
-Send the positions of each empty object in the scene. 
-
-- <font style="color:green">**Sends data**: This command instructs the build to send output data.</font>
-
-    - <font style="color:green">**Type:** [`DynamicEmptyObjects`](output_data.md#DynamicEmptyObjects)</font>
-
-```python
-{"$type": "send_dynamic_empty_objects"}
-```
-
-```python
-{"$type": "send_dynamic_empty_objects", "frequency": "once"}
-```
-
-| Parameter | Type | Description | Default |
-| --- | --- | --- | --- |
-| `"frequency"` | Frequency | The frequency at which data is sent. | "once" |
-
-#### Frequency
-
-Options for when to send data.
-
-| Value | Description |
-| --- | --- |
-| `"once"` | Send the data for this frame only. |
-| `"always"` | Send the data every frame. |
-| `"never"` | Never send the data. |
-
-***
-
-## **`send_dynamic_robots`**
-
-Send dynamic robot data for each robot in the scene. 
-
-- <font style="color:green">**Sends data**: This command instructs the build to send output data.</font>
-
-    - <font style="color:green">**Type:** [`DynamicRobots`](output_data.md#DynamicRobots)</font>
-
-```python
-{"$type": "send_dynamic_robots"}
-```
-
-```python
-{"$type": "send_dynamic_robots", "frequency": "once"}
-```
-
-| Parameter | Type | Description | Default |
-| --- | --- | --- | --- |
-| `"frequency"` | Frequency | The frequency at which data is sent. | "once" |
-
-#### Frequency
-
-Options for when to send data.
-
-| Value | Description |
-| --- | --- |
-| `"once"` | Send the data for this frame only. |
-| `"always"` | Send the data every frame. |
-| `"never"` | Never send the data. |
-
-***
-
-## **`send_framerate`**
-
-Send the build's framerate information. 
-
-- <font style="color:green">**Sends data**: This command instructs the build to send output data.</font>
-
-    - <font style="color:green">**Type:** [`Framerate`](output_data.md#Framerate)</font>
-
-```python
-{"$type": "send_framerate"}
-```
-
-```python
-{"$type": "send_framerate", "frequency": "once"}
-```
-
-| Parameter | Type | Description | Default |
-| --- | --- | --- | --- |
-| `"frequency"` | Frequency | The frequency at which data is sent. | "once" |
-
-#### Frequency
-
-Options for when to send data.
-
-| Value | Description |
-| --- | --- |
-| `"once"` | Send the data for this frame only. |
-| `"always"` | Send the data every frame. |
-| `"never"` | Never send the data. |
-
-***
-
-## **`send_humanoids`**
-
-Send transform (position, rotation, etc.) data for humanoids in the scene. 
-
-- <font style="color:green">**Sends data**: This command instructs the build to send output data.</font>
-
-    - <font style="color:green">**Type:** [`Transforms`](output_data.md#Transforms)</font>
-
-```python
-{"$type": "send_humanoids", "ids": [0, 1, 2]}
-```
-
-```python
-{"$type": "send_humanoids", "ids": [0, 1, 2], "frequency": "once"}
-```
-
-| Parameter | Type | Description | Default |
-| --- | --- | --- | --- |
-| `"ids"` | int [] | The IDs of the humanoids. If this list is undefined or empty, the build will return data for all objects. | |
-| `"frequency"` | Frequency | The frequency at which data is sent. | "once" |
-
-#### Frequency
-
-Options for when to send data.
-
-| Value | Description |
-| --- | --- |
-| `"once"` | Send the data for this frame only. |
-| `"always"` | Send the data every frame. |
-| `"never"` | Never send the data. |
-
-***
-
-## **`send_junk`**
-
-Send junk data. 
-
-- <font style="color:magenta">**Debug-only**: This command is only intended for use as a debug tool or diagnostic tool. It is not compatible with ordinary TDW usage.</font>
-- <font style="color:green">**Sends data**: This command instructs the build to send output data.</font>
-
-    - <font style="color:green">**Type:** [`Junk`](output_data.md#Junk)</font>
-
-```python
-{"$type": "send_junk"}
-```
-
-```python
-{"$type": "send_junk", "length": 100000, "frequency": "once"}
-```
-
-| Parameter | Type | Description | Default |
-| --- | --- | --- | --- |
-| `"length"` | int | The amount of junk. | 100000 |
-| `"frequency"` | Frequency | The frequency at which data is sent. | "once" |
-
-#### Frequency
-
-Options for when to send data.
-
-| Value | Description |
-| --- | --- |
-| `"once"` | Send the data for this frame only. |
-| `"always"` | Send the data every frame. |
-| `"never"` | Never send the data. |
-
-***
-
-## **`send_keyboard`**
-
-Request keyboard input data. 
-
-- <font style="color:green">**Sends data**: This command instructs the build to send output data.</font>
-
-    - <font style="color:green">**Type:** [`Keyboard`](output_data.md#Keyboard)</font>
-
-```python
-{"$type": "send_keyboard"}
-```
-
-```python
-{"$type": "send_keyboard", "frequency": "once"}
-```
-
-| Parameter | Type | Description | Default |
-| --- | --- | --- | --- |
-| `"frequency"` | Frequency | The frequency at which data is sent. | "once" |
-
-#### Frequency
-
-Options for when to send data.
-
-| Value | Description |
-| --- | --- |
-| `"once"` | Send the data for this frame only. |
-| `"always"` | Send the data every frame. |
-| `"never"` | Never send the data. |
-
-***
-
-## **`send_lights`**
-
-Send data for each directional light and point light in the scene. 
-
-- <font style="color:green">**Sends data**: This command instructs the build to send output data.</font>
-
-    - <font style="color:green">**Type:** [`Lights`](output_data.md#Lights)</font>
-
-```python
-{"$type": "send_lights"}
-```
-
-```python
-{"$type": "send_lights", "frequency": "once"}
-```
-
-| Parameter | Type | Description | Default |
-| --- | --- | --- | --- |
-| `"frequency"` | Frequency | The frequency at which data is sent. | "once" |
-
-#### Frequency
-
-Options for when to send data.
-
-| Value | Description |
-| --- | --- |
-| `"once"` | Send the data for this frame only. |
-| `"always"` | Send the data every frame. |
-| `"never"` | Never send the data. |
-
-***
-
-## **`send_obi_particles`**
-
-Send particle data for all Obi actors in the scene. 
-
-- <font style="color:blue">**Obi**: This command initializes utilizes the Obi physics engine, which requires a specialized scene initialization process.See: [Obi documentation](../lessons/obi/obi.md)</font>
-- <font style="color:green">**Sends data**: This command instructs the build to send output data.</font>
-
-    - <font style="color:green">**Type:** [`ObiParticles`](output_data.md#ObiParticles)</font>
-
-```python
-{"$type": "send_obi_particles"}
-```
-
-```python
-{"$type": "send_obi_particles", "frequency": "once"}
-```
-
-| Parameter | Type | Description | Default |
-| --- | --- | --- | --- |
-| `"frequency"` | Frequency | The frequency at which data is sent. | "once" |
-
-#### Frequency
-
-Options for when to send data.
-
-| Value | Description |
-| --- | --- |
-| `"once"` | Send the data for this frame only. |
-| `"always"` | Send the data every frame. |
-| `"never"` | Never send the data. |
-
-***
-
-## **`send_post_process`**
-
-Send post-processing values. 
-
-- <font style="color:green">**Sends data**: This command instructs the build to send output data.</font>
-
-    - <font style="color:green">**Type:** [`PostProcess`](output_data.md#PostProcess)</font>
-
-```python
-{"$type": "send_post_process"}
-```
-
-```python
-{"$type": "send_post_process", "frequency": "once"}
-```
-
-| Parameter | Type | Description | Default |
-| --- | --- | --- | --- |
-| `"frequency"` | Frequency | The frequency at which data is sent. | "once" |
-
-#### Frequency
-
-Options for when to send data.
-
-| Value | Description |
-| --- | --- |
-| `"once"` | Send the data for this frame only. |
-| `"always"` | Send the data every frame. |
-| `"never"` | Never send the data. |
-
-***
-
-## **`send_replicant_segmentation_colors`**
-
-Send the segmentationColor of each Replicant in the scene. 
-
-- <font style="color:green">**Sends data**: This command instructs the build to send output data.</font>
-
-    - <font style="color:green">**Type:** [`ReplicantSegmentationColors`](output_data.md#ReplicantSegmentationColors)</font>
-
-```python
-{"$type": "send_replicant_segmentation_colors"}
-```
-
-```python
-{"$type": "send_replicant_segmentation_colors", "frequency": "once"}
-```
-
-| Parameter | Type | Description | Default |
-| --- | --- | --- | --- |
-| `"frequency"` | Frequency | The frequency at which data is sent. | "once" |
-
-#### Frequency
-
-Options for when to send data.
-
-| Value | Description |
-| --- | --- |
-| `"once"` | Send the data for this frame only. |
-| `"always"` | Send the data every frame. |
-| `"never"` | Never send the data. |
-
-***
-
-## **`send_scene`**
-
-Send streamed scene metadata. 
-
-- <font style="color:green">**Sends data**: This command instructs the build to send output data.</font>
-
-    - <font style="color:green">**Type:** [`Scene`](output_data.md#Scene)</font>
-
-```python
-{"$type": "send_scene"}
-```
-
-```python
-{"$type": "send_scene", "frequency": "once"}
-```
-
-| Parameter | Type | Description | Default |
-| --- | --- | --- | --- |
-| `"frequency"` | Frequency | The frequency at which data is sent. | "once" |
-
-#### Frequency
-
-Options for when to send data.
-
-| Value | Description |
-| --- | --- |
-| `"once"` | Send the data for this frame only. |
-| `"always"` | Send the data every frame. |
-| `"never"` | Never send the data. |
-
-***
-
-## **`send_scene_regions`**
-
-Receive data about the sub-regions within a scene in the scene. Only send this command after initializing the scene. 
-
-- <font style="color:green">**Sends data**: This command instructs the build to send output data.</font>
-
-    - <font style="color:green">**Type:** [`SceneRegions`](output_data.md#SceneRegions)</font>
-
-```python
-{"$type": "send_scene_regions"}
-```
-
-```python
-{"$type": "send_scene_regions", "frequency": "once"}
-```
-
-| Parameter | Type | Description | Default |
-| --- | --- | --- | --- |
-| `"frequency"` | Frequency | The frequency at which data is sent. | "once" |
-
-#### Frequency
-
-Options for when to send data.
-
-| Value | Description |
-| --- | --- |
-| `"once"` | Send the data for this frame only. |
-| `"always"` | Send the data every frame. |
-| `"never"` | Never send the data. |
-
-***
-
-## **`send_static_composite_objects`**
-
-Send static data for every composite object in the scene. 
-
-- <font style="color:green">**Sends data**: This command instructs the build to send output data.</font>
-
-    - <font style="color:green">**Type:** [`StaticCompositeObjects`](output_data.md#StaticCompositeObjects)</font>
-
-```python
-{"$type": "send_static_composite_objects"}
-```
-
-```python
-{"$type": "send_static_composite_objects", "frequency": "once"}
-```
-
-| Parameter | Type | Description | Default |
-| --- | --- | --- | --- |
-| `"frequency"` | Frequency | The frequency at which data is sent. | "once" |
-
-#### Frequency
-
-Options for when to send data.
-
-| Value | Description |
-| --- | --- |
-| `"once"` | Send the data for this frame only. |
-| `"always"` | Send the data every frame. |
-| `"never"` | Never send the data. |
-
-***
-
-## **`send_static_empty_objects`**
-
-Send the IDs of each empty object and the IDs of their parent objects. 
-
-- <font style="color:green">**Sends data**: This command instructs the build to send output data.</font>
-
-    - <font style="color:green">**Type:** [`StaticEmptyObjects`](output_data.md#StaticEmptyObjects)</font>
-
-```python
-{"$type": "send_static_empty_objects"}
-```
-
-```python
-{"$type": "send_static_empty_objects", "frequency": "once"}
-```
-
-| Parameter | Type | Description | Default |
-| --- | --- | --- | --- |
-| `"frequency"` | Frequency | The frequency at which data is sent. | "once" |
-
-#### Frequency
-
-Options for when to send data.
-
-| Value | Description |
-| --- | --- |
-| `"once"` | Send the data for this frame only. |
-| `"always"` | Send the data every frame. |
-| `"never"` | Never send the data. |
-
-***
-
-## **`send_vr_rig`**
-
-Send data for a VR Rig currently in the scene. 
-
-- <font style="color:green">**Sends data**: This command instructs the build to send output data.</font>
-
-    - <font style="color:green">**Type:** [`VRRig`](output_data.md#VRRig)</font>
-- <font style="color:green">**VR**: This command will only work if you've already sent [create_vr_rig](#create_vr_rig).</font>
-
-```python
-{"$type": "send_vr_rig"}
-```
-
-```python
-{"$type": "send_vr_rig", "frequency": "once"}
-```
-
-| Parameter | Type | Description | Default |
-| --- | --- | --- | --- |
-| `"frequency"` | Frequency | The frequency at which data is sent. | "once" |
-
-#### Frequency
-
-Options for when to send data.
-
-| Value | Description |
-| --- | --- |
-| `"once"` | Send the data for this frame only. |
-| `"always"` | Send the data every frame. |
-| `"never"` | Never send the data. |
-
-# SendObjectsBlockCommand
-
-These commands send data about cached objects (models, avatars, etc.)
-
-***
-
-## **`send_flex_particles`**
-
-Send Flex particles data. 
-
-- <font style="color:green">**Sends data**: This command instructs the build to send output data.</font>
-
-    - <font style="color:green">**Type:** [`FlexParticles`](output_data.md#FlexParticles)</font>
-
-```python
-{"$type": "send_flex_particles", "ids": [1, 2, 3]}
-```
-
-```python
-{"$type": "send_flex_particles", "ids": [1, 2, 3], "frequency": "once"}
-```
-
-| Parameter | Type | Description | Default |
-| --- | --- | --- | --- |
-| `"ids"` | int[] | The IDs of the objects. If this list is undefined or empty, the build will return data for all objects. | |
-| `"frequency"` | Frequency | The frequency at which data is sent. | "once" |
-
-#### Frequency
-
-Options for when to send data.
-
-| Value | Description |
-| --- | --- |
-| `"once"` | Send the data for this frame only. |
-| `"always"` | Send the data every frame. |
-| `"never"` | Never send the data. |
-
-***
-
-## **`send_meshes`**
-
-Send mesh data. All requested objects MUST have readable meshes; otherwise, this command will throw unhandled C++ errors. To determine whether an object has a readable mesh, check if: record.flex == True For more information, read: Documentation/python/librarian/model_librarian.md 
-
-- <font style="color:orange">**Expensive**: This command is computationally expensive.</font>
-- <font style="color:green">**Sends data**: This command instructs the build to send output data.</font>
-
-    - <font style="color:green">**Type:** [`Meshes`](output_data.md#Meshes)</font>
-
-```python
-{"$type": "send_meshes", "ids": [1, 2, 3]}
-```
-
-```python
-{"$type": "send_meshes", "ids": [1, 2, 3], "frequency": "once"}
-```
-
-| Parameter | Type | Description | Default |
-| --- | --- | --- | --- |
-| `"ids"` | int[] | The IDs of the objects. If this list is undefined or empty, the build will return data for all objects. | |
-| `"frequency"` | Frequency | The frequency at which data is sent. | "once" |
-
-#### Frequency
-
-Options for when to send data.
-
-| Value | Description |
-| --- | --- |
-| `"once"` | Send the data for this frame only. |
-| `"always"` | Send the data every frame. |
-| `"never"` | Never send the data. |
-
-# SendObjectsDataCommand
-
-These commands send data about cached objects (models, avatars, etc.)
-
-***
-
-## **`send_albedo_colors`**
-
-Send the main albedo color of each object in the scene. 
-
-- <font style="color:green">**Sends data**: This command instructs the build to send output data.</font>
-
-    - <font style="color:green">**Type:** [`AlbedoColors`](output_data.md#AlbedoColors)</font>
-
-```python
-{"$type": "send_albedo_colors", "ids": [0, 1, 2]}
-```
-
-```python
-{"$type": "send_albedo_colors", "ids": [0, 1, 2], "frequency": "once"}
-```
-
-| Parameter | Type | Description | Default |
-| --- | --- | --- | --- |
-| `"ids"` | int [] | The IDs of the objects. If this list is undefined or empty, the build will return data for all objects. | |
-| `"frequency"` | Frequency | The frequency at which data is sent. | "once" |
-
-#### Frequency
-
-Options for when to send data.
-
-| Value | Description |
-| --- | --- |
-| `"once"` | Send the data for this frame only. |
-| `"always"` | Send the data every frame. |
-| `"never"` | Never send the data. |
-
-***
-
-## **`send_bounds`**
-
-Send rotated bounds data of objects in the scene. 
-
-- <font style="color:green">**Sends data**: This command instructs the build to send output data.</font>
-
-    - <font style="color:green">**Type:** [`Bounds`](output_data.md#Bounds)</font>
-
-```python
-{"$type": "send_bounds", "ids": [0, 1, 2]}
-```
-
-```python
-{"$type": "send_bounds", "ids": [0, 1, 2], "frequency": "once"}
-```
-
-| Parameter | Type | Description | Default |
-| --- | --- | --- | --- |
-| `"ids"` | int [] | The IDs of the objects. If this list is undefined or empty, the build will return data for all objects. | |
-| `"frequency"` | Frequency | The frequency at which data is sent. | "once" |
-
-#### Frequency
-
-Options for when to send data.
-
-| Value | Description |
-| --- | --- |
-| `"once"` | Send the data for this frame only. |
-| `"always"` | Send the data every frame. |
-| `"never"` | Never send the data. |
-
-***
-
-## **`send_euler_angles`**
-
-Send the rotations of each object expressed as Euler angles. 
-
-- <font style="color:green">**Sends data**: This command instructs the build to send output data.</font>
-
-    - <font style="color:green">**Type:** [`EulerAngles`](output_data.md#EulerAngles)</font>
-- <font style="color:red">**Rarely used**: This command is very specialized; it's unlikely that this is the command you want to use.</font>
-
-    - <font style="color:red">**Use this command instead:** `send_transforms`</font>
-
-```python
-{"$type": "send_euler_angles", "ids": [0, 1, 2]}
-```
-
-```python
-{"$type": "send_euler_angles", "ids": [0, 1, 2], "frequency": "once"}
-```
-
-| Parameter | Type | Description | Default |
-| --- | --- | --- | --- |
-| `"ids"` | int [] | The IDs of the objects. If this list is undefined or empty, the build will return data for all objects. | |
-| `"frequency"` | Frequency | The frequency at which data is sent. | "once" |
-
-#### Frequency
-
-Options for when to send data.
-
-| Value | Description |
-| --- | --- |
-| `"once"` | Send the data for this frame only. |
-| `"always"` | Send the data every frame. |
-| `"never"` | Never send the data. |
-
-***
-
-## **`send_local_transforms`**
-
-Send Transform (position and rotation) data of objects in the scene relative to their parent object. 
-
-- <font style="color:green">**Sends data**: This command instructs the build to send output data.</font>
-
-    - <font style="color:green">**Type:** [`LocalTransforms`](output_data.md#LocalTransforms)</font>
-- <font style="color:red">**Rarely used**: This command is very specialized; it's unlikely that this is the command you want to use.</font>
-
-    - <font style="color:red">**Use this command instead:** `send_transforms`</font>
-
-```python
-{"$type": "send_local_transforms", "ids": [0, 1, 2]}
-```
-
-```python
-{"$type": "send_local_transforms", "ids": [0, 1, 2], "frequency": "once"}
-```
-
-| Parameter | Type | Description | Default |
-| --- | --- | --- | --- |
-| `"ids"` | int [] | The IDs of the objects. If this list is undefined or empty, the build will return data for all objects. | |
-| `"frequency"` | Frequency | The frequency at which data is sent. | "once" |
-
-#### Frequency
-
-Options for when to send data.
-
-| Value | Description |
-| --- | --- |
-| `"once"` | Send the data for this frame only. |
-| `"always"` | Send the data every frame. |
-| `"never"` | Never send the data. |
-
-***
-
-## **`send_models`**
-
-Send name and URL of each model in the scene. 
-
-- <font style="color:green">**Sends data**: This command instructs the build to send output data.</font>
-
-    - <font style="color:green">**Type:** [`Models`](output_data.md#Models)</font>
-
-```python
-{"$type": "send_models", "ids": [0, 1, 2]}
-```
-
-```python
-{"$type": "send_models", "ids": [0, 1, 2], "frequency": "once"}
-```
-
-| Parameter | Type | Description | Default |
-| --- | --- | --- | --- |
-| `"ids"` | int [] | The IDs of the objects. If this list is undefined or empty, the build will return data for all objects. | |
-| `"frequency"` | Frequency | The frequency at which data is sent. | "once" |
-
-#### Frequency
-
-Options for when to send data.
-
-| Value | Description |
-| --- | --- |
-| `"once"` | Send the data for this frame only. |
-| `"always"` | Send the data every frame. |
-| `"never"` | Never send the data. |
-
-***
-
-## **`send_rigidbodies`**
-
-Send Rigidbody (velocity, angular velocity, etc.) data of objects in the scene. 
-
-- <font style="color:green">**Sends data**: This command instructs the build to send output data.</font>
-
-    - <font style="color:green">**Type:** [`Rigidbodies`](output_data.md#Rigidbodies)</font>
-
-```python
-{"$type": "send_rigidbodies", "ids": [0, 1, 2]}
-```
-
-```python
-{"$type": "send_rigidbodies", "ids": [0, 1, 2], "frequency": "once"}
-```
-
-| Parameter | Type | Description | Default |
-| --- | --- | --- | --- |
-| `"ids"` | int [] | The IDs of the objects. If this list is undefined or empty, the build will return data for all objects. | |
-| `"frequency"` | Frequency | The frequency at which data is sent. | "once" |
-
-#### Frequency
-
-Options for when to send data.
-
-| Value | Description |
-| --- | --- |
-| `"once"` | Send the data for this frame only. |
-| `"always"` | Send the data every frame. |
-| `"never"` | Never send the data. |
-
-***
-
-## **`send_scales`**
-
-Send Scales data of objects in the scene. The scales are the worldspace scales rather than a factor. Send scale_object_to, not scale_object 
-
-- <font style="color:green">**Sends data**: This command instructs the build to send output data.</font>
-
-    - <font style="color:green">**Type:** [`ObjectScales`](output_data.md#ObjectScales)</font>
-
-```python
-{"$type": "send_scales", "ids": [0, 1, 2]}
-```
-
-```python
-{"$type": "send_scales", "ids": [0, 1, 2], "frequency": "once"}
-```
-
-| Parameter | Type | Description | Default |
-| --- | --- | --- | --- |
-| `"ids"` | int [] | The IDs of the objects. If this list is undefined or empty, the build will return data for all objects. | |
-| `"frequency"` | Frequency | The frequency at which data is sent. | "once" |
-
-#### Frequency
-
-Options for when to send data.
-
-| Value | Description |
-| --- | --- |
-| `"once"` | Send the data for this frame only. |
-| `"always"` | Send the data every frame. |
-| `"never"` | Never send the data. |
-
-***
-
-## **`send_segmentation_colors`**
-
-Send segmentation color data for objects in the scene. 
-
-- <font style="color:green">**Sends data**: This command instructs the build to send output data.</font>
-
-    - <font style="color:green">**Type:** [`SegmentationColors`](output_data.md#SegmentationColors)</font>
-- <font style="color:orange">**Expensive**: This command is computationally expensive.</font>
-
-```python
-{"$type": "send_segmentation_colors", "ids": [0, 1, 2]}
-```
-
-```python
-{"$type": "send_segmentation_colors", "ids": [0, 1, 2], "frequency": "once"}
-```
-
-| Parameter | Type | Description | Default |
-| --- | --- | --- | --- |
-| `"ids"` | int [] | The IDs of the objects. If this list is undefined or empty, the build will return data for all objects. | |
-| `"frequency"` | Frequency | The frequency at which data is sent. | "once" |
-
-#### Frequency
-
-Options for when to send data.
-
-| Value | Description |
-| --- | --- |
-| `"once"` | Send the data for this frame only. |
-| `"always"` | Send the data every frame. |
-| `"never"` | Never send the data. |
-
-***
-
-## **`send_static_rigidbodies`**
-
-Send static rigidbody data (mass, kinematic state, etc.) of objects in the scene. 
-
-- <font style="color:green">**Sends data**: This command instructs the build to send output data.</font>
-
-    - <font style="color:green">**Type:** [`StaticRigidbodies`](output_data.md#StaticRigidbodies)</font>
-
-```python
-{"$type": "send_static_rigidbodies", "ids": [0, 1, 2]}
-```
-
-```python
-{"$type": "send_static_rigidbodies", "ids": [0, 1, 2], "frequency": "once"}
-```
-
-| Parameter | Type | Description | Default |
-| --- | --- | --- | --- |
-| `"ids"` | int [] | The IDs of the objects. If this list is undefined or empty, the build will return data for all objects. | |
-| `"frequency"` | Frequency | The frequency at which data is sent. | "once" |
-
-#### Frequency
-
-Options for when to send data.
-
-| Value | Description |
-| --- | --- |
-| `"once"` | Send the data for this frame only. |
-| `"always"` | Send the data every frame. |
-| `"never"` | Never send the data. |
-
-***
-
-## **`send_transforms`**
-
-Send Transform (position and rotation) data of objects in the scene. 
-
-- <font style="color:green">**Sends data**: This command instructs the build to send output data.</font>
-
-    - <font style="color:green">**Type:** [`Transforms`](output_data.md#Transforms)</font>
-
-```python
-{"$type": "send_transforms", "ids": [0, 1, 2]}
-```
-
-```python
-{"$type": "send_transforms", "ids": [0, 1, 2], "frequency": "once"}
-```
-
-| Parameter | Type | Description | Default |
-| --- | --- | --- | --- |
-| `"ids"` | int [] | The IDs of the objects. If this list is undefined or empty, the build will return data for all objects. | |
-| `"frequency"` | Frequency | The frequency at which data is sent. | "once" |
-
-#### Frequency
-
-Options for when to send data.
-
-| Value | Description |
-| --- | --- |
-| `"once"` | Send the data for this frame only. |
-| `"always"` | Send the data every frame. |
-| `"never"` | Never send the data. |
-
-***
-
-## **`send_transform_matrices`**
-
-Send 4x4 matrix data for each object, describing their positions and rotations. 
-
-- <font style="color:green">**Sends data**: This command instructs the build to send output data.</font>
-
-    - <font style="color:green">**Type:** [`TransformMatrices`](output_data.md#TransformMatrices)</font>
-- <font style="color:red">**Rarely used**: This command is very specialized; it's unlikely that this is the command you want to use.</font>
-
-    - <font style="color:red">**Use this command instead:** `send_transforms`</font>
-
-```python
-{"$type": "send_transform_matrices", "ids": [0, 1, 2]}
-```
-
-```python
-{"$type": "send_transform_matrices", "ids": [0, 1, 2], "frequency": "once"}
-```
-
-| Parameter | Type | Description | Default |
-| --- | --- | --- | --- |
-| `"ids"` | int [] | The IDs of the objects. If this list is undefined or empty, the build will return data for all objects. | |
-| `"frequency"` | Frequency | The frequency at which data is sent. | "once" |
-
-#### Frequency
-
-Options for when to send data.
-
-| Value | Description |
-| --- | --- |
-| `"once"` | Send the data for this frame only. |
-| `"always"` | Send the data every frame. |
-| `"never"` | Never send the data. |
-
-***
-
-## **`send_volumes`**
-
-Send spatial volume data of objects in the scene. Volume is calculated from the physics colliders; it is an approximate value. 
-
-- <font style="color:green">**Sends data**: This command instructs the build to send output data.</font>
-
-    - <font style="color:green">**Type:** [`Volumes`](output_data.md#Volumes)</font>
-- <font style="color:orange">**Expensive**: This command is computationally expensive.</font>
-- <font style="color:magenta">**Debug-only**: This command is only intended for use as a debug tool or diagnostic tool. It is not compatible with ordinary TDW usage.</font>
-
-```python
-{"$type": "send_volumes", "ids": [0, 1, 2]}
-```
-
-```python
-{"$type": "send_volumes", "ids": [0, 1, 2], "frequency": "once"}
-```
-
-| Parameter | Type | Description | Default |
-| --- | --- | --- | --- |
-| `"ids"` | int [] | The IDs of the objects. If this list is undefined or empty, the build will return data for all objects. | |
-| `"frequency"` | Frequency | The frequency at which data is sent. | "once" |
-
-#### Frequency
-
-Options for when to send data.
-
-| Value | Description |
-| --- | --- |
-| `"once"` | Send the data for this frame only. |
-| `"always"` | Send the data every frame. |
-| `"never"` | Never send the data. |
-
-# SendReplicantsCommand
-
-These commands send Replicants output data for different types of Replicants.
-
-***
-
-## **`send_replicants`**
-
-Send data of each Replicant in the scene. 
-
-- <font style="color:green">**Sends data**: This command instructs the build to send output data.</font>
-
-    - <font style="color:green">**Type:** [`Replicants`](output_data.md#Replicants)</font>
-
-```python
-{"$type": "send_replicants"}
-```
-
-```python
-{"$type": "send_replicants", "frequency": "once"}
-```
-
-| Parameter | Type | Description | Default |
-| --- | --- | --- | --- |
-| `"frequency"` | Frequency | The frequency at which data is sent. | "once" |
-
-#### Frequency
-
-Options for when to send data.
-
-| Value | Description |
-| --- | --- |
-| `"once"` | Send the data for this frame only. |
-| `"always"` | Send the data every frame. |
-| `"never"` | Never send the data. |
-
-***
-
-## **`send_wheelchair_replicants`**
-
-Send data of each WheelchairReplicant in the scene. 
-
-- <font style="color:green">**Sends data**: This command instructs the build to send output data.</font>
-
-    - <font style="color:green">**Type:** [`Replicants`](output_data.md#Replicants)</font>
-
-```python
-{"$type": "send_wheelchair_replicants"}
-```
-
-```python
-{"$type": "send_wheelchair_replicants", "frequency": "once"}
-```
-
-| Parameter | Type | Description | Default |
-| --- | --- | --- | --- |
-| `"frequency"` | Frequency | The frequency at which data is sent. | "once" |
-
-#### Frequency
-
-Options for when to send data.
-
-| Value | Description |
-| --- | --- |
-| `"once"` | Send the data for this frame only. |
-| `"always"` | Send the data every frame. |
-| `"never"` | Never send the data. |
-
-# SendVrCommand
-
-These commands send data that is specific to certain types of VR rigs.
-
-***
-
-## **`send_fove`**
-
-Send FOVE headset data. 
-
-- <font style="color:green">**Sends data**: This command instructs the build to send output data.</font>
-
-    - <font style="color:green">**Type:** [`Fove`](output_data.md#Fove)</font>
-
-```python
-{"$type": "send_fove"}
-```
-
-```python
-{"$type": "send_fove", "frequency": "once"}
-```
-
-| Parameter | Type | Description | Default |
-| --- | --- | --- | --- |
-| `"frequency"` | Frequency | The frequency at which data is sent. | "once" |
-
-#### Frequency
-
-Options for when to send data.
-
-| Value | Description |
-| --- | --- |
-| `"once"` | Send the data for this frame only. |
-| `"always"` | Send the data every frame. |
-| `"never"` | Never send the data. |
-
-***
-
-## **`send_leap_motion`**
-
-Send Leap Motion hand tracking data. 
-
-- <font style="color:green">**Sends data**: This command instructs the build to send output data.</font>
-
-    - <font style="color:green">**Type:** [`LeapMotion`](output_data.md#LeapMotion)</font>
-
-```python
-{"$type": "send_leap_motion"}
-```
-
-```python
-{"$type": "send_leap_motion", "max_num_collisions_per_bone": 5, "frequency": "once"}
-```
-
-| Parameter | Type | Description | Default |
-| --- | --- | --- | --- |
-| `"max_num_collisions_per_bone"` | int | The maximum number of collisions per bone that will be returned in the output data. | 5 |
-| `"frequency"` | Frequency | The frequency at which data is sent. | "once" |
-
-#### Frequency
-
-Options for when to send data.
-
-| Value | Description |
-| --- | --- |
-| `"once"` | Send the data for this frame only. |
-| `"always"` | Send the data every frame. |
-| `"never"` | Never send the data. |
-
-***
-
-## **`send_oculus_touch_buttons`**
-
-Send data for buttons pressed on Oculus Touch controllers. 
-
-- <font style="color:green">**Sends data**: This command instructs the build to send output data.</font>
-
-    - <font style="color:green">**Type:** [`OculusTouchButtons`](output_data.md#OculusTouchButtons)</font>
-- <font style="color:green">**VR**: This command will only work if you've already sent [create_vr_rig](#create_vr_rig).</font>
-
-```python
-{"$type": "send_oculus_touch_buttons"}
-```
-
-```python
-{"$type": "send_oculus_touch_buttons", "frequency": "once"}
-```
-
-| Parameter | Type | Description | Default |
-| --- | --- | --- | --- |
-| `"frequency"` | Frequency | The frequency at which data is sent. | "once" |
-
-#### Frequency
-
-Options for when to send data.
-
-| Value | Description |
-| --- | --- |
-| `"once"` | Send the data for this frame only. |
-| `"always"` | Send the data every frame. |
-| `"never"` | Never send the data. |
-
-***
-
-## **`send_static_oculus_touch`**
-
-Send static data for the Oculus Touch rig. 
-
-- <font style="color:green">**Sends data**: This command instructs the build to send output data.</font>
-
-    - <font style="color:green">**Type:** [`StaticOculusTouch`](output_data.md#StaticOculusTouch)</font>
-- <font style="color:green">**VR**: This command will only work if you've already sent [create_vr_rig](#create_vr_rig).</font>
-
-```python
-{"$type": "send_static_oculus_touch"}
-```
-
-```python
-{"$type": "send_static_oculus_touch", "frequency": "once"}
-```
-
-| Parameter | Type | Description | Default |
-| --- | --- | --- | --- |
-| `"frequency"` | Frequency | The frequency at which data is sent. | "once" |
-
-#### Frequency
-
-Options for when to send data.
-
-| Value | Description |
-| --- | --- |
-| `"once"` | Send the data for this frame only. |
-| `"always"` | Send the data every frame. |
-| `"never"` | Never send the data. |
-
-# UiCommand
-
-These commands adjust the UI.
-
-***
-
-## **`add_ui_canvas`**
-
-Add a UI canvas to the scene. By default, the canvas will be an "overlay" and won't appear in image output data.
-
-
-```python
-{"$type": "add_ui_canvas"}
-```
-
-```python
-{"$type": "add_ui_canvas", "canvas_id": 0}
-```
-
-| Parameter | Type | Description | Default |
-| --- | --- | --- | --- |
-| `"canvas_id"` | int | The unique ID of the UI canvas. | 0 |
-
-***
-
-## **`attach_ui_canvas_to_avatar`**
-
-Attach a UI canvas to an avatar. This allows the UI to appear in image output data.
-
-
-```python
-{"$type": "attach_ui_canvas_to_avatar"}
-```
-
-```python
-{"$type": "attach_ui_canvas_to_avatar", "avatar_id": "a", "plane_distance": 0.101, "canvas_id": 0}
-```
-
-| Parameter | Type | Description | Default |
-| --- | --- | --- | --- |
-| `"avatar_id"` | string | The ID of the avatar. | "a" |
-| `"plane_distance"` | float | The distance from the camera to the UI canvas. This should be slightly further than the near clipping plane. | 0.101 |
-| `"canvas_id"` | int | The unique ID of the UI canvas. | 0 |
-
-***
-
-## **`attach_ui_canvas_to_vr_rig`**
-
-Attach a UI canvas to the head camera of a VR rig. 
-
-- <font style="color:green">**VR**: This command will only work if you've already sent [create_vr_rig](#create_vr_rig).</font>
-
-```python
-{"$type": "attach_ui_canvas_to_vr_rig"}
-```
-
-```python
-{"$type": "attach_ui_canvas_to_vr_rig", "plane_distance": 1, "canvas_id": 0}
-```
-
-| Parameter | Type | Description | Default |
-| --- | --- | --- | --- |
-| `"plane_distance"` | float | The distance from the camera to the UI canvas. | 1 |
-| `"canvas_id"` | int | The unique ID of the UI canvas. | 0 |
-
-***
-
-## **`destroy_all_ui_canvases`**
-
-Destroy all UI canvases in the scene. In this command, the canvas_id parameter is ignored.
-
-
-```python
-{"$type": "destroy_all_ui_canvases"}
-```
-
-```python
-{"$type": "destroy_all_ui_canvases", "canvas_id": 0}
-```
-
-| Parameter | Type | Description | Default |
-| --- | --- | --- | --- |
-| `"canvas_id"` | int | The unique ID of the UI canvas. | 0 |
-
-***
-
-## **`destroy_ui_canvas`**
-
-Destroy a UI canvas and all of its UI elements.
-
-
-```python
-{"$type": "destroy_ui_canvas"}
-```
-
-```python
-{"$type": "destroy_ui_canvas", "canvas_id": 0}
-```
-
-| Parameter | Type | Description | Default |
-| --- | --- | --- | --- |
-| `"canvas_id"` | int | The unique ID of the UI canvas. | 0 |
-
-# UiElementCommand
-
-These commands add or adjust UI elements such as text or images.
-
-# AddUiCommand
-
-These commands add UI elements to the scene.
-
-***
-
-## **`add_ui_text`**
-
-Add UI text to the scene.
-
-
-```python
-{"$type": "add_ui_text", "text": "string", "id": 1}
-```
-
-```python
-{"$type": "add_ui_text", "text": "string", "id": 1, "font_size": 14, "color": {"r": 1, "g": 1, "b": 1, "a": 1}, "anchor": {"x": 0.5, "y": 0.5}, "pivot": {"x": 0.5, "y": 0.5}, "position": {"x": 0, "y": 0}, "canvas_id": 0}
-```
-
-| Parameter | Type | Description | Default |
-| --- | --- | --- | --- |
-| `"text"` | string | The text. | |
-| `"font_size"` | int | The font size. | 14 |
-| `"color"` | Color | The color of the UI element. | {"r": 1, "g": 1, "b": 1, "a": 1} |
-| `"anchor"` | Vector2 | The anchor of the UI element. The values must be from 0 (left or bottom) to 1 (right or top). By default, the anchor is in the center. | {"x": 0.5, "y": 0.5} |
-| `"pivot"` | Vector2 | The pivot of the UI element. The values must be from 0 (left or bottom) to 1 (right or top). By default, the pivot is in the center. | {"x": 0.5, "y": 0.5} |
-| `"position"` | Vector2Int | The anchor position of the UI element in pixels. x is lateral, y is vertical. The anchor position is not the true pixel position. For example, if the anchor is {"x": 0, "y": 0} and the position is {"x": 0, "y": 0}, the UI element will be in the bottom-left of the screen. | {"x": 0, "y": 0} |
-| `"id"` | int | The unique ID of the UI element. | |
-| `"canvas_id"` | int | The unique ID of the UI canvas. | 0 |
-
-# AddUiImageCommand
-
-These commands add UI images to the scene.
-
-***
-
-## **`add_ui_cutout`**
-
-Add a UI "cutout" image to the scene. This will draw a hole in a base UI element. The cutout image must be RGBA32.
-
-
-```python
-{"$type": "add_ui_cutout", "base_id": 1, "image": "string", "size": {"x": 1, "y": 2}, "id": 1}
-```
-
-```python
-{"$type": "add_ui_cutout", "base_id": 1, "image": "string", "size": {"x": 1, "y": 2}, "id": 1, "scale_factor": {"x": 1, "y": 1}, "anchor": {"x": 0.5, "y": 0.5}, "pivot": {"x": 0.5, "y": 0.5}, "position": {"x": 0, "y": 0}, "canvas_id": 0}
-```
-
-| Parameter | Type | Description | Default |
-| --- | --- | --- | --- |
-| `"base_id"` | int | The cutout will draw a hole in the image with this ID. | |
-| `"image"` | string | base64 string representation of the image byte array. | |
-| `"size"` | Vector2Int | The actual pixel size of the image. | |
-| `"scale_factor"` | Vector2 | Scale the image by this factor. | {"x": 1, "y": 1} |
-| `"anchor"` | Vector2 | The anchor of the UI element. The values must be from 0 (left or bottom) to 1 (right or top). By default, the anchor is in the center. | {"x": 0.5, "y": 0.5} |
-| `"pivot"` | Vector2 | The pivot of the UI element. The values must be from 0 (left or bottom) to 1 (right or top). By default, the pivot is in the center. | {"x": 0.5, "y": 0.5} |
-| `"position"` | Vector2Int | The anchor position of the UI element in pixels. x is lateral, y is vertical. The anchor position is not the true pixel position. For example, if the anchor is {"x": 0, "y": 0} and the position is {"x": 0, "y": 0}, the UI element will be in the bottom-left of the screen. | {"x": 0, "y": 0} |
-| `"id"` | int | The unique ID of the UI element. | |
-| `"canvas_id"` | int | The unique ID of the UI canvas. | 0 |
-
-***
-
-## **`add_ui_image`**
-
-Add a UI image to the scene. Note that the size parameter must match the actual pixel size of the image.
-
-
-```python
-{"$type": "add_ui_image", "image": "string", "size": {"x": 1, "y": 2}, "id": 1}
-```
-
-```python
-{"$type": "add_ui_image", "image": "string", "size": {"x": 1, "y": 2}, "id": 1, "rgba": True, "color": {"r": 1, "g": 1, "b": 1, "a": 1}, "raycast_target": True, "scale_factor": {"x": 1, "y": 1}, "anchor": {"x": 0.5, "y": 0.5}, "pivot": {"x": 0.5, "y": 0.5}, "position": {"x": 0, "y": 0}, "canvas_id": 0}
-```
-
-| Parameter | Type | Description | Default |
-| --- | --- | --- | --- |
-| `"rgba"` | bool | If True, this is an RGBA image. If False, this is an RGB image. | True |
-| `"color"` | Color | The color of the UI element. | {"r": 1, "g": 1, "b": 1, "a": 1} |
-| `"raycast_target"` | bool | If True, raycasts will hit the UI element. | True |
-| `"image"` | string | base64 string representation of the image byte array. | |
-| `"size"` | Vector2Int | The actual pixel size of the image. | |
-| `"scale_factor"` | Vector2 | Scale the image by this factor. | {"x": 1, "y": 1} |
-| `"anchor"` | Vector2 | The anchor of the UI element. The values must be from 0 (left or bottom) to 1 (right or top). By default, the anchor is in the center. | {"x": 0.5, "y": 0.5} |
-| `"pivot"` | Vector2 | The pivot of the UI element. The values must be from 0 (left or bottom) to 1 (right or top). By default, the pivot is in the center. | {"x": 0.5, "y": 0.5} |
-| `"position"` | Vector2Int | The anchor position of the UI element in pixels. x is lateral, y is vertical. The anchor position is not the true pixel position. For example, if the anchor is {"x": 0, "y": 0} and the position is {"x": 0, "y": 0}, the UI element will be in the bottom-left of the screen. | {"x": 0, "y": 0} |
-| `"id"` | int | The unique ID of the UI element. | |
-| `"canvas_id"` | int | The unique ID of the UI canvas. | 0 |
-
-# SetUiElementCommand
-
-These commands set parameters of a UI element in the scene.
-
-***
-
-## **`destroy_ui_element`**
-
-Destroy a UI element in the scene.
-
-
-```python
-{"$type": "destroy_ui_element", "id": 1}
-```
-
-```python
-{"$type": "destroy_ui_element", "id": 1, "canvas_id": 0}
-```
-
-| Parameter | Type | Description | Default |
-| --- | --- | --- | --- |
-| `"id"` | int | The unique ID of the UI element. | |
-| `"canvas_id"` | int | The unique ID of the UI canvas. | 0 |
-
-***
-
-## **`set_ui_color`**
-
-Set the color of a UI image or text.
-
-
-```python
-{"$type": "set_ui_color", "color": {"r": 0.219607845, "g": 0.0156862754, "b": 0.6901961, "a": 1.0}, "id": 1}
-```
-
-```python
-{"$type": "set_ui_color", "color": {"r": 0.219607845, "g": 0.0156862754, "b": 0.6901961, "a": 1.0}, "id": 1, "canvas_id": 0}
-```
-
-| Parameter | Type | Description | Default |
-| --- | --- | --- | --- |
-| `"color"` | Color | The new color. | |
-| `"id"` | int | The unique ID of the UI element. | |
-| `"canvas_id"` | int | The unique ID of the UI canvas. | 0 |
-
-***
-
-## **`set_ui_element_depth`**
-
-Set the depth (z value) of a UI element relative its canvas (not its camera).
-
-
-```python
-{"$type": "set_ui_element_depth", "depth": 0.125, "id": 1}
-```
-
-```python
-{"$type": "set_ui_element_depth", "depth": 0.125, "id": 1, "canvas_id": 0}
-```
-
-| Parameter | Type | Description | Default |
-| --- | --- | --- | --- |
-| `"depth"` | float | The depth (z value) in meters. | |
-| `"id"` | int | The unique ID of the UI element. | |
-| `"canvas_id"` | int | The unique ID of the UI canvas. | 0 |
-
-***
-
-## **`set_ui_element_position`**
-
-Set the position of a UI element.
-
-
-```python
-{"$type": "set_ui_element_position", "id": 1}
-```
-
-```python
-{"$type": "set_ui_element_position", "id": 1, "position": {"x": 0, "y": 0}, "canvas_id": 0}
-```
-
-| Parameter | Type | Description | Default |
-| --- | --- | --- | --- |
-| `"position"` | Vector2Int | The anchor position of the UI element in pixels. x is lateral, y is vertical. The anchor position is not the true pixel position. For example, if the anchor is {"x": 0, "y": 0} and the position is {"x": 0, "y": 0}, the UI element will be in the bottom-left of the screen. | {"x": 0, "y": 0} |
-| `"id"` | int | The unique ID of the UI element. | |
-| `"canvas_id"` | int | The unique ID of the UI canvas. | 0 |
-
-***
-
-## **`set_ui_element_rotation`**
-
-Rotate a UI element to a new angle.
-
-
-```python
-{"$type": "set_ui_element_rotation", "angle": 0.125, "id": 1}
-```
-
-```python
-{"$type": "set_ui_element_rotation", "angle": 0.125, "id": 1, "canvas_id": 0}
-```
-
-| Parameter | Type | Description | Default |
-| --- | --- | --- | --- |
-| `"angle"` | float | The UI element's new rotation in degrees. | |
-| `"id"` | int | The unique ID of the UI element. | |
-| `"canvas_id"` | int | The unique ID of the UI canvas. | 0 |
-
-***
-
-## **`set_ui_element_size`**
-
-Set the size of a UI element.
-
-
-```python
-{"$type": "set_ui_element_size", "size": {"x": 1, "y": 2}, "id": 1}
-```
-
-```python
-{"$type": "set_ui_element_size", "size": {"x": 1, "y": 2}, "id": 1, "canvas_id": 0}
-```
-
-| Parameter | Type | Description | Default |
-| --- | --- | --- | --- |
-| `"size"` | Vector2Int | The pixel size of the UI element. | |
-| `"id"` | int | The unique ID of the UI element. | |
-| `"canvas_id"` | int | The unique ID of the UI canvas. | 0 |
-
-***
-
-## **`set_ui_text`**
-
-Set the text of a Text object that is already on the screen.
-
-
-```python
-{"$type": "set_ui_text", "text": "string", "id": 1}
-```
-
-```python
-{"$type": "set_ui_text", "text": "string", "id": 1, "canvas_id": 0}
-```
-
-| Parameter | Type | Description | Default |
-| --- | --- | --- | --- |
-| `"text"` | string | The new text. | |
-| `"id"` | int | The unique ID of the UI element. | |
-| `"canvas_id"` | int | The unique ID of the UI canvas. | 0 |
-
-# VideoCaptureCommand
-
-These commands start and stop audio-visual capture using ffmpeg. These commands assume that you've already installed ffmpeg on your computer.
-
-***
-
-## **`stop_video_capture`**
-
-Stop ongoing video capture.
-
-
-```python
-{"$type": "stop_video_capture"}
-```
-
-# StartVideoCaptureCommand
-
-These commands start video capture using ffmpeg. Because ffmpeg arguments are platform-specific, you must use the platform-specific command, e.g. start_video_capture_windows
-
-***
-
-## **`start_video_capture_linux`**
-
-Start video capture using ffmpeg. This command can only be used on Linux.
-
-
-```python
-{"$type": "start_video_capture_linux", "output_path": "string"}
-```
-
-```python
-{"$type": "start_video_capture_linux", "output_path": "string", "display": 0, "screen": 0, "audio_device": "alsa_output.pci-0000_00_1f.3.analog-stereo.monitor", "ffmpeg": "", "overwrite": True, "framerate": 60, "position": {"x": 0, "y": 0}, "audio": True, "audio_codec": "aac", "video_codec": "h264", "preset": "ultrafast", "qp": 1, "pixel_format": "yuv420p", "log_args": False, "override_args": ""}
-```
-
-| Parameter | Type | Description | Default |
-| --- | --- | --- | --- |
-| `"display"` | int | The X11 display index. To review your X11 setup: cat /etc/X11/xorg.conf | 0 |
-| `"screen"` | int | The X11 screen index. To review your X11 setup: cat /etc/X11/xorg.conf | 0 |
-| `"audio_device"` | string | The pulseaudio device name. Ignored if audio == False. To get a list of devices: pactl list sources | grep output | "alsa_output.pci-0000_00_1f.3.analog-stereo.monitor" |
-| `"output_path"` | string | The absolute path to the output file, e.g. /home/user/video.mp4 | |
-| `"ffmpeg"` | string | The path to the ffmpeg process. Set this parameter only if you're using a non-standard path. | "" |
-| `"overwrite"` | bool | If True, overwrite the video if it already exists. | True |
-| `"framerate"` | int | The framerate of the output video. | 60 |
-| `"position"` | Vector2Int | The top-left corner of the screen region that will be captured. On Windows, this is ignored if window_capture == True. | {"x": 0, "y": 0} |
-| `"audio"` | bool | If True, audio will be captured. | True |
-| `"audio_codec"` | string | The audio codec. You should usually keep this set to the default value. See: <ulink url="https://ffmpeg.org/ffmpeg-codecs.html">https://ffmpeg.org/ffmpeg-codecs.html</ulink> | "aac" |
-| `"video_codec"` | string | The video codec. You should usually keep this set to the default value. See: <ulink url="https://ffmpeg.org/ffmpeg-codecs.html">https://ffmpeg.org/ffmpeg-codecs.html</ulink> | "h264" |
-| `"preset"` | string | H.264 video encoding only. A preset of parameters that affect encoding speed and compression. See: <ulink url="https://trac.ffmpeg.org/wiki/Encode/H.264">https://trac.ffmpeg.org/wiki/Encode/H.264</ulink> | "ultrafast" |
-| `"qp"` | int | H.264 video encoding only. This controls the video quality. 0 is lossless. | 1 |
-| `"pixel_format"` | string | The pixel format. You should almost never need to set this to anything other than the default value. | "yuv420p" |
-| `"log_args"` | bool | If True, log the command-line arguments to the player log (this can additionally be received by the controller via the send_log_messages command). | False |
-| `"override_args"` | string | If not empty, replace the ffmpeg arguments with this string. Usually, you won't want to set this. If you want to use ffmpeg for something other than screen recording, consider launching it from a Python script using subprocess.call(). | "" |
-
-***
-
-## **`start_video_capture_osx`**
-
-Start video capture using ffmpeg. This command can only be used on OS X.
-
-
-```python
-{"$type": "start_video_capture_osx", "output_path": "string"}
-```
-
-```python
-{"$type": "start_video_capture_osx", "output_path": "string", "video_device": 1, "audio_device": 0, "size_scale_factor": 2, "position_scale_factor": 2, "ffmpeg": "", "overwrite": True, "framerate": 60, "position": {"x": 0, "y": 0}, "audio": True, "audio_codec": "aac", "video_codec": "h264", "preset": "ultrafast", "qp": 1, "pixel_format": "yuv420p", "log_args": False, "override_args": ""}
-```
-
-| Parameter | Type | Description | Default |
-| --- | --- | --- | --- |
-| `"video_device"` | int | The video device index. To get a list of devices: ffmpeg -f avfoundation -list_devices true -i "" | 1 |
-| `"audio_device"` | int | The audio device index. Ignored if audio == False. To get a list of devices: ffmpeg -f avfoundation -list_devices true -i "" | 0 |
-| `"size_scale_factor"` | int | On retina screens, the actual window size is scaled. Set this scale factor to scale the video capture size. | 2 |
-| `"position_scale_factor"` | int | On retina screens, the actual window size is scaled. Set this scale factor to scale the video capture position. | 2 |
-| `"output_path"` | string | The absolute path to the output file, e.g. /home/user/video.mp4 | |
-| `"ffmpeg"` | string | The path to the ffmpeg process. Set this parameter only if you're using a non-standard path. | "" |
-| `"overwrite"` | bool | If True, overwrite the video if it already exists. | True |
-| `"framerate"` | int | The framerate of the output video. | 60 |
-| `"position"` | Vector2Int | The top-left corner of the screen region that will be captured. On Windows, this is ignored if window_capture == True. | {"x": 0, "y": 0} |
-| `"audio"` | bool | If True, audio will be captured. | True |
-| `"audio_codec"` | string | The audio codec. You should usually keep this set to the default value. See: <ulink url="https://ffmpeg.org/ffmpeg-codecs.html">https://ffmpeg.org/ffmpeg-codecs.html</ulink> | "aac" |
-| `"video_codec"` | string | The video codec. You should usually keep this set to the default value. See: <ulink url="https://ffmpeg.org/ffmpeg-codecs.html">https://ffmpeg.org/ffmpeg-codecs.html</ulink> | "h264" |
-| `"preset"` | string | H.264 video encoding only. A preset of parameters that affect encoding speed and compression. See: <ulink url="https://trac.ffmpeg.org/wiki/Encode/H.264">https://trac.ffmpeg.org/wiki/Encode/H.264</ulink> | "ultrafast" |
-| `"qp"` | int | H.264 video encoding only. This controls the video quality. 0 is lossless. | 1 |
-| `"pixel_format"` | string | The pixel format. You should almost never need to set this to anything other than the default value. | "yuv420p" |
-| `"log_args"` | bool | If True, log the command-line arguments to the player log (this can additionally be received by the controller via the send_log_messages command). | False |
-| `"override_args"` | string | If not empty, replace the ffmpeg arguments with this string. Usually, you won't want to set this. If you want to use ffmpeg for something other than screen recording, consider launching it from a Python script using subprocess.call(). | "" |
-
-***
-
-## **`start_video_capture_windows`**
-
-Start video capture using ffmpeg. This command can only be used on Windows.
-
-
-```python
-{"$type": "start_video_capture_windows", "output_path": "string"}
-```
-
-```python
-{"$type": "start_video_capture_windows", "output_path": "string", "audio_device": "", "audio_buffer_size": 5, "draw_mouse": False, "ffmpeg": "", "overwrite": True, "framerate": 60, "position": {"x": 0, "y": 0}, "audio": True, "audio_codec": "aac", "video_codec": "h264", "preset": "ultrafast", "qp": 1, "pixel_format": "yuv420p", "log_args": False, "override_args": ""}
-```
-
-| Parameter | Type | Description | Default |
-| --- | --- | --- | --- |
-| `"audio_device"` | string | The name of the audio device. Ignored if audio == False. To get a list of devices: ffmpeg -list_devices true -f dshow -i dummy | "" |
-| `"audio_buffer_size"` | int | The audio buffer size in ms. This should always be greater than 0. Adjust this if the audio doesn't sync with the video. See: <ulink url="https://ffmpeg.org/ffmpeg-devices.html">https://ffmpeg.org/ffmpeg-devices.html</ulink> (search for audio_buffer_size). | 5 |
-| `"draw_mouse"` | bool | If True, show the mouse in the video. | False |
-| `"output_path"` | string | The absolute path to the output file, e.g. /home/user/video.mp4 | |
-| `"ffmpeg"` | string | The path to the ffmpeg process. Set this parameter only if you're using a non-standard path. | "" |
-| `"overwrite"` | bool | If True, overwrite the video if it already exists. | True |
-| `"framerate"` | int | The framerate of the output video. | 60 |
-| `"position"` | Vector2Int | The top-left corner of the screen region that will be captured. On Windows, this is ignored if window_capture == True. | {"x": 0, "y": 0} |
-| `"audio"` | bool | If True, audio will be captured. | True |
-| `"audio_codec"` | string | The audio codec. You should usually keep this set to the default value. See: <ulink url="https://ffmpeg.org/ffmpeg-codecs.html">https://ffmpeg.org/ffmpeg-codecs.html</ulink> | "aac" |
-| `"video_codec"` | string | The video codec. You should usually keep this set to the default value. See: <ulink url="https://ffmpeg.org/ffmpeg-codecs.html">https://ffmpeg.org/ffmpeg-codecs.html</ulink> | "h264" |
-| `"preset"` | string | H.264 video encoding only. A preset of parameters that affect encoding speed and compression. See: <ulink url="https://trac.ffmpeg.org/wiki/Encode/H.264">https://trac.ffmpeg.org/wiki/Encode/H.264</ulink> | "ultrafast" |
-| `"qp"` | int | H.264 video encoding only. This controls the video quality. 0 is lossless. | 1 |
-| `"pixel_format"` | string | The pixel format. You should almost never need to set this to anything other than the default value. | "yuv420p" |
-| `"log_args"` | bool | If True, log the command-line arguments to the player log (this can additionally be received by the controller via the send_log_messages command). | False |
-| `"override_args"` | string | If not empty, replace the ffmpeg arguments with this string. Usually, you won't want to set this. If you want to use ffmpeg for something other than screen recording, consider launching it from a Python script using subprocess.call(). | "" |
-
-# VrCommand
-
-These commands utilize VR in TDW.
-
-***
-
-## **`allow_fove_headset_movement`**
-
-Handle whether to send the Fove Headset position or not. 
-
-- <font style="color:green">**VR**: This command will only work if you've already sent [create_vr_rig](#create_vr_rig).</font>
-
-```python
-{"$type": "allow_fove_headset_movement"}
-```
-
-```python
-{"$type": "allow_fove_headset_movement", "allow": False}
-```
-
-| Parameter | Type | Description | Default |
-| --- | --- | --- | --- |
-| `"allow"` | bool | Whether or not to send positional information from the headset. Default is to NOT send position, just orientation. | False |
-
-***
-
-## **`allow_fove_headset_rotation`**
-
-Handle whether to send the Fove Headset orientation or not. 
-
-- <font style="color:green">**VR**: This command will only work if you've already sent [create_vr_rig](#create_vr_rig).</font>
-
-```python
-{"$type": "allow_fove_headset_rotation"}
-```
-
-```python
-{"$type": "allow_fove_headset_rotation", "allow": True}
-```
-
-| Parameter | Type | Description | Default |
-| --- | --- | --- | --- |
-| `"allow"` | bool | Whether or not to send orientation information from the headset. Default is to send orientation. | True |
-
-***
-
-## **`attach_avatar_to_vr_rig`**
-
-Attach an avatar (A_Img_Caps_Kinematic) to the VR rig in the scene. This avatar will work like all others, i.e it can send images and other data. The avatar will match the position and rotation of the VR rig's head. By default, this feature is disabled because it slows down the simulation's FPS. 
-
-- <font style="color:green">**VR**: This command will only work if you've already sent [create_vr_rig](#create_vr_rig).</font>
-
-```python
-{"$type": "attach_avatar_to_vr_rig", "id": "string"}
-```
-
-| Parameter | Type | Description | Default |
-| --- | --- | --- | --- |
-| `"id"` | string | ID of this avatar. Must be unique. | |
-
-***
-
-## **`create_vr_obi_colliders`**
-
-Create Obi colliders for a VR rig if there aren't any. 
-
-- <font style="color:blue">**Obi**: This command initializes utilizes the Obi physics engine, which requires a specialized scene initialization process.See: [Obi documentation](../lessons/obi/obi.md)</font>
-- <font style="color:green">**VR**: This command will only work if you've already sent [create_vr_rig](#create_vr_rig).</font>
-
-```python
-{"$type": "create_vr_obi_colliders"}
-```
-
-***
-
-## **`destroy_vr_rig`**
-
-Destroy the current VR rig. 
-
-- <font style="color:green">**VR**: This command will only work if you've already sent [create_vr_rig](#create_vr_rig).</font>
-
-```python
-{"$type": "destroy_vr_rig"}
-```
-
-***
-
-## **`refresh_leap_motion_rig`**
-
-Refresh a Leap Motion rig in the scene. This must be sent whenever new objects are added to the scene after the rig was created. 
-
-- <font style="color:green">**VR**: This command will only work if you've already sent [create_vr_rig](#create_vr_rig).</font>
-
-```python
-{"$type": "refresh_leap_motion_rig"}
-```
-
-***
-
-## **`rotate_vr_rig_by`**
-
-Rotate the VR rig by an angle. 
-
-- <font style="color:green">**VR**: This command will only work if you've already sent [create_vr_rig](#create_vr_rig).</font>
-
-```python
-{"$type": "rotate_vr_rig_by", "angle": 0.125}
-```
-
-| Parameter | Type | Description | Default |
-| --- | --- | --- | --- |
-| `"angle"` | float | The angle of rotation in degrees. | |
-
-***
-
-## **`set_vr_loading_screen`**
-
-Show or hide the VR rig's loading screen. 
-
-- <font style="color:green">**VR**: This command will only work if you've already sent [create_vr_rig](#create_vr_rig).</font>
-
-```python
-{"$type": "set_vr_loading_screen", "show": True}
-```
-
-| Parameter | Type | Description | Default |
-| --- | --- | --- | --- |
-| `"show"` | bool | If true, show the loading screen. If false, hide it. | |
-
-***
-
-## **`set_vr_obi_collision_material`**
-
-Set the Obi collision material of the VR rig. 
-
-- <font style="color:blue">**Obi**: This command initializes utilizes the Obi physics engine, which requires a specialized scene initialization process.See: [Obi documentation](../lessons/obi/obi.md)</font>
-- <font style="color:green">**VR**: This command will only work if you've already sent [create_vr_rig](#create_vr_rig).</font>
-
-```python
-{"$type": "set_vr_obi_collision_material"}
-```
-
-```python
-{"$type": "set_vr_obi_collision_material", "dynamic_friction": 0.3, "static_friction": 0.3, "stickiness": 0, "stick_distance": 0, "friction_combine": "average", "stickiness_combine": "average"}
-```
-
-| Parameter | Type | Description | Default |
-| --- | --- | --- | --- |
-| `"dynamic_friction"` | float | Percentage of relative tangential velocity removed in a collision, once the static friction threshold has been surpassed and the particle is moving relative to the surface. 0 means things will slide as if made of ice, 1 will result in total loss of tangential velocity. | 0.3 |
-| `"static_friction"` | float | Percentage of relative tangential velocity removed in a collision. 0 means things will slide as if made of ice, 1 will result in total loss of tangential velocity. | 0.3 |
-| `"stickiness"` | float | Amount of inward normal force applied between objects in a collision. 0 means no force will be applied, 1 will keep objects from separating once they collide. | 0 |
-| `"stick_distance"` | float | Maximum distance between objects at which sticky forces are applied. Since contacts will be generated between bodies within the stick distance, it should be kept as small as possible to reduce the amount of contacts generated. | 0 |
-| `"friction_combine"` | MaterialCombineMode | How is the friction coefficient calculated when two objects involved in a collision have different coefficients. If both objects have different friction combine modes, the mode with the lowest enum index is used. | "average" |
-| `"stickiness_combine"` | MaterialCombineMode | How is the stickiness coefficient calculated when two objects involved in a collision have different coefficients. If both objects have different stickiness combine modes, the mode with the lowest enum index is used. | "average" |
-
-#### MaterialCombineMode
-
-Obi collision maerial combine modes.
-
-| Value | Description |
-| --- | --- |
-| `"average"` |  |
-| `"minimum"` |  |
-| `"multiply"` |  |
-| `"maximum"` |  |
-
-***
-
-## **`set_vr_resolution_scale`**
-
-Controls the actual size of eye textures as a multiplier of the device's default resolution. 
-
-- <font style="color:green">**VR**: This command will only work if you've already sent [create_vr_rig](#create_vr_rig).</font>
-
-```python
-{"$type": "set_vr_resolution_scale"}
-```
-
-```python
-{"$type": "set_vr_resolution_scale", "resolution_scale_factor": 1.0}
-```
-
-| Parameter | Type | Description | Default |
-| --- | --- | --- | --- |
-| `"resolution_scale_factor"` | float | Texture resolution scale factor. A value greater than 1.0 improves image quality but at a slight performance cost. Range: 0.5 to 1.75 | 1.0 |
-
-***
-
-## **`show_leap_motion_hands`**
-
-Visually show or hide Leap Motion hands. 
-
-- <font style="color:green">**VR**: This command will only work if you've already sent [create_vr_rig](#create_vr_rig).</font>
-
-```python
-{"$type": "show_leap_motion_hands"}
-```
-
-```python
-{"$type": "show_leap_motion_hands", "show": True}
-```
-
-| Parameter | Type | Description | Default |
-| --- | --- | --- | --- |
-| `"show"` | bool | Whether or not to show the visual representation of the Leap Motion hands. If false, hand tracking, grasping etc. will function as normal but the hands will be invisible. | True |
-
-***
-
-## **`start_fove_calibration`**
-
-Start the FOVE headset's internal calibration.
-
-
-```python
-{"$type": "start_fove_calibration"}
-```
-
-```python
-{"$type": "start_fove_calibration", "restart": True, "eye_by_eye": "Disabled", "method": "Spiral", "eye_torsion": "Default", "profile_name": "new profile"}
-```
-
-| Parameter | Type | Description | Default |
-| --- | --- | --- | --- |
-| `"restart"` | bool | If true, restart an ongoing calibration. | True |
-| `"eye_by_eye"` | EyeByEyeCalibration | Indicate whether each eye should be calibrated separately or not. | "Disabled" |
-| `"method"` | CalibrationMethod | Indicate the calibration method to use. | "Spiral" |
-| `"eye_torsion"` | EyeTorsionCalibration | Indicate whether each eye torsion calibration should be run. | "Default" |
-| `"profile_name"` | string | Name to give the new calibration profile. This will typically be a subject's name. | "new profile" |
-
-#### CalibrationMethod
-
-FOVE calibration methods.
-
-| Value | Description |
-| --- | --- |
-| `"Default"` | Use the calibration method specified in the configuration file (default: single point). |
-| `"OnePoint"` | Use the simple point calibration method (Requires license). |
-| `"Spiral"` | Use the spiral calibration method. |
-| `"OnePointWithNoGlassesSpiralWithGlasses"` | Use the 1-point calibration method for user without eyeglasses, and the spiral calibration method if user has eyeglasses. |
-| `"ZeroPoint"` | Use the zero point calibration method (Requires license). |
-| `"DefaultCalibration"` | Use a premade calibration profile with average human parameters built-in. |
-
-#### EyeByEyeCalibration
-
-Indicate whether each eye should be calibrated separately or not.
-
-| Value | Description |
-| --- | --- |
-| `"Default"` | Use the settings coming from the configuration file (default: Disabled) |
-| `"Disabled"` | Calibrate both eye simultaneously |
-| `"Enabled"` | Calibrate each eye separately, first the left, then the right (Requires license) |
-
-#### EyeTorsionCalibration
-
-Indicate whether each eye torsion calibration should be run.
-
-| Value | Description |
-| --- | --- |
-| `"Default"` | Use the settings coming from the configuration file. |
-| `"IfEnabled"` | Run eye torsion calibration only if the capability is currently enabled. |
-| `"Always"` | Always run eye torsion calibration independently of whether the capability is used. |
-
-***
-
-## **`teleport_vr_rig`**
-
-Teleport the VR rig to a new position. 
-
-- <font style="color:green">**VR**: This command will only work if you've already sent [create_vr_rig](#create_vr_rig).</font>
-
-```python
-{"$type": "teleport_vr_rig", "position": {"x": 1.1, "y": 0.0, "z": 0}}
-```
-
-| Parameter | Type | Description | Default |
-| --- | --- | --- | --- |
-| `"position"` | Vector3 | The position to teleport to. | |
-
-***
-
-## **`tilt_fove_rig_by`**
-
-Tilt (pitch) the Fove rig by an angle. 
-
-- <font style="color:green">**VR**: This command will only work if you've already sent [create_vr_rig](#create_vr_rig).</font>
-
-```python
-{"$type": "tilt_fove_rig_by", "angle": 0.125}
-```
-
-| Parameter | Type | Description | Default |
-| --- | --- | --- | --- |
+# Command API
+
+**This document contains all commands currently available in TDW.**
+
+# Table of Contents
+
+**Command**
+
+| Command | Description |
+| --- | --- |
+| [`add_magnebot`](#add_magnebot) | Add a Magnebot to the scene. For further documentation, see: Documentation/misc_frontend/robots.md For a high-level API, see: <ulink url="https://github.com/alters-mit/magnebot">https://github.com/alters-mit/magnebot</ulink> |
+| [`adjust_point_lights_intensity_by`](#adjust_point_lights_intensity_by) | Adjust the intensity of all point lights in the scene by a value. Note that many scenes don't have any point lights. |
+| [`apply_force`](#apply_force) | Apply a force into the world to an target position. The force will impact any objects between the origin and the target position. |
+| [`create_avatar`](#create_avatar) | Create an avatar (agent). |
+| [`create_empty_environment`](#create_empty_environment) | Create an empty environment. This must be called after load_scene.  |
+| [`create_vr_rig`](#create_vr_rig) | Create a VR rig. If there is already a VR rig in the scene, this fails silently. For more information, see: Documentation/misc_frontend/vr.md |
+| [`destroy_all_objects`](#destroy_all_objects) | Destroy all objects and avatars in the scene.  |
+| [`do_nothing`](#do_nothing) | Do nothing. Useful for benchmarking.  |
+| [`enable_reflection_probes`](#enable_reflection_probes) | Enable or disable the reflection probes in the scene. By default, the reflection probes are enabled. Disabling the reflection probes will yield less realistic images but will improve the speed of the simulation. |
+| [`initialize_clatter`](#initialize_clatter) | Initialize Clatter. This command must be sent after each ClatterizeObject command has been sent (though it can be in the same list of commands). |
+| [`load_scene`](#load_scene) | Loads a new locally-stored scene. Unloads an existing scene (if any). This command must be sent before create_exterior_walls or create_empty_environment This command does not need to be sent along with an add_scene command. |
+| [`parent_audio_source_to_object`](#parent_audio_source_to_object) | Parent an audio source to an object. When the object moves, the audio source will move with it. |
+| [`pause_editor`](#pause_editor) | Pause Unity Editor.  |
+| [`perlin_noise_terrain`](#perlin_noise_terrain) | Initialize a scene environment with procedurally generated "terrain" using Perlin noise. This command will return Meshes output data which will contain the mesh data of the terrain.  |
+| [`rotate_hdri_skybox_by`](#rotate_hdri_skybox_by) | Rotate the HDRI skybox by a given value and the sun light by the same value in the opposite direction, to maintain alignment. |
+| [`set_ambient_intensity`](#set_ambient_intensity) | Set how much the ambient light fom the source affects the scene. Low values will darken the scene overall, to simulate evening /night light levels. |
+| [`set_cursor`](#set_cursor) | Set cursor parameters. |
+| [`set_download_timeout`](#set_download_timeout) | Set the timeout after which an Asset Bundle Command (e.g. add_object) will retry a download. The default timeout is 30 minutes, which should always be sufficient. Send this command only if your computer or Internet connection is very slow. |
+| [`set_dsp_buffer_size`](#set_dsp_buffer_size) | Set the DSP buffer size. A lower value will result in less latency. |
+| [`set_error_handling`](#set_error_handling) | Set whether TDW will quit when it logs different types of messages.  |
+| [`set_floorplan_roof`](#set_floorplan_roof) | Show or hide the roof of a floorplan scene. This command only works if the current scene is a floorplan added via the add_scene command: "floorplan_1a", "floorplan_4b", etc.  |
+| [`set_gravity_vector`](#set_gravity_vector) | Set the gravity vector in the scene. |
+| [`set_hdri_skybox_exposure`](#set_hdri_skybox_exposure) | Set the exposure of the HDRI skybox to a given value. |
+| [`set_physics_solver_iterations`](#set_physics_solver_iterations) | Set the number of physics solver iterations, which affects the overall accuracy of the physics engine. |
+| [`set_render_quality`](#set_render_quality) | Set the render quality level. The highest render quality level enables near-photorealism runtime rendering. The lowest render quality has "flat" rendering, no shadows, etc. The lower the render quality, the faster the simulation will run, especially in scenes with complex lighting. |
+| [`set_screen_size`](#set_screen_size) | Set the screen size. Any images the build creates will also be this size. |
+| [`set_shadow_strength`](#set_shadow_strength) | Set the shadow strength of all lights in the scene. This only works if you already sent load_scene or add_scene. |
+| [`set_sleep_threshold`](#set_sleep_threshold) | Set the global Rigidbody "sleep threshold", the mass-normalized energy threshold below which objects start going to sleep. A "sleeping" object is completely still until moved again by a force (object impact, force command, etc.) |
+| [`set_socket_timeout`](#set_socket_timeout) | Set the timeout behavior for the socket used to communicate with the controller. |
+| [`set_target_framerate`](#set_target_framerate) | Set the target render framerate of the build. For more information: <ulink url="https://docs.unity3d.com/ScriptReference/Application-targetFrameRate.html">https://docs.unity3d.com/ScriptReference/Application-targetFrameRate.html</ulink> |
+| [`set_time_step`](#set_time_step) | Set Time.fixedDeltaTime (Unity's physics step, as opposed to render time step). NOTE: Doubling the time_step is NOT equivalent to advancing two physics steps. For more information, see: <ulink url="https://docs.unity3d.com/Manual/TimeFrameManagement.html">https://docs.unity3d.com/Manual/TimeFrameManagement.html</ulink> |
+| [`set_vsync_count`](#set_vsync_count) | Set the renderer's vsync count. For more information, read this: <ulink url="https://docs.unity3d.com/ScriptReference/QualitySettings-vSyncCount.html">https://docs.unity3d.com/ScriptReference/QualitySettings-vSyncCount.html</ulink> |
+| [`step_physics`](#step_physics) | Step through the physics without triggering new avatar output, or new commands. |
+| [`stop_all_audio`](#stop_all_audio) | Stop all ongoing audio. |
+| [`terminate`](#terminate) | Terminate the build.  |
+| [`unload_asset_bundles`](#unload_asset_bundles) | Unloads all AssetBundles. Send this command only after destroying all objects in the scene. This command should be used only to free up memory. After sending it, you will need to re-download any objects you want to add to a scene.  |
+| [`unload_unused_assets`](#unload_unused_assets) | Unload lingering assets (scenes, models, textures, etc.) from memory. Send this command if you're rapidly adding and removing objects or scenes in order to prevent apparent memory leaks. |
+
+**Asset Bundle Command**
+
+| Command | Description |
+| --- | --- |
+| [`add_scene`](#add_scene) | Add a scene to TDW. Unloads the current scene if any (including any created by the load_scene command).  |
+
+**Add Object Command**
+
+| Command | Description |
+| --- | --- |
+| [`add_drone`](#add_drone) | Add a drone to the scene.  |
+| [`add_hdri_skybox`](#add_hdri_skybox) | Add a single HDRI skybox to the scene. It is highly recommended that the values of all parameters match those in the record metadata. If you assign your own values, the lighting will probably be strange.  |
+| [`add_humanoid_animation`](#add_humanoid_animation) | Load an animation clip asset bundle into memory.  |
+| [`add_robot`](#add_robot) | Add a robot to the scene. For further documentation, see: Documentation/lessons/robots/overview.md  |
+| [`add_vehicle`](#add_vehicle) | Add a vehicle to the scene.  |
+| [`add_visual_effect`](#add_visual_effect) | Add a non-physics visual effect to the scene from an asset bundle.  |
+
+**Add Humanoid Command**
+
+| Command | Description |
+| --- | --- |
+| [`add_humanoid`](#add_humanoid) | Add a humanoid model to the scene.  |
+| [`add_replicant`](#add_replicant) | Add a Replicant to the scene.  |
+| [`add_smpl_humanoid`](#add_smpl_humanoid) | Add a parameterized humanoid to the scene using <ulink url="https://smpl.is.tue.mpg.de/en">SMPL</ulink>. Each parameter scales an aspect of the humanoid and must be between -1 and 1. For example, if the height is -1, then the humanoid will be the shortest possible height. Because all of these parameters blend together to create the overall shape, it isn't possible to document specific body shape values, such as overall height, that might correspond to this command's parameters.  |
+| [`add_wheelchair_replicant`](#add_wheelchair_replicant) | Add a WheelchairReplicant to the scene.  |
+
+**Add Material Command**
+
+| Command | Description |
+| --- | --- |
+| [`add_material`](#add_material) | Load a material asset bundle into memory. If you want to set the visual material of something in TDW (e.g. [set_visual_material](#set_visual_material), you must first send this command.  |
+| [`send_material_properties_report`](#send_material_properties_report) | Send a report of the material property values. Each report will be a separate LogMessage.  |
+| [`send_material_report`](#send_material_report) | Tell the build to send a report of a material asset bundle. Each report will be a separate LogMessage.  |
+
+**Add Model Command**
+
+| Command | Description |
+| --- | --- |
+| [`add_object`](#add_object) | Add a single object from a model library or from a local asset bundle to the scene.  |
+| [`send_model_report`](#send_model_report) | Tell the build to send a report of a model asset bundle. Each report will be a separate LogMessage.  |
+
+**Avatar Command**
+
+| Command | Description |
+| --- | --- |
+| [`destroy_avatar`](#destroy_avatar) | Destroy an avatar.  |
+| [`enable_avatar_transparency`](#enable_avatar_transparency) | Enable transparency (the "alpha" channel, or "a" value in the color) on the avatar's visual materials. To set the color of an avatar, send set_avatar_color |
+| [`follow_object`](#follow_object) | Teleport the avatar to a position relative to a target. This must be sent per-frame to continuously follow the target. |
+| [`rotate_avatar_by`](#rotate_avatar_by) | Rotate the avatar by a given angle around a given axis.  |
+| [`rotate_avatar_to`](#rotate_avatar_to) | Set the rotation quaternion of the avatar.  |
+| [`rotate_avatar_to_euler_angles`](#rotate_avatar_to_euler_angles) | Set the rotation of the avatar with Euler angles.  |
+| [`scale_avatar`](#scale_avatar) | Scale the avatar's size by a factor from its current scale. |
+| [`set_avatar_collision_detection_mode`](#set_avatar_collision_detection_mode) | Set the collision mode of all of the avatar's Rigidbodies. This doesn't need to be sent continuously, but does need to be sent per avatar.  |
+| [`set_avatar_color`](#set_avatar_color) | Set the color of an avatar. To allow transparency (the "alpha" channel, or "a" value in the color), first send enable_avatar_transparency |
+| [`set_avatar_forward`](#set_avatar_forward) | Set the forward directional vector of the avatar.  |
+| [`set_camera_clipping_planes`](#set_camera_clipping_planes) | Set the near and far clipping planes of the avatar's camera. |
+| [`set_field_of_view`](#set_field_of_view) | Set the field of view of the avatar's camera. This will automatically set the focal length (see: set_focal_length).  |
+| [`set_focal_length`](#set_focal_length) | Set the focal length of the avatar's camera. This will automatically set the field of view (see: set_field_of_view).  |
+| [`set_pass_masks`](#set_pass_masks) | Set which types of images the avatar will render. By default, the avatar will render, but not send, these images. See send_images in the Command API.  |
+| [`teleport_avatar_by`](#teleport_avatar_by) | Teleport the avatar by a position offset.  |
+| [`teleport_avatar_to`](#teleport_avatar_to) | Teleport the avatar to a position.  |
+
+**Add Audio Sensor Command**
+
+| Command | Description |
+| --- | --- |
+| [`add_audio_sensor`](#add_audio_sensor) | Add an AudioSensor component to the avatar, if it does not already have one. |
+| [`add_environ_audio_sensor`](#add_environ_audio_sensor) | Add a ResonanceAudioListener component to the avatar, if it does not already have one. |
+
+**Avatar Rigidbody Command**
+
+| Command | Description |
+| --- | --- |
+| [`apply_force_to_avatar`](#apply_force_to_avatar) | Apply a force to the avatar.  |
+| [`move_avatar_forward_by`](#move_avatar_forward_by) | Apply a force along the avatar's forward directional vector.  |
+| [`move_avatar_to`](#move_avatar_to) | Move the position of the avatar's rigidbody. This is very similar to teleport_avatar_to, but it is a physics-based motion, and will comply with physics interpolation.  |
+| [`set_avatar_drag`](#set_avatar_drag) | Set the drag of the avatar's Rigidbody. Both drag and angular_drag can be safely changed on-the-fly.  |
+| [`set_avatar_kinematic_state`](#set_avatar_kinematic_state) | Set an avatars's Rigidbody to be kinematic or not. A kinematic object won't respond to PhysX physics.  |
+| [`set_avatar_mass`](#set_avatar_mass) | Set the mass of an avatar. |
+| [`set_avatar_physic_material`](#set_avatar_physic_material) | Set the physic material of the avatar's main body collider and apply friction and bounciness values. Friction and bounciness don't affect physics as much as drag and angular_drag (see set_avatar_drag). LOW friction values and HIGH bounciness means that the avatar won't "climb" up other objects. |
+| [`turn_avatar_by`](#turn_avatar_by) | Apply a relative torque to the avatar.  |
+
+**Avatar Type Command**
+
+| Command | Description |
+| --- | --- |
+| [`set_first_person_avatar`](#set_first_person_avatar) | Set the parameters of an A_First_Person avatar. |
+
+**Simple Body Command**
+
+| Command | Description |
+| --- | --- |
+| [`change_avatar_body`](#change_avatar_body) | Change the body of a SimpleBodyAvatar. |
+
+**Move Avatar Towards**
+
+| Command | Description |
+| --- | --- |
+| [`move_avatar_towards_object`](#move_avatar_towards_object) | Move the avatar towards an object.  |
+| [`move_avatar_towards_position`](#move_avatar_towards_position) | Move the avatar towards the target position.  |
+
+**Sensor Container Command**
+
+| Command | Description |
+| --- | --- |
+| [`add_visual_camera_mesh`](#add_visual_camera_mesh) | Add a visual camera mesh to the sensor container. The visual mesh won't have colliders and won't respond to physics. |
+| [`enable_image_sensor`](#enable_image_sensor) | Turn a sensor on or off. The command set_pass_masks will override this command (i.e. it will turn on a camera that has been turned off), |
+| [`look_at`](#look_at) | Look at an object (rotate the image sensor to center the object in the frame). |
+| [`look_at_avatar`](#look_at_avatar) | Look at another avatar (rotate the image sensor to center the avatar in the frame). |
+| [`look_at_position`](#look_at_position) | Look at a worldspace position (rotate the image sensor to center the position in the frame). |
+| [`reset_sensor_container_rotation`](#reset_sensor_container_rotation) | Reset the rotation of the avatar's sensor container. |
+| [`rotate_sensor_container_by`](#rotate_sensor_container_by) | Rotate the sensor container of the avatar by a given angle along a given axis. |
+| [`rotate_sensor_container_to`](#rotate_sensor_container_to) | Set the rotation quaternion of the avatar's sensor container. |
+| [`set_anti_aliasing`](#set_anti_aliasing) | Set the anti-aliasing mode for the avatar's camera.  |
+| [`set_render_order`](#set_render_order) | Set the order in which this camera will render relative to other cameras in the scene. This can prevent flickering on the screen when there are multiple cameras. This doesn't affect image capture; it only affects what the simulation application screen is displaying at runtime. |
+| [`translate_sensor_container_by`](#translate_sensor_container_by) | Translate the sensor container relative to the avatar by a given directional vector. |
+
+**Focus On Object Command**
+
+| Command | Description |
+| --- | --- |
+| [`focus_on_object`](#focus_on_object) | Set the post-process depth of field focus distance to equal the distance between the avatar and an object. This won't adjust the angle or position of the avatar's camera.  |
+| [`focus_towards_object`](#focus_towards_object) | Focus towards the depth-of-field towards the position of an object.  |
+
+**Rotate Sensor Container Towards**
+
+| Command | Description |
+| --- | --- |
+| [`rotate_sensor_container_towards_object`](#rotate_sensor_container_towards_object) | Rotate the sensor container towards the current position of a target object.  |
+| [`rotate_sensor_container_towards_position`](#rotate_sensor_container_towards_position) | Rotate the sensor container towards a position at a given angular speed per frame.  |
+| [`rotate_sensor_container_towards_rotation`](#rotate_sensor_container_towards_rotation) | Rotate the sensor container towards a target rotation.  |
+
+**Compass Rose Command**
+
+| Command | Description |
+| --- | --- |
+| [`add_compass_rose`](#add_compass_rose) | Add a visual compass rose to the scene. It will show which way is north, south, etc. as well as positive X, negative X, etc.  |
+| [`destroy_compass_rose`](#destroy_compass_rose) | Destroy the compasss rose in the scene. |
+
+**Create Reverb Space Command**
+
+| Command | Description |
+| --- | --- |
+| [`set_reverb_space_expert`](#set_reverb_space_expert) | Create a ResonanceAudio Room, sized to the dimensions of the current room environment. All values are passed in as parameters. |
+| [`set_reverb_space_simple`](#set_reverb_space_simple) | Create a ResonanceAudio Room, sized to the dimensions of the current room environment. Reflectivity (early reflections) and reverb brightness (late reflections) calculated automatically based on size of space and percentage filled with objects. |
+
+**Directional Light Command**
+
+| Command | Description |
+| --- | --- |
+| [`adjust_directional_light_intensity_by`](#adjust_directional_light_intensity_by) | Adjust the intensity of the directional light (the sun) by a value. |
+| [`reset_directional_light_rotation`](#reset_directional_light_rotation) | Reset the rotation of the directional light (the sun). |
+| [`rotate_directional_light_by`](#rotate_directional_light_by) | Rotate the directional light (the sun) by an angle and axis. This command will change the direction of cast shadows, which could adversely affect lighting that uses an HDRI skybox, Therefore this command should only be used for interior scenes where the effect of the skybox is less apparent. The original relationship between directional (sun) light and HDRI skybox can be restored by using the reset_directional_light_rotation command. |
+| [`set_directional_light_color`](#set_directional_light_color) | Set the color of the directional light (the sun). |
+
+**Flex Container Command**
+
+| Command | Description |
+| --- | --- |
+| [`create_flex_container`](#create_flex_container) | Create a Flex Container. The ID of this container is the quantity of containers in the scene prior to adding it.  |
+| [`destroy_flex_container`](#destroy_flex_container) | Destroy an existing Flex container. Only send this command after destroying all Flex objects in the scene.  |
+
+**Floor Command**
+
+| Command | Description |
+| --- | --- |
+| [`create_floor_obi_colliders`](#create_floor_obi_colliders) | Create Obi colliders for the floor if there aren't any.  |
+| [`set_floor_color`](#set_floor_color) | Set the albedo color of the floor. |
+| [`set_floor_material`](#set_floor_material) | Set the material of the floor.  |
+| [`set_floor_obi_collision_material`](#set_floor_obi_collision_material) | Set the Obi collision material of the floor.  |
+| [`set_floor_physic_material`](#set_floor_physic_material) | Set the physic material of the floor. These settings can be overriden by sending the command again. When an object contacts the floor, the floor's physic material values are averaged with an object's values. |
+| [`set_floor_texture_scale`](#set_floor_texture_scale) | Set the scale of the tiling of the floor material's main texture. |
+
+**Global Boolean Command**
+
+| Command | Description |
+| --- | --- |
+| [`set_img_pass_encoding`](#set_img_pass_encoding) | Toggle the _img pass of all avatars' cameras to be either png or jpg. True = png, False = jpg, Initial value = True (png) |
+| [`set_legacy_shaders`](#set_legacy_shaders) | Set whether TDW should use legacy shaders. Prior to TDW v1.8 there was a bug and this command would result in lower image quality. Since then, TDW has far better rendering quality (at no speed penalty). Send this command only if you began your project in an earlier version of TDW and need to ensure that the rendering doesn't change. Initial value = False. (TDW will correctly set each object's shaders.) |
+| [`set_network_logging`](#set_network_logging) | If True, the build will log every message received from the controller and will log every command that is executed. Initial value = False  |
+| [`set_post_process`](#set_post_process) | Toggle whether post-processing is enabled in the scene. Disabling post-processing will make rendered images "flatter". Initial value = True (post-processing is enabled) |
+| [`simulate_physics`](#simulate_physics) | Toggle whether to simulate physics per list of sent commands (i.e. per frame). If false, the simulation won't step the physics forward. Initial value = True (simulate physics per frame). |
+| [`use_pre_signed_urls`](#use_pre_signed_urls) | Toggle whether to download asset bundles (models, scenes, etc.) directly from byte streams of S3 objects, or from temporary URLs that expire after ten minutes. Only send this command and set this to True if you're experiencing segfaults when downloading models from models_full.json Initial value = On Linux: True (use temporary URLs). On Windows and OS X: False (download S3 objects directly, without using temporary URLs). |
+
+**Load From Resources**
+
+**Load Game Object From Resources**
+
+| Command | Description |
+| --- | --- |
+| [`load_flex_fluid_from_resources`](#load_flex_fluid_from_resources) | Load a FlexFluidPrimitive from resources.  |
+| [`load_flex_fluid_source_from_resources`](#load_flex_fluid_source_from_resources) | Load a FlexFluidSource mesh from resources.  |
+| [`load_primitive_from_resources`](#load_primitive_from_resources) | Load a primitive object from resources. |
+
+**Nav Mesh Command**
+
+| Command | Description |
+| --- | --- |
+| [`bake_nav_mesh`](#bake_nav_mesh) | Bake the NavMesh, enabling Unity pathfinding. This must be sent before any other Nav Mesh Commands, and after creating the scene environment (e.g. the procedurally generated room).  |
+| [`send_is_on_nav_mesh`](#send_is_on_nav_mesh) | Given a position, try to get the nearest position on the NavMesh.  |
+
+**Non Physics Object Command**
+
+**Line Renderer Command**
+
+| Command | Description |
+| --- | --- |
+| [`add_line_renderer`](#add_line_renderer) | Add a 3D line to the scene. |
+| [`destroy_line_renderer`](#destroy_line_renderer) | Destroy an existing line in the scene from the scene. |
+
+**Adjust Line Renderer Command**
+
+| Command | Description |
+| --- | --- |
+| [`add_points_to_line_renderer`](#add_points_to_line_renderer) | Add points to an existing line in the scene. |
+| [`remove_points_from_line_renderer`](#remove_points_from_line_renderer) | Remove points from an existing line in the scene. |
+| [`simplify_line_renderer`](#simplify_line_renderer) | Simplify a 3D line to the scene by removing intermediate points. |
+
+**Position Marker Command**
+
+| Command | Description |
+| --- | --- |
+| [`add_position_marker`](#add_position_marker) | Create a non-physics, non-interactive marker at a position in the scene.  |
+| [`remove_position_markers`](#remove_position_markers) | Remove all position markers from the scene.  |
+
+**Textured Quad Command**
+
+| Command | Description |
+| --- | --- |
+| [`create_textured_quad`](#create_textured_quad) | Create a blank quad (a rectangular mesh with four vertices) in the scene. |
+| [`destroy_textured_quad`](#destroy_textured_quad) | Destroy an existing textured quad. |
+
+**Adjust Textured Quad Command**
+
+| Command | Description |
+| --- | --- |
+| [`parent_textured_quad_to_object`](#parent_textured_quad_to_object) | Parent a textured quad to an object in the scene. The textured quad will always be at a fixed local position and rotation relative to the object. |
+| [`rotate_textured_quad_by`](#rotate_textured_quad_by) | Rotate a textured quad by a given angle around a given axis. |
+| [`rotate_textured_quad_to`](#rotate_textured_quad_to) | Set the rotation of a textured quad. |
+| [`scale_textured_quad`](#scale_textured_quad) | Scale a textured quad by a factor. |
+| [`set_textured_quad`](#set_textured_quad) | Apply a texture to a pre-existing quad.  |
+| [`show_textured_quad`](#show_textured_quad) | Show or hide a textured quad. |
+| [`teleport_textured_quad`](#teleport_textured_quad) | Teleport a textured quad to a new position. |
+| [`unparent_textured_quad`](#unparent_textured_quad) | Unparent a textured quad from a parent object. If the textured quad doesn't have a parent object, this command doesn't do anything. |
+
+**Visual Effect Command**
+
+| Command | Description |
+| --- | --- |
+| [`destroy_visual_effect`](#destroy_visual_effect) | Destroy a non-physical effect object. |
+
+**Adjust Visual Effect Command**
+
+| Command | Description |
+| --- | --- |
+| [`parent_visual_effect_to_object`](#parent_visual_effect_to_object) | Parent a non-physical visual effect to a standard TDW physically-embodied object. |
+| [`rotate_visual_effect_by`](#rotate_visual_effect_by) | Rotate a non-physical visual effect by a given angle around a given axis. |
+| [`rotate_visual_effect_to`](#rotate_visual_effect_to) | Set the rotation of a non-physical visual effect. |
+| [`scale_visual_effect`](#scale_visual_effect) | Scale a non-physical visual effect by a factor. |
+| [`teleport_visual_effect`](#teleport_visual_effect) | Teleport a non-physical visual effect to a new position. |
+| [`unparent_visual_effect`](#unparent_visual_effect) | Unparent a non-physical visual effect from a parent object. If the visual effect doesn't have a parent object, this command doesn't do anything. |
+
+**Obi Command**
+
+| Command | Description |
+| --- | --- |
+| [`create_obi_solver`](#create_obi_solver) | Create an Obi Solver. The solver has a unique ID that is generated sequentially: The first solver's ID is 0, the second solver's ID is 1, and so on.  |
+| [`destroy_obi_solver`](#destroy_obi_solver) | Destroy an Obi solver. |
+| [`set_obi_solver_scale`](#set_obi_solver_scale) | Set an Obi solver's scale. This will uniformly scale the physical size of the simulation, without affecting its behavior.  |
+| [`set_obi_solver_substeps`](#set_obi_solver_substeps) | Set an Obi solver's number of substeps. Performing more substeps will greatly improve the accuracy/convergence speed of the simulation at the cost of speed.  |
+
+**Create Obi Actor Command**
+
+| Command | Description |
+| --- | --- |
+| [`create_obi_fluid`](#create_obi_fluid) | Create an Obi fluid. Obi fluids have three components: The emitter, the fluid, and the shape of the emitter.  |
+
+**Create Obi Cloth Command**
+
+| Command | Description |
+| --- | --- |
+| [`create_obi_cloth_sheet`](#create_obi_cloth_sheet) | Create an Obi cloth sheet object.  |
+| [`create_obi_cloth_volume`](#create_obi_cloth_volume) | Create an Obi cloth volume object.  |
+
+**Object Command**
+
+| Command | Description |
+| --- | --- |
+| [`add_trigger_collider`](#add_trigger_collider) | Add a trigger collider to an object. Trigger colliders are non-physics colliders that will merely detect if they intersect with something. You can use this to detect whether one object is inside another. The side, position, and rotation of the trigger collider always matches that of the parent object. Per trigger event, the trigger collider will send output data depending on which of the enter, stay, and exit booleans are True.  |
+| [`clatterize_object`](#clatterize_object) | Make an object respond to Clatter audio by setting its audio values and adding a ClatterObject component. You must send ClatterizeObject for each object prior to sending InitializeClatter (though they can all be in the same list of commands). |
+| [`create_obi_colliders`](#create_obi_colliders) | Create Obi colliders for an object if there aren't any.  |
+| [`destroy_object`](#destroy_object) | Destroy an object.  |
+| [`enable_nav_mesh_obstacle`](#enable_nav_mesh_obstacle) | Enable or disable an object's NavMeshObstacle. If the object doesn't have a NavMeshObstacle, this command does nothing. |
+| [`ignore_collisions`](#ignore_collisions) | Set whether one object should ignore collisions with another object. By default, objects never ignore any collisions. |
+| [`ignore_leap_motion_physics_helpers`](#ignore_leap_motion_physics_helpers) | Make the object ignore a Leap Motion rig's physics helpers. This is useful for objects that shouldn't be moved, such as kinematic objects.  |
+| [`make_nav_mesh_obstacle`](#make_nav_mesh_obstacle) | Make a specific object a NavMesh obstacle. If it is already a NavMesh obstacle, change its properties. An object is already a NavMesh obstacle if you've sent the bake_nav_mesh or make_nav_mesh_obstacle command.  |
+| [`object_look_at`](#object_look_at) | Set the object's rotation such that its forward directional vector points towards another object's position. |
+| [`object_look_at_position`](#object_look_at_position) | Set the object's rotation such that its forward directional vector points towards another position. |
+| [`parent_object_to_avatar`](#parent_object_to_avatar) | Parent an object to an avatar. The object won't change its position or rotation relative to the avatar. Only use this command in non-physics simulations. |
+| [`parent_object_to_object`](#parent_object_to_object) | Parent an object to an object. In a non-physics simulation or on the frame that the two objects are first created, rotating or moving the parent object will rotate or move the child object. In subsequent physics steps, the child will move independently of the parent object (like any object). |
+| [`remove_nav_mesh_obstacle`](#remove_nav_mesh_obstacle) | Remove a NavMesh obstacle from an object (see make_nav_mesh_obstacle).  |
+| [`rotate_object_around`](#rotate_object_around) | Rotate an object by a given angle and axis around a position. |
+| [`rotate_object_by`](#rotate_object_by) | Rotate an object by a given angle around a given axis. |
+| [`rotate_object_to`](#rotate_object_to) | Set the rotation quaternion of the object. |
+| [`rotate_object_to_euler_angles`](#rotate_object_to_euler_angles) | Set the rotation of the object with Euler angles.  |
+| [`scale_object`](#scale_object) | Scale the object by a factor from its current scale. |
+| [`set_color`](#set_color) | Set the albedo RGBA color of an object.  |
+| [`set_obi_collision_material`](#set_obi_collision_material) | Set the Obi collision material of an object.  |
+| [`set_object_visibility`](#set_object_visibility) | Toggle whether an object is visible. An invisible object will still have physics colliders and respond to physics events. |
+| [`set_physic_material`](#set_physic_material) | Set the physic material of an object and apply friction and bounciness values to the object. These settings can be overriden by sending the command again, or by assigning a semantic material via set_semantic_material_to. |
+| [`set_rigidbody_constraints`](#set_rigidbody_constraints) | Set the constraints of an object's Rigidbody. |
+| [`set_vr_graspable`](#set_vr_graspable) | Make an object graspable for a VR rig, with Oculus touch controllers. Uses the AutoHand plugin for grasping and physics interaction behavior.  |
+| [`teleport_object`](#teleport_object) | Teleport an object to a new position. |
+| [`teleport_object_by`](#teleport_object_by) | Translate an object by an amount, optionally in local or world space. |
+| [`unparent_object`](#unparent_object) | Unparent an object from an object. If the textured quad doesn't have a parent, this command doesn't do anything. |
+
+**Add Container Shape Command**
+
+| Command | Description |
+| --- | --- |
+| [`add_box_container`](#add_box_container) | Add a box container shape to an object. The object will send output data whenever other objects overlap with this volume.  |
+| [`add_cylinder_container`](#add_cylinder_container) | Add a cylindrical container shape to an object. The object will send output data whenever other objects overlap with this volume.  |
+| [`add_sphere_container`](#add_sphere_container) | Add a spherical container shape to an object. The object will send output data whenever other objects overlap with this volume.  |
+
+**Empty Object Command**
+
+| Command | Description |
+| --- | --- |
+| [`attach_empty_object`](#attach_empty_object) | Attach an empty object to an object in the scene. This is useful for tracking local space positions as the object rotates. See: send_empty_objects |
+| [`teleport_empty_object`](#teleport_empty_object) | Teleport an empty object to a new position. |
+
+**Flex Object Command**
+
+| Command | Description |
+| --- | --- |
+| [`apply_forces_to_flex_object_base64`](#apply_forces_to_flex_object_base64) | Apply a directional force to the FlexActor object.  |
+| [`apply_force_to_flex_object`](#apply_force_to_flex_object) | Apply a directional force to the FlexActor object.  |
+| [`assign_flex_container`](#assign_flex_container) | Assign the FlexContainer of the object.  |
+| [`destroy_flex_object`](#destroy_flex_object) | Destroy the Flex object. This will leak memory (due to a bug in the Flex library that we can't fix), but will leak <emphasis>less</emphasis> memory than destroying a Flex-enabled object with <computeroutput>destroy_object</computeroutput>.  |
+| [`set_flex_object_mass`](#set_flex_object_mass) | Set the mass of the Flex object. The mass is distributed equally across all particles. Thus the particle mass equals mass divided by number of particles.  |
+| [`set_flex_particles_mass`](#set_flex_particles_mass) | Set the mass of all particles in the Flex object. Thus, the total object mass equals the number of particles times the particle mass.  |
+| [`set_flex_particle_fixed`](#set_flex_particle_fixed) | Fix the particle in the Flex object, such that it does not move.  |
+
+**Object Type Command**
+
+| Command | Description |
+| --- | --- |
+| [`add_constant_force`](#add_constant_force) | Add a constant force to an object. Every frame, this force will be applied to the Rigidbody. Unlike other force commands, this command will provide gradual acceleration rather than immediate impulse; it is thus more useful for animation than a deterministic physics simulation. |
+| [`add_fixed_joint`](#add_fixed_joint) | Attach the object to a parent object using a FixedJoint. |
+| [`add_floorplan_flood_buoyancy`](#add_floorplan_flood_buoyancy) | Make an object capable of floating in a floorplan-flooded room. This is meant to be used only with the FloorplanFlood add-on.  |
+| [`apply_force_at_position`](#apply_force_at_position) | Apply a force to an object from a position. From Unity documentation: For realistic effects position should be approximately in the range of the surface of the rigidbody. Note that when position is far away from the center of the rigidbody the applied torque will be unrealistically large. |
+| [`apply_force_magnitude_to_object`](#apply_force_magnitude_to_object) | Apply a force of a given magnitude along the forward directional vector of the object. |
+| [`apply_force_to_obi_cloth`](#apply_force_to_obi_cloth) | Apply a uniform force to an Obi cloth actor.  |
+| [`apply_force_to_object`](#apply_force_to_object) | Applies a directional force to the object's rigidbody. |
+| [`apply_torque_to_obi_cloth`](#apply_torque_to_obi_cloth) | Apply a uniform torque to an Obi cloth actor.  |
+| [`apply_torque_to_object`](#apply_torque_to_object) | Apply a torque to the object's rigidbody. |
+| [`scale_object_and_mass`](#scale_object_and_mass) | Scale the object by a factor from its current scale. Scale its mass proportionally. This command assumes that a canonical mass has already been set. |
+| [`set_angular_velocity`](#set_angular_velocity) | Set an object's angular velocity. This should ONLY be used on the same communicate() call in which the object is created. Otherwise, sending this command can cause physics glitches. |
+| [`set_color_in_substructure`](#set_color_in_substructure) | Set the color of a specific child object in the model's substructure. See: ModelRecord.substructure in the ModelLibrarian API. |
+| [`set_composite_object_kinematic_state`](#set_composite_object_kinematic_state) | Set the top-level Rigidbody of a composite object to be kinematic or not. Optionally, set the same state for all of its sub-objects. A kinematic object won't respond to PhysX physics. |
+| [`set_kinematic_state`](#set_kinematic_state) | Set an object's Rigidbody to be kinematic or not. A kinematic object won't respond to PhysX physics. |
+| [`set_mass`](#set_mass) | Set the mass of an object. |
+| [`set_object_collision_detection_mode`](#set_object_collision_detection_mode) | Set the collision mode of an objects's Rigidbody. This doesn't need to be sent continuously, but does need to be sent per object.  |
+| [`set_object_drag`](#set_object_drag) | Set the drag of an object's RigidBody. Both drag and angular_drag can be safely changed on-the-fly. |
+| [`set_object_physics_solver_iterations`](#set_object_physics_solver_iterations) | Set the physics solver iterations for an object, which affects its overall accuracy of the physics engine. See also: [set_physics_solver_iterations](#set_physics_solver_iterations) which sets the global default number of solver iterations. |
+| [`set_primitive_visual_material`](#set_primitive_visual_material) | Set the material of an object created via load_primitive_from_resources  |
+| [`set_semantic_material_to`](#set_semantic_material_to) | Sets or creates the semantic material category of an object.  |
+| [`set_sub_object_id`](#set_sub_object_id) | Set the ID of a composite sub-object. This can be useful when loading saved data that contains sub-object IDs. Note that the <computeroutput>id</computeroutput> parameter is for the parent object, not the sub-object. The sub-object is located via <computeroutput>sub_object_name</computeroutput>. Accordingly, this command only works when all of the names of a composite object's sub-objects are unique.  |
+| [`set_velocity`](#set_velocity) | Set an object's velocity. This should ONLY be used on the same communicate() call in which the object is created. Otherwise, sending this command can cause physics glitches. |
+| [`show_collider_hulls`](#show_collider_hulls) | Show the collider hulls of the object.  |
+
+**Drone Command**
+
+| Command | Description |
+| --- | --- |
+| [`apply_drone_drive`](#apply_drone_drive) | Fly a drone forwards or backwards, based on an input force value. Positive values fly forwards, negative values fly backwards. Zero value hovers drone. |
+| [`apply_drone_lift`](#apply_drone_lift) | Control the drone's elevation above the ground. Positive numbers cause the drone to rise, negative numbers cause it to descend. A zero value will cause it to maintain its current elevation. |
+| [`apply_drone_turn`](#apply_drone_turn) | Turn a drone left or right, based on an input force value. Positive values turn right, negative values turn left. Zero value flies straight. |
+| [`parent_avatar_to_drone`](#parent_avatar_to_drone) | Parent an avatar to a drone. Usually you'll want to do this to add a camera to the drone. |
+| [`set_drone_motor`](#set_drone_motor) | Turns the drone's motor on or off. |
+| [`set_drone_speed`](#set_drone_speed) | Set the forward and/or backward speed of the drone. |
+
+**Humanoid Command**
+
+| Command | Description |
+| --- | --- |
+| [`destroy_humanoid`](#destroy_humanoid) | Destroy a humanoid.  |
+| [`play_humanoid_animation`](#play_humanoid_animation) | Play a motion capture animation on a humanoid. The animation must already be in memory via the add_humanoid_animation command.  |
+| [`stop_humanoid_animation`](#stop_humanoid_animation) | Stop a motion capture animation on a humanoid. |
+
+**Obi Actor Command**
+
+| Command | Description |
+| --- | --- |
+| [`rotate_obi_actor_by`](#rotate_obi_actor_by) | Rotate an Obi actor by a given angle around a given axis.  |
+| [`rotate_obi_actor_to`](#rotate_obi_actor_to) | Set an Obi actor's rotation.  |
+| [`teleport_obi_actor`](#teleport_obi_actor) | Teleport an Obi actor to a new position.  |
+| [`untether_obi_cloth_sheet`](#untether_obi_cloth_sheet) | Untether a cloth sheet at a specified position.  |
+
+**Obi Fluid Command**
+
+| Command | Description |
+| --- | --- |
+| [`set_obi_fluid_capacity`](#set_obi_fluid_capacity) | Set a fluid emitter's particle capacity.  |
+| [`set_obi_fluid_emission_speed`](#set_obi_fluid_emission_speed) | Set the emission speed of a fluid emitter. Larger values will cause more particles to be emitted.  |
+| [`set_obi_fluid_lifespan`](#set_obi_fluid_lifespan) | Set a fluid emitter's particle lifespan.  |
+| [`set_obi_fluid_random_velocity`](#set_obi_fluid_random_velocity) | Set a fluid emitter's random velocity.  |
+| [`set_obi_fluid_resolution`](#set_obi_fluid_resolution) | Set a fluid emitter's resolution.  |
+
+**Obi Fluid Fluid Command**
+
+| Command | Description |
+| --- | --- |
+| [`set_obi_fluid_smoothing`](#set_obi_fluid_smoothing) | Set a fluid's smoothing value.  |
+| [`set_obi_fluid_vorticity`](#set_obi_fluid_vorticity) | Set a fluid's vorticity.  |
+
+**Replicant Base Command**
+
+| Command | Description |
+| --- | --- |
+| [`parent_avatar_to_replicant`](#parent_avatar_to_replicant) | Parent an avatar to a Replicant. The avatar's position and rotation will always be relative to the Replicant's head. Usually you'll want to do this to add a camera to the Replicant. |
+| [`replicant_resolve_collider_intersections`](#replicant_resolve_collider_intersections) | Try to resolve intersections between the Replicant's colliders and any other colliders. If there are other objects intersecting with the Replicant, the objects will be moved away along a given directional vector. |
+| [`replicant_step`](#replicant_step) | Advance the Replicant's IK solvers by 1 frame. |
+
+**Replicant Base Arm Command**
+
+| Command | Description |
+| --- | --- |
+| [`replicant_drop_object`](#replicant_drop_object) | Drop a held object.  |
+| [`replicant_grasp_object`](#replicant_grasp_object) | Grasp a target object.  |
+| [`replicant_set_grasped_object_rotation`](#replicant_set_grasped_object_rotation) | Start to rotate a grasped object relative to the rotation of the hand. This will update per communicate() call until the object is dropped.  |
+
+**Replicant Arm Command**
+
+**Replicant Arm Motion Command**
+
+| Command | Description |
+| --- | --- |
+| [`replicant_reset_arm`](#replicant_reset_arm) | Tell the Replicant to start to reset the arm to its neutral position.  |
+
+**Replicant Reach For Command**
+
+| Command | Description |
+| --- | --- |
+| [`replicant_reach_for_object`](#replicant_reach_for_object) | Tell the Replicant to start to reach for a target object. The Replicant will try to reach for the nearest empty object attached to the target. If there aren't any empty objects, the Replicant will reach for the nearest bounds position.  |
+| [`replicant_reach_for_position`](#replicant_reach_for_position) | Tell a Replicant to start to reach for a target position.  |
+| [`replicant_reach_for_relative_position`](#replicant_reach_for_relative_position) | Instruct a Replicant to start to reach for a target position relative to the Replicant.  |
+
+**Wheelchair Replicant Arm Command**
+
+**Wheelchair Replicant Reach For Command**
+
+| Command | Description |
+| --- | --- |
+| [`wheelchair_replicant_reach_for_object`](#wheelchair_replicant_reach_for_object) | Tell a WheelchairReplicant to start to reach for a target object. The WheelchairReplicant will try to reach for the nearest empty object attached to the target. If there aren't any empty objects, the Replicant will reach for the nearest bounds position.  |
+| [`wheelchair_replicant_reach_for_position`](#wheelchair_replicant_reach_for_position) | Tell a WheelchairReplicant to start to reach for a target position.  |
+| [`wheelchair_replicant_reset_arm`](#wheelchair_replicant_reset_arm) | Tell a WheelchairReplicant to start to reset the arm to its neutral position.  |
+
+**Replicant Look At Command**
+
+| Command | Description |
+| --- | --- |
+| [`replicant_look_at_object`](#replicant_look_at_object) | Tell the Replicant to start to look at an object.  |
+| [`replicant_look_at_position`](#replicant_look_at_position) | Tell the Replicant to start to look at a position.  |
+| [`replicant_reset_head`](#replicant_reset_head) | Tell the Replicant to start to reset its head to its neutral position.  |
+| [`replicant_rotate_head_by`](#replicant_rotate_head_by) | Rotate the Replicant's head by an angle around an axis. |
+
+**Replicant Command**
+
+| Command | Description |
+| --- | --- |
+| [`add_replicant_rigidbody`](#add_replicant_rigidbody) | Add a Rigidbody to a Replicant. |
+| [`play_replicant_animation`](#play_replicant_animation) | Play a Replicant animation. Optionally, maintain the positions and rotations of specified body parts as set in the IK sub-step prior to the animation sub-step. |
+| [`stop_replicant_animation`](#stop_replicant_animation) | Stop an ongoing Replicant animation. |
+
+**Sub Object Command**
+
+| Command | Description |
+| --- | --- |
+| [`set_hinge_limits`](#set_hinge_limits) | Set the angle limits of a hinge joint. This will work with hinges, motors, and springs.  |
+| [`set_motor_force`](#set_motor_force) | Set the force a motor.  |
+| [`set_motor_target_velocity`](#set_motor_target_velocity) | Set the target velocity a motor.  |
+| [`set_spring_damper`](#set_spring_damper) | Set the damper value of a spring.  |
+| [`set_spring_force`](#set_spring_force) | Set the force of a spring.  |
+| [`set_spring_target_position`](#set_spring_target_position) | Set the target position of a spring.  |
+| [`set_sub_object_light`](#set_sub_object_light) | Turn a light on or off.  |
+
+**Vehicle Command**
+
+| Command | Description |
+| --- | --- |
+| [`apply_vehicle_brake`](#apply_vehicle_brake) | Set the vehicle's brake value. |
+| [`apply_vehicle_drive`](#apply_vehicle_drive) | Move the vehicle forward or backward. |
+| [`apply_vehicle_turn`](#apply_vehicle_turn) | Turn the vehicle left or right. |
+| [`parent_avatar_to_vehicle`](#parent_avatar_to_vehicle) | Parent an avatar to the vehicle. Usually you'll want to do this to add a camera to the vehicle. |
+
+**Visual Material Command**
+
+| Command | Description |
+| --- | --- |
+| [`set_texture_scale`](#set_texture_scale) | Set the scale of the tiling of the material's main texture. |
+| [`set_visual_material`](#set_visual_material) | Set a visual material of an object or one of its sub-objects.  |
+| [`set_visual_material_smoothness`](#set_visual_material_smoothness) | Set the smoothness (glossiness) of an object's visual material. |
+| [`set_wireframe_material`](#set_wireframe_material) | Set the visual material of an object or one of its sub-objects to wireframe.  |
+
+**Wheelchair Replicant Command**
+
+| Command | Description |
+| --- | --- |
+| [`set_wheelchair_brake_torque`](#set_wheelchair_brake_torque) | Set the brake torque of the wheelchair's wheels. |
+| [`set_wheelchair_motor_torque`](#set_wheelchair_motor_torque) | Set the motor torque of the wheelchair's rear wheels. |
+| [`set_wheelchair_steer_angle`](#set_wheelchair_steer_angle) | Set the steer angle of the wheelchair's front wheels. |
+
+**Set Flex Actor**
+
+| Command | Description |
+| --- | --- |
+| [`set_flex_cloth_actor`](#set_flex_cloth_actor) | Create or adjust a FlexClothActor for the object.  |
+| [`set_flex_fluid_actor`](#set_flex_fluid_actor) | Create or adjust a FlexArrayActor as a fluid object.  |
+| [`set_flex_fluid_source_actor`](#set_flex_fluid_source_actor) | Create or adjust a FlexSourceActor as a fluid "hose pipe" source.  |
+| [`set_flex_soft_actor`](#set_flex_soft_actor) | Create or adjust a FlexSoftActor for the object.  |
+| [`set_flex_solid_actor`](#set_flex_solid_actor) | Create or adjust a FlexSolidActor for the object.  |
+
+**Show Hide Object**
+
+| Command | Description |
+| --- | --- |
+| [`hide_object`](#hide_object) | Hide the object. |
+| [`show_object`](#show_object) | Show the object. |
+
+**Play Audio Command**
+
+**Play Audio Data Command**
+
+| Command | Description |
+| --- | --- |
+| [`play_audio_data`](#play_audio_data) | Play a sound at a position using audio sample data sent over from the controller. |
+| [`play_audio_from_streaming_assets`](#play_audio_from_streaming_assets) | Load an audio clip from the StreamingAssets directory and play it. |
+| [`play_point_source_data`](#play_point_source_data) | Make this object a ResonanceAudioSoundSource and play the audio data. |
+
+**Post Process Command**
+
+| Command | Description |
+| --- | --- |
+| [`set_ambient_occlusion_intensity`](#set_ambient_occlusion_intensity) | Set the intensity (darkness) of the Ambient Occlusion effect. |
+| [`set_ambient_occlusion_thickness_modifier`](#set_ambient_occlusion_thickness_modifier) | Set the Thickness Modifier for the Ambient Occlusion effect<ndash /> controls "spread" of the effect out from corners. |
+| [`set_aperture`](#set_aperture) | Set the depth-of-field aperture in post processing volume.  |
+| [`set_contrast`](#set_contrast) | Set the contrast value of the post-processing color grading. |
+| [`set_focus_distance`](#set_focus_distance) | Set the depth-of-field focus distance in post processing volume.  |
+| [`set_post_exposure`](#set_post_exposure) | Set the post-exposure value of the post-processing. A higher value will create a brighter image. We don't recommend values less than 0, or greater than 2. |
+| [`set_saturation`](#set_saturation) | Set the saturation value of the post-processing color grading. |
+| [`set_screen_space_reflections`](#set_screen_space_reflections) | Turn ScreenSpaceReflections on or off. |
+| [`set_vignette`](#set_vignette) | Enable or disable the vignette, which darkens the image at the edges. |
+
+**Proc Gen Room Command**
+
+| Command | Description |
+| --- | --- |
+| [`convexify_proc_gen_room`](#convexify_proc_gen_room) | Set all environment colliders (walls, ceilings, and floor) to convex. This command only affects existing objects, and won't continuously convexify new objects. You should only use this command when using Flex objects, as some objects with convex colliders won't behave as expected.  |
+| [`create_proc_gen_ceiling`](#create_proc_gen_ceiling) | Create a ceiling for the procedurally generated room. The ceiling is divided into 1x1 "tiles", which can be manipulated with Proc Gen Ceiling Tiles Commands (see below).  |
+| [`destroy_proc_gen_ceiling`](#destroy_proc_gen_ceiling) | Destroy all ceiling tiles in a procedurally-generated room. |
+| [`set_proc_gen_ceiling_color`](#set_proc_gen_ceiling_color) | Set the albedo RGBA color of the ceiling.  |
+| [`set_proc_gen_ceiling_height`](#set_proc_gen_ceiling_height) | Set the height of all ceiling tiles in a proc-gen room. |
+| [`set_proc_gen_ceiling_texture_scale`](#set_proc_gen_ceiling_texture_scale) | Set the scale of the tiling of the ceiling material's main texture. |
+| [`set_proc_gen_walls_color`](#set_proc_gen_walls_color) | Set the albedo RGBA color of the walls. |
+| [`set_proc_gen_walls_texture_scale`](#set_proc_gen_walls_texture_scale) | Set the texture scale of all walls in a proc-gen room. |
+
+**Proc Gen Ceiling Tiles Command**
+
+| Command | Description |
+| --- | --- |
+| [`create_proc_gen_ceiling_tiles`](#create_proc_gen_ceiling_tiles) | Create new ceiling tiles in a procedurally generated room. If you just want to fill the ceiling with tiles, send the command create_ceiling instead.  |
+| [`destroy_proc_gen_ceiling_tiles`](#destroy_proc_gen_ceiling_tiles) | Destroy ceiling tiles from a procedurally-created ceiling.  |
+
+**Proc Gen Floor Command**
+
+**Proc Gen Material Command**
+
+| Command | Description |
+| --- | --- |
+| [`set_proc_gen_ceiling_material`](#set_proc_gen_ceiling_material) | Set the material of a procedurally-generated ceiling.  |
+| [`set_proc_gen_walls_material`](#set_proc_gen_walls_material) | Set the material of all procedurally-generated walls.  |
+
+**Proc Gen Walls Command**
+
+| Command | Description |
+| --- | --- |
+| [`create_exterior_walls`](#create_exterior_walls) | Create the exterior walls. This must be called before all other ProcGenRoomCommands.  |
+| [`create_interior_walls`](#create_interior_walls) | Create the interior walls.  |
+| [`set_proc_gen_walls_scale`](#set_proc_gen_walls_scale) | Set the scale of proc-gen wall sections. |
+
+**Robot Command**
+
+| Command | Description |
+| --- | --- |
+| [`create_robot_obi_colliders`](#create_robot_obi_colliders) | Create Obi colliders for a robot if there aren't any.  |
+| [`destroy_robot`](#destroy_robot) | Destroy a robot in the scene. |
+| [`make_robot_nav_mesh_obstacle`](#make_robot_nav_mesh_obstacle) | Make a specific robot a NavMesh obstacle. If it is already a NavMesh obstacle, change its properties.  |
+| [`parent_avatar_to_robot`](#parent_avatar_to_robot) | Parent an avatar to a robot. The avatar's position and rotation will always be relative to the robot. Usually you'll want to do this to add a camera to the robot. |
+| [`remove_robot_nav_mesh_obstacle`](#remove_robot_nav_mesh_obstacle) | Remove a NavMesh obstacle from a robot (see make_robot_nav_mesh_obstacle).  |
+| [`set_immovable`](#set_immovable) | Set whether or not the root object of the robot is immovable. Its joints will still be moveable. |
+| [`set_robot_color`](#set_robot_color) | Set the visual color of a robot in the scene. |
+| [`set_robot_joint_id`](#set_robot_joint_id) | Set the ID of a robot joint. This can be useful when loading saved data that contains robot joint IDs. Note that the <computeroutput>id</computeroutput> parameter is for the parent robot, not the joint. The joint is located via <computeroutput>joint_name</computeroutput>. Accordingly, this command only works when all of the names of a robot's joints are unique.  |
+| [`set_robot_obi_collision_material`](#set_robot_obi_collision_material) | Set the Obi collision material of a robot.  |
+| [`teleport_robot`](#teleport_robot) | Teleport the robot to a new position and rotation. This is a sudden movement that might disrupt the physics simulation. You should only use this command if you really need to (for example, if the robot falls over). |
+
+**Magnebot Command**
+
+| Command | Description |
+| --- | --- |
+| [`detach_from_magnet`](#detach_from_magnet) | Detach an object from a Magnebot magnet. |
+| [`set_magnet_targets`](#set_magnet_targets) | Set the objects that the Magnebot magnet will try to pick up. |
+
+**Magnebot Wheels Command**
+
+| Command | Description |
+| --- | --- |
+| [`set_magnebot_wheels_during_move`](#set_magnebot_wheels_during_move) | Set the friction coefficients of the Magnebot's wheels during a move_by() or move_to() action, given a target position. The friction coefficients will increase as the Magnebot approaches the target position and the command will announce if the Magnebot arrives at the target position.  |
+
+**Magnebot Wheels Turn Command**
+
+| Command | Description |
+| --- | --- |
+| [`set_magnebot_wheels_during_turn_by`](#set_magnebot_wheels_during_turn_by) | Set the friction coefficients of the Magnebot's wheels during a turn_by() action, given a target angle. The friction coefficients will increase as the Magnebot approaches the target angle and the command will announce if the Magnebot aligns with the target angle.  |
+| [`set_magnebot_wheels_during_turn_to`](#set_magnebot_wheels_during_turn_to) | Set the friction coefficients of the Magnebot's wheels during a turn_to() action, given a target angle. The friction coefficients will increase as the Magnebot approaches the target angle and the command will announce if the Magnebot aligns with the target angle. Because the Magnebot will move slightly while rotating, this command has an additional position parameter to re-check for alignment with the target.  |
+
+**Robot Joint Command**
+
+| Command | Description |
+| --- | --- |
+| [`clatterize_robot_joint`](#clatterize_robot_joint) | Make a robot respond to Clatter audio by setting its audio values and adding a ClatterObject component. You must send ClatterizeObject for each robot prior to sending InitializeClatter (though they can all be in the same list of commands). |
+| [`set_robot_joint_drive`](#set_robot_joint_drive) | Set static joint drive parameters for a robot joint. Use the StaticRobot output data to determine which drives (x, y, and z) the joint has and what their default values are. |
+| [`set_robot_joint_friction`](#set_robot_joint_friction) | Set the friction coefficient of a robot joint. |
+| [`set_robot_joint_mass`](#set_robot_joint_mass) | Set the mass of a robot joint. To get the default mass, see the StaticRobot output data. |
+| [`set_robot_joint_physic_material`](#set_robot_joint_physic_material) | Set the physic material of a robot joint and apply friction and bounciness values to the joint. These settings can be overriden by sending the command again. |
+
+**Robot Joint Target Command**
+
+| Command | Description |
+| --- | --- |
+| [`add_force_to_prismatic`](#add_force_to_prismatic) | Add a force to a prismatic joint. |
+| [`add_torque_to_revolute`](#add_torque_to_revolute) | Add a torque to a revolute joint. |
+| [`add_torque_to_spherical`](#add_torque_to_spherical) | Add a torque to a spherical joint. |
+| [`set_prismatic_target`](#set_prismatic_target) | Set the target position of a prismatic robot joint. Per frame, the joint will move towards the target until it is either no longer possible to do so (i.e. due to physics) or because it has reached the target position. |
+| [`set_revolute_target`](#set_revolute_target) | Set the target angle of a revolute robot joint. Per frame, the joint will revolve towards the target until it is either no longer possible to do so (i.e. due to physics) or because it has reached the target angle. |
+| [`set_spherical_target`](#set_spherical_target) | Set the target angles (x, y, z) of a spherical robot joint. Per frame, the joint will revolve towards the targets until it is either no longer possible to do so (i.e. due to physics) or because it has reached the target angles. |
+
+**Set Robot Joint Position Command**
+
+| Command | Description |
+| --- | --- |
+| [`set_prismatic_position`](#set_prismatic_position) | Instantaneously set the position of a prismatic joint. Only use this command to set an initial pose for a robot.  |
+| [`set_revolute_angle`](#set_revolute_angle) | Instantaneously set the angle of a revolute joint. Only use this command to set an initial pose for a robot.  |
+| [`set_spherical_angles`](#set_spherical_angles) | Instantaneously set the angles of a spherical joint. Only use this command to set an initial pose for a robot.  |
+
+**Send Multiple Data Once Command**
+
+| Command | Description |
+| --- | --- |
+| [`send_nav_mesh_path`](#send_nav_mesh_path) | Tell the build to send data of a path on the NavMesh from the origin to the destination.  |
+
+**Send Overlap Command**
+
+| Command | Description |
+| --- | --- |
+| [`send_overlap_box`](#send_overlap_box) | Check which objects a box-shaped space overlaps with.  |
+| [`send_overlap_capsule`](#send_overlap_capsule) | Check which objects a capsule-shaped space overlaps with.  |
+| [`send_overlap_sphere`](#send_overlap_sphere) | Check which objects a sphere-shaped space overlaps with.  |
+
+**Send Raycast Command**
+
+| Command | Description |
+| --- | --- |
+| [`send_boxcast`](#send_boxcast) | Cast a box along a direction and return the results. The can be multiple hits, each of which will be sent to the controller as Raycast data.  |
+| [`send_mouse_raycast`](#send_mouse_raycast) | Raycast from a camera through the mouse screen position.  |
+| [`send_raycast`](#send_raycast) | Cast a ray from the origin to the destination.  |
+| [`send_spherecast`](#send_spherecast) | Cast a sphere along a direction and return the results. The can be multiple hits, each of which will be sent to the controller as Raycast data.  |
+
+**Singleton Subscriber Command**
+
+| Command | Description |
+| --- | --- |
+| [`send_collisions`](#send_collisions) | Send collision data for all objects and avatars <emphasis>currently</emphasis> in the scene.  |
+| [`send_log_messages`](#send_log_messages) | Send log messages to the controller.  |
+
+**Send Data Command**
+
+| Command | Description |
+| --- | --- |
+| [`send_collider_intersections`](#send_collider_intersections) | Send data for collider intersections between pairs of objects and between single objects and the environment (e.g. walls). Note that each intersection is a separate output data object, and that each pair of objects/environment meshes might intersect more than once because they might have more than one collider.  |
+| [`send_containment`](#send_containment) | Send containment data using container shapes. See: <computeroutput>add_box_container</computeroutput>, <computeroutput>add_cylinder_container</computeroutput>, and <computeroutput>add_sphere_container</computeroutput>. Container shapes will check for overlaps with other objects.  |
+| [`send_magnebots`](#send_magnebots) | Send data for each Magnebot in the scene.  |
+| [`send_occupancy_map`](#send_occupancy_map) | Request an occupancy map, which will divide the environment into a grid with values indicating whether each cell is occupied or free.  |
+| [`send_robot_joint_velocities`](#send_robot_joint_velocities) | Send velocity data for each joint of each robot in the scene. This is separate from DynamicRobots output data for the sake of speed in certain simulations.  |
+| [`send_static_robots`](#send_static_robots) | Send static data that doesn't update per frame (such as segmentation colors) for each robot in the scene. See also: send_robots  |
+| [`send_substructure`](#send_substructure) | Send visual material substructure data for a single object.  |
+
+**Send Avatars Command**
+
+| Command | Description |
+| --- | --- |
+| [`send_avatars`](#send_avatars) | Send data for avatars in the scene.  |
+| [`send_avatar_segmentation_colors`](#send_avatar_segmentation_colors) | Send avatar segmentation color data.  |
+| [`send_camera_matrices`](#send_camera_matrices) | Send camera matrix data for each camera.  |
+| [`send_field_of_view`](#send_field_of_view) | Send field of view for each camera.  |
+| [`send_id_pass_grayscale`](#send_id_pass_grayscale) | Send the average grayscale value of an _id pass.  |
+| [`send_id_pass_segmentation_colors`](#send_id_pass_segmentation_colors) | Send all unique colors in an _id pass.  |
+| [`send_images`](#send_images) | Send images and metadata.  |
+| [`send_image_sensors`](#send_image_sensors) | Send data about each of the avatar's ImageSensors.  |
+| [`send_occlusion`](#send_occlusion) | Send the extent to which the scene environment is occluding objects in the frame.  |
+| [`send_screen_positions`](#send_screen_positions) | Given a list of worldspace positions, return the screenspace positions according to each of the avatar's camera.  |
+
+**Send Single Data Command**
+
+| Command | Description |
+| --- | --- |
+| [`send_audio_sources`](#send_audio_sources) | Send data regarding whether each object in the scene is currently playing a sound.  |
+| [`send_avatar_transform_matrices`](#send_avatar_transform_matrices) | Send 4x4 transform matrix data for all avatars in the scene.  |
+| [`send_categories`](#send_categories) | Send data for the category names and colors of each object in the scene.  |
+| [`send_drones`](#send_drones) | Send data for each drone in the scene.  |
+| [`send_dynamic_composite_objects`](#send_dynamic_composite_objects) | Send dynamic data for every composite object in the scene.  |
+| [`send_dynamic_empty_objects`](#send_dynamic_empty_objects) | Send the positions of each empty object in the scene.  |
+| [`send_dynamic_robots`](#send_dynamic_robots) | Send dynamic robot data for each robot in the scene.  |
+| [`send_framerate`](#send_framerate) | Send the build's framerate information.  |
+| [`send_humanoids`](#send_humanoids) | Send transform (position, rotation, etc.) data for humanoids in the scene.  |
+| [`send_junk`](#send_junk) | Send junk data.  |
+| [`send_keyboard`](#send_keyboard) | Request keyboard input data.  |
+| [`send_lights`](#send_lights) | Send data for each directional light and point light in the scene.  |
+| [`send_mouse`](#send_mouse) | Send mouse output data.  |
+| [`send_obi_particles`](#send_obi_particles) | Send particle data for all Obi actors in the scene.  |
+| [`send_replicant_segmentation_colors`](#send_replicant_segmentation_colors) | Send the segmentationColor of each Replicant in the scene.  |
+| [`send_scene_regions`](#send_scene_regions) | Receive data about the sub-regions within a scene in the scene. Only send this command after initializing the scene.  |
+| [`send_static_composite_objects`](#send_static_composite_objects) | Send static data for every composite object in the scene.  |
+| [`send_static_empty_objects`](#send_static_empty_objects) | Send the IDs of each empty object and the IDs of their parent objects.  |
+| [`send_version`](#send_version) | Receive data about the build version.  |
+| [`send_vr_rig`](#send_vr_rig) | Send data for a VR Rig currently in the scene.  |
+
+**Send Objects Block Command**
+
+| Command | Description |
+| --- | --- |
+| [`send_flex_particles`](#send_flex_particles) | Send Flex particles data.  |
+| [`send_meshes`](#send_meshes) | Send mesh data. All requested objects MUST have readable meshes; otherwise, this command will throw unhandled C++ errors. To determine whether an object has a readable mesh, check if: record.flex == True For more information, read: Documentation/python/librarian/model_librarian.md  |
+
+**Send Objects Data Command**
+
+| Command | Description |
+| --- | --- |
+| [`send_albedo_colors`](#send_albedo_colors) | Send the main albedo color of each object in the scene.  |
+| [`send_bounds`](#send_bounds) | Send rotated bounds data of objects in the scene.  |
+| [`send_euler_angles`](#send_euler_angles) | Send the rotations of each object expressed as Euler angles.  |
+| [`send_local_transforms`](#send_local_transforms) | Send Transform (position and rotation) data of objects in the scene relative to their parent object.  |
+| [`send_rigidbodies`](#send_rigidbodies) | Send Rigidbody (velocity, angular velocity, etc.) data of objects in the scene.  |
+| [`send_segmentation_colors`](#send_segmentation_colors) | Send segmentation color data for objects in the scene.  |
+| [`send_static_rigidbodies`](#send_static_rigidbodies) | Send static rigidbody data (mass, kinematic state, etc.) of objects in the scene.  |
+| [`send_transforms`](#send_transforms) | Send Transform (position and rotation) data of objects in the scene.  |
+| [`send_transform_matrices`](#send_transform_matrices) | Send 4x4 matrix data for each object, describing their positions and rotations.  |
+| [`send_volumes`](#send_volumes) | Send spatial volume data of objects in the scene. Volume is calculated from the physics colliders; it is an approximate value.  |
+
+**Send Replicants Command**
+
+| Command | Description |
+| --- | --- |
+| [`send_replicants`](#send_replicants) | Send data of each Replicant in the scene.  |
+| [`send_wheelchair_replicants`](#send_wheelchair_replicants) | Send data of each WheelchairReplicant in the scene.  |
+
+**Send Vr Command**
+
+| Command | Description |
+| --- | --- |
+| [`send_fove`](#send_fove) | Send FOVE headset data.  |
+| [`send_leap_motion`](#send_leap_motion) | Send Leap Motion hand tracking data. |
+| [`send_oculus_touch_buttons`](#send_oculus_touch_buttons) | Send data for buttons pressed on Oculus Touch controllers.  |
+| [`send_static_oculus_touch`](#send_static_oculus_touch) | Send static data for the Oculus Touch rig.  |
+
+**Ui Command**
+
+| Command | Description |
+| --- | --- |
+| [`add_ui_canvas`](#add_ui_canvas) | Add a UI canvas to the scene. By default, the canvas will be an "overlay" and won't appear in image output data. |
+| [`attach_ui_canvas_to_avatar`](#attach_ui_canvas_to_avatar) | Attach a UI canvas to an avatar. This allows the UI to appear in image output data. |
+| [`attach_ui_canvas_to_vr_rig`](#attach_ui_canvas_to_vr_rig) | Attach a UI canvas to the head camera of a VR rig.  |
+| [`destroy_all_ui_canvases`](#destroy_all_ui_canvases) | Destroy all UI canvases in the scene. In this command, the canvas_id parameter is ignored. |
+| [`destroy_ui_canvas`](#destroy_ui_canvas) | Destroy a UI canvas and all of its UI elements. |
+
+**Ui Element Command**
+
+**Add Ui Command**
+
+| Command | Description |
+| --- | --- |
+| [`add_ui_text`](#add_ui_text) | Add UI text to the scene. |
+
+**Add Ui Image Command**
+
+| Command | Description |
+| --- | --- |
+| [`add_ui_cutout`](#add_ui_cutout) | Add a UI "cutout" image to the scene. This will draw a hole in a base UI element. The cutout image must be RGBA32. |
+| [`add_ui_image`](#add_ui_image) | Add a UI image to the scene. Note that the size parameter must match the actual pixel size of the image. |
+
+**Set Ui Element Command**
+
+| Command | Description |
+| --- | --- |
+| [`destroy_ui_element`](#destroy_ui_element) | Destroy a UI element in the scene. |
+| [`set_ui_color`](#set_ui_color) | Set the color of a UI image or text. |
+| [`set_ui_element_depth`](#set_ui_element_depth) | Set the depth (z value) of a UI element relative its canvas (not its camera). |
+| [`set_ui_element_position`](#set_ui_element_position) | Set the position of a UI element. |
+| [`set_ui_element_rotation`](#set_ui_element_rotation) | Rotate a UI element to a new angle. |
+| [`set_ui_element_size`](#set_ui_element_size) | Set the size of a UI element. |
+| [`set_ui_text`](#set_ui_text) | Set the text of a Text object that is already on the screen. |
+
+**Video Capture Command**
+
+| Command | Description |
+| --- | --- |
+| [`stop_video_capture`](#stop_video_capture) | Stop ongoing video capture. |
+
+**Start Video Capture Command**
+
+| Command | Description |
+| --- | --- |
+| [`start_video_capture_linux`](#start_video_capture_linux) | Start video capture using ffmpeg. This command can only be used on Linux. |
+| [`start_video_capture_osx`](#start_video_capture_osx) | Start video capture using ffmpeg. This command can only be used on OS X. |
+| [`start_video_capture_windows`](#start_video_capture_windows) | Start video capture using ffmpeg. This command can only be used on Windows. |
+
+**Vr Command**
+
+| Command | Description |
+| --- | --- |
+| [`allow_fove_headset_movement`](#allow_fove_headset_movement) | Handle whether to send the Fove Headset position or not.  |
+| [`allow_fove_headset_rotation`](#allow_fove_headset_rotation) | Handle whether to send the Fove Headset orientation or not.  |
+| [`attach_avatar_to_vr_rig`](#attach_avatar_to_vr_rig) | Attach an avatar (A_Img_Caps_Kinematic) to the VR rig in the scene. This avatar will work like all others, i.e it can send images and other data. The avatar will match the position and rotation of the VR rig's head. By default, this feature is disabled because it slows down the simulation's FPS.  |
+| [`create_vr_obi_colliders`](#create_vr_obi_colliders) | Create Obi colliders for a VR rig if there aren't any.  |
+| [`destroy_vr_rig`](#destroy_vr_rig) | Destroy the current VR rig.  |
+| [`refresh_leap_motion_rig`](#refresh_leap_motion_rig) | Refresh a Leap Motion rig in the scene. This must be sent whenever new objects are added to the scene after the rig was created.  |
+| [`rotate_vr_rig_by`](#rotate_vr_rig_by) | Rotate the VR rig by an angle.  |
+| [`set_vr_loading_screen`](#set_vr_loading_screen) | Show or hide the VR rig's loading screen.  |
+| [`set_vr_obi_collision_material`](#set_vr_obi_collision_material) | Set the Obi collision material of the VR rig.  |
+| [`set_vr_resolution_scale`](#set_vr_resolution_scale) | Controls the actual size of eye textures as a multiplier of the device's default resolution.  |
+| [`show_leap_motion_hands`](#show_leap_motion_hands) | Visually show or hide Leap Motion hands.  |
+| [`start_fove_calibration`](#start_fove_calibration) | Start the FOVE headset's internal calibration. |
+| [`teleport_vr_rig`](#teleport_vr_rig) | Teleport the VR rig to a new position.  |
+| [`tilt_fove_rig_by`](#tilt_fove_rig_by) | Tilt (pitch) the Fove rig by an angle.  |
+
+# Command
+
+Abstract class for a message sent from the controller to the build.
+
+***
+
+## **`add_magnebot`**
+
+Add a Magnebot to the scene. For further documentation, see: Documentation/misc_frontend/robots.md For a high-level API, see: <ulink url="https://github.com/alters-mit/magnebot">https://github.com/alters-mit/magnebot</ulink>
+
+
+```python
+{"$type": "add_magnebot"}
+```
+
+```python
+{"$type": "add_magnebot", "id": 0, "position": {"x": 0, "y": 0, "z": 0}, "rotation": {"x": 0, "y": 0, "z": 0}}
+```
+
+| Parameter | Type | Description | Default |
+| --- | --- | --- | --- |
+| `"id"` | int | The unique ID of the Magnebot. | 0 |
+| `"position"` | Vector3 | The initial position of the Magnebot. | {"x": 0, "y": 0, "z": 0} |
+| `"rotation"` | Vector3 | The initial rotation of the Magnebot in Euler angles. | {"x": 0, "y": 0, "z": 0} |
+
+***
+
+## **`adjust_point_lights_intensity_by`**
+
+Adjust the intensity of all point lights in the scene by a value. Note that many scenes don't have any point lights.
+
+
+```python
+{"$type": "adjust_point_lights_intensity_by", "intensity": 0.125}
+```
+
+| Parameter | Type | Description | Default |
+| --- | --- | --- | --- |
+| `"intensity"` | float | Adjust all point lights in the scene by this value. | |
+
+***
+
+## **`apply_force`**
+
+Apply a force into the world to an target position. The force will impact any objects between the origin and the target position.
+
+
+```python
+{"$type": "apply_force", "origin": {"x": 1.1, "y": 0.0, "z": 0}, "target": {"x": 1.1, "y": 0.0, "z": 0}, "magnitude": 0.125}
+```
+
+| Parameter | Type | Description | Default |
+| --- | --- | --- | --- |
+| `"origin"` | Vector3 | The origin of the force. | |
+| `"target"` | Vector3 | The target position of the force. | |
+| `"magnitude"` | float | The magnitude of the force. | |
+
+***
+
+## **`create_avatar`**
+
+Create an avatar (agent).
+
+
+```python
+{"$type": "create_avatar", "type": "A_Simple_Body"}
+```
+
+```python
+{"$type": "create_avatar", "type": "A_Simple_Body", "id": "a"}
+```
+
+| Parameter | Type | Description | Default |
+| --- | --- | --- | --- |
+| `"type"` | AvatarType | Name of prefab. | |
+| `"id"` | string | ID of this avatar. Must be unique. | "a" |
+
+#### AvatarType
+
+A type of avatar that can be created in TDW.
+
+| Value | Description |
+| --- | --- |
+| `"A_Simple_Body"` | An avatar that can toggle between multiple simply body types. See: change_avatar_body in the Command API. |
+| `"A_Img_Caps_Kinematic"` | An avatar without a body; a "floating camera". |
+| `"A_First_Person"` | An avatar with first-person keyboard and mouse controls. |
+
+***
+
+## **`create_empty_environment`**
+
+Create an empty environment. This must be called after load_scene. 
+
+- <font style="color:magenta">**Debug-only**: This command is only intended for use as a debug tool or diagnostic tool. It is not compatible with ordinary TDW usage.</font>
+
+```python
+{"$type": "create_empty_environment"}
+```
+
+```python
+{"$type": "create_empty_environment", "center": {"x": 0, "y": 0, "z": 0}, "bounds": {"x": 10, "y": 10, "z": 10}}
+```
+
+| Parameter | Type | Description | Default |
+| --- | --- | --- | --- |
+| `"center"` | Vector3 | Centerpoint of this environment. | {"x": 0, "y": 0, "z": 0} |
+| `"bounds"` | Vector3 | Spatial bounds (width, height, length) of the environment. | {"x": 10, "y": 10, "z": 10} |
+
+***
+
+## **`create_vr_rig`**
+
+Create a VR rig. If there is already a VR rig in the scene, this fails silently. For more information, see: Documentation/misc_frontend/vr.md
+
+
+```python
+{"$type": "create_vr_rig"}
+```
+
+```python
+{"$type": "create_vr_rig", "rig_type": "oculus_touch_robot_hands", "sync_timestep_with_vr": True}
+```
+
+| Parameter | Type | Description | Default |
+| --- | --- | --- | --- |
+| `"rig_type"` | VrRigType | The type of VR rig to instantiate. | "oculus_touch_robot_hands" |
+| `"sync_timestep_with_vr"` | bool | Whether to sync Time.fixedDeltaTime with the VR device refresh rate. Doing this improves physics behavior in VR; this parameter should almost always be True. | True |
+
+#### VrRigType
+
+The type of VR rig to add to the scene.
+
+| Value | Description |
+| --- | --- |
+| `"oculus_touch_robot_hands"` | A VR rig based on an Oculus headset (Rift S, Quest 2), Touch controllers and AutoHand grasping. Hands are visualized as robot hands. |
+| `"oculus_touch_human_hands"` | A VR rig based on an Oculus headset (Rift S, Quest 2), Touch controllers and AutoHand grasping. Hands are visualized as human hands. |
+| `"oculus_leap_motion"` | A VR rig based on an Oculus headset (Rift S, Quest 2) with Leap Motion hand tracking. &lt;/summary |
+| `"fove_leap_motion"` | A VR rig based on a FOVE human headset with Leap Motion hand tracking. &lt;/summary |
+
+***
+
+## **`destroy_all_objects`**
+
+Destroy all objects and avatars in the scene. 
+
+- <font style="color:orange">**Expensive**: This command is computationally expensive.</font>
+- <font style="color:green">**Cached in memory**: When this object is destroyed, the asset bundle remains in memory.If you want to recreate the object, the build will be able to instantiate it more or less instantly. To free up memory, send the command [unload_asset_bundles](#unload_asset_bundles).</font>
+
+```python
+{"$type": "destroy_all_objects"}
+```
+
+***
+
+## **`do_nothing`**
+
+Do nothing. Useful for benchmarking. 
+
+- <font style="color:magenta">**Debug-only**: This command is only intended for use as a debug tool or diagnostic tool. It is not compatible with ordinary TDW usage.</font>
+
+```python
+{"$type": "do_nothing"}
+```
+
+***
+
+## **`enable_reflection_probes`**
+
+Enable or disable the reflection probes in the scene. By default, the reflection probes are enabled. Disabling the reflection probes will yield less realistic images but will improve the speed of the simulation.
+
+
+```python
+{"$type": "enable_reflection_probes"}
+```
+
+```python
+{"$type": "enable_reflection_probes", "enable": True}
+```
+
+| Parameter | Type | Description | Default |
+| --- | --- | --- | --- |
+| `"enable"` | bool | If True, the reflection probes will be enabled. | True |
+
+***
+
+## **`initialize_clatter`**
+
+Initialize Clatter. This command must be sent after each ClatterizeObject command has been sent (though it can be in the same list of commands).
+
+
+```python
+{"$type": "initialize_clatter"}
+```
+
+```python
+{"$type": "initialize_clatter", "generate_random_seed": True, "random_seed": 0, "simulation_amp": 0.5, "min_collision_speed": 0.00001, "area_new_collision": 1e-5, "scrape_angle": 80, "impact_area_ratio": 5, "roll_angular_speed": 1, "max_contact_separation": 1e-8, "filter_duplicates": True, "max_num_contacts": 16, "sound_timeout": 0.1, "prevent_impact_distortion": True, "clamp_impact_contact_time": True, "min_time_between_impacts": 0.25, "max_time_between_impacts": 3, "scrape_amp": 1, "roughness_ratio_exponent": 0.7, "max_scrape_speed": 5, "loop_scrape_audio": True, "environment_impact_material": "wood_medium", "environment_size": 4, "environment_amp": 0.5, "environment_resonance": 0.1, "environment_mass": 100, "resonance_audio": False, "max_num_events": 200, "roll_substitute": "impact"}
+```
+
+| Parameter | Type | Description | Default |
+| --- | --- | --- | --- |
+| `"generate_random_seed"` | bool | If True, the random seed will be explicitly set. | True |
+| `"random_seed"` | int | The random seed. Ignored if generate_random_seed == False. | 0 |
+| `"simulation_amp"` | float | The overall amplitude of the simulation. The amplitude of generated audio is scaled by this factor. Must be between 0 and 0.99 | 0.5 |
+| `"min_collision_speed"` | float | The minimum collision speed in meters per second. If a <computeroutput>CollisionEvent</computeroutput> has a speed less than this, it is ignored. | 0.00001 |
+| `"area_new_collision"` | float | On a collision stay event, if the previous area is None and the current area is greater than this, the audio event is either an impact or a scrape; see scrape_angle. | 1e-5 |
+| `"scrape_angle"` | float | On a collision stay event, there is a large new contact area (see area_new_collision), if the angle in degrees between Vector3.up and the normalized relative velocity of the collision is greater than this value, then the audio event is a scrape. Otherwise, it's an impact. | 80 |
+| `"impact_area_ratio"` | float | On a collision stay event, if the area of the collision increases by at least this factor, the audio event is an impact. | 5 |
+| `"roll_angular_speed"` | float | On a collision stay event, if the angular speed in meters per second is greater than or equal to this value, the audio event is a roll; otherwise, it's a scrape. | 1 |
+| `"max_contact_separation"` | float | On a collision stay event, if we think the collision is an impact but any of the contact points are this far away or greater, the audio event is none. | 1e-8 |
+| `"filter_duplicates"` | bool | Each object in Clatter tries to filter duplicate collision events in two ways. First, it will remove any reciprocal pairs of objects, i.e. it will accept a collision between objects 0 and 1 but not objects 1 and 0. Second, it will register only the first collision between objects per main-thread update (multiple collisions can be registered because there are many physics fixed update calls in between). To allow duplicate events, set this field to False. | True |
+| `"max_num_contacts"` | int | The maximum number of contact points that will be evaluated when setting the contact area and speed. A higher number can mean somewhat greater precision but at the cost of performance. | 16 |
+| `"sound_timeout"` | float | Timeout and destroy a Sound if it hasn't received new samples data after this many seconds. | 0.1 |
+| `"prevent_impact_distortion"` | bool | If True, clamp impact audio amplitude values to less than or equal to 0.99, preventing distortion. | True |
+| `"clamp_impact_contact_time"` | bool | If True, clamp impact contact time values to a plausible value. Set this to False if you want to generate impacts with unusually long contact times. | True |
+| `"min_time_between_impacts"` | float | The minimum time in seconds between impacts. If an impact occurs an this much time hasn't yet elapsed, the impact will be ignored. This can prevent strange "droning" sounds caused by too many impacts in rapid succession. | 0.25 |
+| `"max_time_between_impacts"` | float | The maximum time in seconds between impacts. After this many seconds, this impact series will end and a subsequent impact collision will start a new Impact. | 3 |
+| `"scrape_amp"` | float | When setting the amplitude for a scrape, multiply simulation_amp by this factor. | 1 |
+| `"roughness_ratio_exponent"` | float | An exponent for each scrape material's roughness ratio. A lower value will cause all scrape audio to be louder relative to impact audio. | 0.7 |
+| `"max_scrape_speed"` | float | For the purposes of scrape audio generation, the collision speed is clamped to this maximum value. | 5 |
+| `"loop_scrape_audio"` | bool | If True, fill in silences while scrape audio is being generated by continuously looping the current chunk of scrape audio until either there is new scrape audio or the scrape event ends. | True |
+| `"environment_impact_material"` | ImpactMaterialUnsized | The impact material for the environment (floors, walls, etc.). | "wood_medium" |
+| `"environment_size"` | int | The impact material size bucket for the environment (floors, walls, etc.). | 4 |
+| `"environment_amp"` | float | The amp value for the environment (floors, walls, etc.). | 0.5 |
+| `"environment_resonance"` | float | The resonance value for the environment (floors, walls, etc.). | 0.1 |
+| `"environment_mass"` | float | For the purposes of audio generation, this is the mass of the environment (floors, walls, etc.). | 100 |
+| `"resonance_audio"` | bool | If True, use Resonance Audio to play audio. | False |
+| `"max_num_events"` | int | The maximum number of impacts, scrapes, and rolls that can be processed on a single communicate() call. | 200 |
+| `"roll_substitute"` | AudioEventType | Roll audio events are not yet supported in Clatter. If a roll is registered, it is instead treated as this value. | "impact" |
+
+***
+
+## **`load_scene`**
+
+Loads a new locally-stored scene. Unloads an existing scene (if any). This command must be sent before create_exterior_walls or create_empty_environment This command does not need to be sent along with an add_scene command.
+
+
+```python
+{"$type": "load_scene", "scene_name": "ProcGenScene"}
+```
+
+| Parameter | Type | Description | Default |
+| --- | --- | --- | --- |
+| `"scene_name"` | LocalScene | Name of the scene to load. | |
+
+#### LocalScene
+
+The filename of a locally-stored scene.
+
+| Value | Description |
+| --- | --- |
+| `"ProcGenScene"` | The default ProcGen scene. |
+| `"PointLightScene"` | This is identical to ProcGenScene but with an extra point light. |
+
+***
+
+## **`parent_audio_source_to_object`**
+
+Parent an audio source to an object. When the object moves, the audio source will move with it.
+
+
+```python
+{"$type": "parent_audio_source_to_object", "object_id": 1, "audio_id": 1}
+```
+
+| Parameter | Type | Description | Default |
+| --- | --- | --- | --- |
+| `"object_id"` | int | The object ID. | |
+| `"audio_id"` | int | The audio source ID. | |
+
+***
+
+## **`pause_editor`**
+
+Pause Unity Editor. 
+
+- <font style="color:magenta">**Debug-only**: This command is only intended for use as a debug tool or diagnostic tool. It is not compatible with ordinary TDW usage.</font>
+
+```python
+{"$type": "pause_editor"}
+```
+
+***
+
+## **`perlin_noise_terrain`**
+
+Initialize a scene environment with procedurally generated "terrain" using Perlin noise. This command will return Meshes output data which will contain the mesh data of the terrain. 
+
+- <font style="color:green">**Sends data**: This command instructs the build to send output data.</font>
+
+    - <font style="color:green">**Exactly once**</font>
+
+    - <font style="color:green">**Type:** [`Meshes`](output_data.md#Meshes)</font>
+
+```python
+{"$type": "perlin_noise_terrain", "size": {"x": 1.1, "y": 0}}
+```
+
+```python
+{"$type": "perlin_noise_terrain", "size": {"x": 1.1, "y": 0}, "origin": {"x": 0, "y": 0}, "subdivisions": 1, "turbulence": 1, "max_y": 1, "visual_material": "", "color": {"r": 1, "g": 1, "b": 1, "a": 1}, "texture_scale": {"x": 1, "y": 1}, "dynamic_friction": 0.25, "static_friction": 0.4, "bounciness": 0.2}
+```
+
+| Parameter | Type | Description | Default |
+| --- | --- | --- | --- |
+| `"size"` | Vector2 | The (length, width) of the terrain in meters. | |
+| `"origin"` | Vector2 | The offset of the perlin noise. Set this to a random number to generate random noise. | {"x": 0, "y": 0} |
+| `"subdivisions"` | int | The number of subdivisions of the mesh. Increase this number to smooth out the mesh. | 1 |
+| `"turbulence"` | float | How "hilly" the terrain is. | 1 |
+| `"max_y"` | float | The maximum height of the terrain. | 1 |
+| `"visual_material"` | string | The visual material for the terrain. This visual material must have already been added to the simulation via the [add_material](#add_material) command or [Controller.get_add_material()](../python/controller.md). If empty, a gray default material will be used. | "" |
+| `"color"` | Color | The color of the terrain. | {"r": 1, "g": 1, "b": 1, "a": 1} |
+| `"texture_scale"` | Vector2 | If visual_material isn't an empty string, this will set the UV texture scale. | {"x": 1, "y": 1} |
+| `"dynamic_friction"` | float | The dynamic friction of the terrain. | 0.25 |
+| `"static_friction"` | float | The static friction of the terrain. | 0.4 |
+| `"bounciness"` | float | The bounciness of the terrain. | 0.2 |
+
+***
+
+## **`rotate_hdri_skybox_by`**
+
+Rotate the HDRI skybox by a given value and the sun light by the same value in the opposite direction, to maintain alignment.
+
+
+```python
+{"$type": "rotate_hdri_skybox_by", "angle": 0.125}
+```
+
+| Parameter | Type | Description | Default |
+| --- | --- | --- | --- |
+| `"angle"` | float | The value to rotate the HDRI skybox by. Skyboxes are always rotated in a positive direction; values are clamped between 0 and 360, and any negative values are forced positive. Rotate around the pitch axis to set the elevation of the sun. Rotate around the yaw axis to set the angle of the sun. | |
+
+***
+
+## **`set_ambient_intensity`**
+
+Set how much the ambient light fom the source affects the scene. Low values will darken the scene overall, to simulate evening /night light levels.
+
+
+```python
+{"$type": "set_ambient_intensity"}
+```
+
+```python
+{"$type": "set_ambient_intensity", "intensity": 1.0}
+```
+
+| Parameter | Type | Description | Default |
+| --- | --- | --- | --- |
+| `"intensity"` | float | The intensity of the ambient lighting in the scene. | 1.0 |
+
+***
+
+## **`set_cursor`**
+
+Set cursor parameters.
+
+
+```python
+{"$type": "set_cursor"}
+```
+
+```python
+{"$type": "set_cursor", "visible": True, "locked": False}
+```
+
+| Parameter | Type | Description | Default |
+| --- | --- | --- | --- |
+| `"visible"` | bool | If True, the cursor is visible. | True |
+| `"locked"` | bool | If True, the cursor is locked to the center of the screen. | False |
+
+***
+
+## **`set_download_timeout`**
+
+Set the timeout after which an Asset Bundle Command (e.g. add_object) will retry a download. The default timeout is 30 minutes, which should always be sufficient. Send this command only if your computer or Internet connection is very slow.
+
+
+```python
+{"$type": "set_download_timeout"}
+```
+
+```python
+{"$type": "set_download_timeout", "timeout": 1800, "retry": True}
+```
+
+| Parameter | Type | Description | Default |
+| --- | --- | --- | --- |
+| `"timeout"` | int | The time in seconds until the asset bundle download request will timeout. | 1800 |
+| `"retry"` | bool | If true, if a download times out, the build will try to download it again. | True |
+
+***
+
+## **`set_dsp_buffer_size`**
+
+Set the DSP buffer size. A lower value will result in less latency.
+
+
+```python
+{"$type": "set_dsp_buffer_size"}
+```
+
+```python
+{"$type": "set_dsp_buffer_size", "size": 1024}
+```
+
+| Parameter | Type | Description | Default |
+| --- | --- | --- | --- |
+| `"size"` | int | The DSP buffer size. | 1024 |
+
+***
+
+## **`set_error_handling`**
+
+Set whether TDW will quit when it logs different types of messages. 
+
+- <font style="color:green">**Sends data**: This command instructs the build to send output data.</font>
+
+    - <font style="color:green">**Exactly once**</font>
+
+    - <font style="color:green">**Type:** [`QuitSignal`](output_data.md#QuitSignal)</font>
+
+```python
+{"$type": "set_error_handling"}
+```
+
+```python
+{"$type": "set_error_handling", "error": True, "warning": False}
+```
+
+| Parameter | Type | Description | Default |
+| --- | --- | --- | --- |
+| `"error"` | bool | If True, the build will try to quit when it logs an error. | True |
+| `"warning"` | bool | If True, the build will quit when it logs a warning. This should almost always be False. | False |
+
+***
+
+## **`set_floorplan_roof`**
+
+Show or hide the roof of a floorplan scene. This command only works if the current scene is a floorplan added via the add_scene command: "floorplan_1a", "floorplan_4b", etc. 
+
+- <font style="color:orange">**Expensive**: This command is computationally expensive.</font>
+- <font style="color:magenta">**Debug-only**: This command is only intended for use as a debug tool or diagnostic tool. It is not compatible with ordinary TDW usage.</font>
+
+```python
+{"$type": "set_floorplan_roof"}
+```
+
+```python
+{"$type": "set_floorplan_roof", "show": True}
+```
+
+| Parameter | Type | Description | Default |
+| --- | --- | --- | --- |
+| `"show"` | bool | If true, show the roof. | True |
+
+***
+
+## **`set_gravity_vector`**
+
+Set the gravity vector in the scene.
+
+
+```python
+{"$type": "set_gravity_vector"}
+```
+
+```python
+{"$type": "set_gravity_vector", "gravity": {"x": 0, "y": -9.81, "z": 0}}
+```
+
+| Parameter | Type | Description | Default |
+| --- | --- | --- | --- |
+| `"gravity"` | Vector3 | The gravity vector. | {"x": 0, "y": -9.81, "z": 0} |
+
+***
+
+## **`set_hdri_skybox_exposure`**
+
+Set the exposure of the HDRI skybox to a given value.
+
+
+```python
+{"$type": "set_hdri_skybox_exposure", "exposure": 0.125}
+```
+
+| Parameter | Type | Description | Default |
+| --- | --- | --- | --- |
+| `"exposure"` | float | The value to set the HDRI exposure to. | |
+
+***
+
+## **`set_physics_solver_iterations`**
+
+Set the number of physics solver iterations, which affects the overall accuracy of the physics engine.
+
+
+```python
+{"$type": "set_physics_solver_iterations"}
+```
+
+```python
+{"$type": "set_physics_solver_iterations", "iterations": 12}
+```
+
+| Parameter | Type | Description | Default |
+| --- | --- | --- | --- |
+| `"iterations"` | int | Number of physics solver iterations. A higher number means better physics accuracy and somewhat reduced framerate. | 12 |
+
+***
+
+## **`set_render_quality`**
+
+Set the render quality level. The highest render quality level enables near-photorealism runtime rendering. The lowest render quality has "flat" rendering, no shadows, etc. The lower the render quality, the faster the simulation will run, especially in scenes with complex lighting.
+
+
+```python
+{"$type": "set_render_quality"}
+```
+
+```python
+{"$type": "set_render_quality", "render_quality": 5}
+```
+
+| Parameter | Type | Description | Default |
+| --- | --- | --- | --- |
+| `"render_quality"` | int | Render quality. 5=Best. | 5 |
+
+***
+
+## **`set_screen_size`**
+
+Set the screen size. Any images the build creates will also be this size.
+
+
+```python
+{"$type": "set_screen_size"}
+```
+
+```python
+{"$type": "set_screen_size", "width": 256, "height": 256}
+```
+
+| Parameter | Type | Description | Default |
+| --- | --- | --- | --- |
+| `"width"` | int | Screen width in pixels. | 256 |
+| `"height"` | int | Screen height in pixels. | 256 |
+
+***
+
+## **`set_shadow_strength`**
+
+Set the shadow strength of all lights in the scene. This only works if you already sent load_scene or add_scene.
+
+
+```python
+{"$type": "set_shadow_strength"}
+```
+
+```python
+{"$type": "set_shadow_strength", "strength": 0.582}
+```
+
+| Parameter | Type | Description | Default |
+| --- | --- | --- | --- |
+| `"strength"` | float | The shadow strength of each light in the scene. Must be between 0 and 1. | 0.582 |
+
+***
+
+## **`set_sleep_threshold`**
+
+Set the global Rigidbody "sleep threshold", the mass-normalized energy threshold below which objects start going to sleep. A "sleeping" object is completely still until moved again by a force (object impact, force command, etc.)
+
+
+```python
+{"$type": "set_sleep_threshold"}
+```
+
+```python
+{"$type": "set_sleep_threshold", "sleep_threshold": 0.005}
+```
+
+| Parameter | Type | Description | Default |
+| --- | --- | --- | --- |
+| `"sleep_threshold"` | float | When any object's speed is less than this number, it will go to "sleep" and stop moving. | 0.005 |
+
+***
+
+## **`set_socket_timeout`**
+
+Set the timeout behavior for the socket used to communicate with the controller.
+
+
+```python
+{"$type": "set_socket_timeout"}
+```
+
+```python
+{"$type": "set_socket_timeout", "timeout": Req.DEFAULT_TIMEOUT, "max_retries": Req.DEFAULT_MAX_RETRIES}
+```
+
+| Parameter | Type | Description | Default |
+| --- | --- | --- | --- |
+| `"timeout"` | int | The socket will timeout after this many milliseconds. The default value listed here is the default value for the build. This must be an integer. | Req.DEFAULT_TIMEOUT |
+| `"max_retries"` | int | The number of times that the build will try to receive a message before terminating the socket and reconnecting. | Req.DEFAULT_MAX_RETRIES |
+
+***
+
+## **`set_target_framerate`**
+
+Set the target render framerate of the build. For more information: <ulink url="https://docs.unity3d.com/ScriptReference/Application-targetFrameRate.html">https://docs.unity3d.com/ScriptReference/Application-targetFrameRate.html</ulink>
+
+
+```python
+{"$type": "set_target_framerate"}
+```
+
+```python
+{"$type": "set_target_framerate", "framerate": 1000}
+```
+
+| Parameter | Type | Description | Default |
+| --- | --- | --- | --- |
+| `"framerate"` | int | The target framerate. | 1000 |
+
+***
+
+## **`set_time_step`**
+
+Set Time.fixedDeltaTime (Unity's physics step, as opposed to render time step). NOTE: Doubling the time_step is NOT equivalent to advancing two physics steps. For more information, see: <ulink url="https://docs.unity3d.com/Manual/TimeFrameManagement.html">https://docs.unity3d.com/Manual/TimeFrameManagement.html</ulink>
+
+
+```python
+{"$type": "set_time_step"}
+```
+
+```python
+{"$type": "set_time_step", "time_step": 0.01}
+```
+
+| Parameter | Type | Description | Default |
+| --- | --- | --- | --- |
+| `"time_step"` | float | Time.fixedDeltaTime | 0.01 |
+
+***
+
+## **`set_vsync_count`**
+
+Set the renderer's vsync count. For more information, read this: <ulink url="https://docs.unity3d.com/ScriptReference/QualitySettings-vSyncCount.html">https://docs.unity3d.com/ScriptReference/QualitySettings-vSyncCount.html</ulink>
+
+
+```python
+{"$type": "set_vsync_count"}
+```
+
+```python
+{"$type": "set_vsync_count", "count": 1}
+```
+
+| Parameter | Type | Description | Default |
+| --- | --- | --- | --- |
+| `"count"` | int | The vsync count. | 1 |
+
+***
+
+## **`step_physics`**
+
+Step through the physics without triggering new avatar output, or new commands.
+
+
+```python
+{"$type": "step_physics", "frames": 1}
+```
+
+| Parameter | Type | Description | Default |
+| --- | --- | --- | --- |
+| `"frames"` | int | Let the physics run for this many frames. | |
+
+***
+
+## **`stop_all_audio`**
+
+Stop all ongoing audio.
+
+
+```python
+{"$type": "stop_all_audio"}
+```
+
+***
+
+## **`terminate`**
+
+Terminate the build. 
+
+- <font style="color:green">**Sends data**: This command instructs the build to send output data.</font>
+
+    - <font style="color:green">**Exactly once**</font>
+
+    - <font style="color:green">**Type:** [`QuitSignal`](output_data.md#QuitSignal)</font>
+
+```python
+{"$type": "terminate"}
+```
+
+***
+
+## **`unload_asset_bundles`**
+
+Unloads all AssetBundles. Send this command only after destroying all objects in the scene. This command should be used only to free up memory. After sending it, you will need to re-download any objects you want to add to a scene. 
+
+- <font style="color:orange">**Expensive**: This command is computationally expensive.</font>
+
+```python
+{"$type": "unload_asset_bundles"}
+```
+
+```python
+{"$type": "unload_asset_bundles", "bundle_type": "models"}
+```
+
+| Parameter | Type | Description | Default |
+| --- | --- | --- | --- |
+| `"bundle_type"` | AssetBundleType | The type of asset bundle to unload from memory. | "models" |
+
+#### AssetBundleType
+
+The type of cached asset bundle.
+
+| Value | Description |
+| --- | --- |
+| `"models"` | Model asset bundles. |
+| `"materials"` | Visual material asset bundles. |
+| `"scenes"` | Streamed scene asset bundles. |
+| `"skyboxes"` | HDRI skybox asset bundles. |
+| `"humanoids"` | Humanoid character asset bundles. |
+| `"humanoid_animations"` | Humanoid animation asset bundles. |
+
+***
+
+## **`unload_unused_assets`**
+
+Unload lingering assets (scenes, models, textures, etc.) from memory. Send this command if you're rapidly adding and removing objects or scenes in order to prevent apparent memory leaks.
+
+
+```python
+{"$type": "unload_unused_assets"}
+```
+
+# AssetBundleCommand
+
+These commands load an asset bundle (if it hasn't been loaded already), and then instiniate an object from that asset bundle.
+
+***
+
+## **`add_scene`**
+
+Add a scene to TDW. Unloads the current scene if any (including any created by the load_scene command). 
+
+- <font style="color:orange">**Downloads an asset bundle**: This command will download an asset bundle from TDW's asset bundle library. The first time this command is sent during a simulation, it will be slow (because it needs to download the file). Afterwards, the file data will be cached until the simulation is terminated, and this command will be much faster. See: `python/librarian/scene_librarian.md`</font>
+- <font style="color:orange">**Wrapper function**: The controller class has a wrapper function for this command that is usually easier than using the command itself. See: [`Controller.get_add_scene()`](../python/controller.md).</font>
+
+```python
+{"$type": "add_scene", "name": "string", "url": "string"}
+```
+
+```python
+{"$type": "add_scene", "name": "string", "url": "string", "convexify": False}
+```
+
+| Parameter | Type | Description | Default |
+| --- | --- | --- | --- |
+| `"convexify"` | bool | If true, make all the scene's colliders convex. Only set this to True if you are using NVIDIA Flex. | False |
+| `"name"` | string | The name of the asset bundle. | |
+| `"url"` | string | The location of the asset bundle. If the asset bundle is remote, this must be a valid URL. If the asset is a local file, this must begin with the prefix "file:///" | |
+
+# AddObjectCommand
+
+These commands load an asset bundle with a specific object (model, material, etc.).
+
+***
+
+## **`add_drone`**
+
+Add a drone to the scene. 
+
+- <font style="color:orange">**Downloads an asset bundle**: This command will download an asset bundle from TDW's asset bundle library. The first time this command is sent during a simulation, it will be slow (because it needs to download the file). Afterwards, the file data will be cached until the simulation is terminated, and this command will be much faster. See: `python/librarian/drone_librarian.md`</font>
+
+```python
+{"$type": "add_drone", "id": 1, "name": "string", "url": "string"}
+```
+
+```python
+{"$type": "add_drone", "id": 1, "name": "string", "url": "string", "position": {"x": 0, "y": 0, "z": 0}, "rotation": {"x": 0, "y": 0, "z": 0}, "forward_speed": 7, "backward_speed": 5, "right_speed": 5, "left_speed": 5, "rise_speed": 5, "drop_speed": 5, "acceleration": 0.3, "deceleration": 0.2, "stability": 0.1, "turn_sensitivity": 2, "motor_on": True, "enable_lights": False}
+```
+
+| Parameter | Type | Description | Default |
+| --- | --- | --- | --- |
+| `"id"` | int | The unique ID of the drone. | |
+| `"position"` | Vector3 | The position of the drone. | {"x": 0, "y": 0, "z": 0} |
+| `"rotation"` | Vector3 | The rotation of the drone, in Euler angles. | {"x": 0, "y": 0, "z": 0} |
+| `"forward_speed"` | float | Sets the drone's max forward speed. | 7 |
+| `"backward_speed"` | float | Sets the drone's max backward speed. | 5 |
+| `"right_speed"` | float | Sets the drone's max right strafe speed. | 5 |
+| `"left_speed"` | float | Sets the drone's max left strafe speed. | 5 |
+| `"rise_speed"` | float | Sets the drone's max vertical rise speed. | 5 |
+| `"drop_speed"` | float | Sets the drone's max vertical drop speed. | 5 |
+| `"acceleration"` | float | Sets the drone's acceleration. | 0.3 |
+| `"deceleration"` | float | Sets the drone's deceleration. | 0.2 |
+| `"stability"` | float | A factor that determinates how easily the drone is affected by outside forces. | 0.1 |
+| `"turn_sensitivity"` | float | Sets the drone's rotation speed. | 2 |
+| `"motor_on"` | bool | Sets whether or not the drone is active on start. | True |
+| `"enable_lights"` | bool | Sets whether or not the drone's lights are on. | False |
+| `"name"` | string | The name of the asset bundle. | |
+| `"url"` | string | The location of the asset bundle. If the asset bundle is remote, this must be a valid URL. If the asset is a local file, this must begin with the prefix "file:///" | |
+
+***
+
+## **`add_hdri_skybox`**
+
+Add a single HDRI skybox to the scene. It is highly recommended that the values of all parameters match those in the record metadata. If you assign your own values, the lighting will probably be strange. 
+
+- <font style="color:orange">**Downloads an asset bundle**: This command will download an asset bundle from TDW's asset bundle library. The first time this command is sent during a simulation, it will be slow (because it needs to download the file). Afterwards, the file data will be cached until the simulation is terminated, and this command will be much faster. See: `python/librarian/hdri_skybox_librarian.md`</font>
+- <font style="color:orange">**Wrapper function**: The controller class has a wrapper function for this command that is usually easier than using the command itself. See: [`Controller.get_add_hdri_skybox()`](../python/controller.md).</font>
+
+```python
+{"$type": "add_hdri_skybox", "exposure": 0.125, "initial_skybox_rotation": 0.125, "sun_elevation": 0.125, "sun_initial_angle": 0.125, "sun_intensity": 0.125, "name": "string", "url": "string"}
+```
+
+| Parameter | Type | Description | Default |
+| --- | --- | --- | --- |
+| `"exposure"` | float | The exposure value for this map. | |
+| `"initial_skybox_rotation"` | float | The initial rotation of the HDRI map. | |
+| `"sun_elevation"` | float | The elevation of the sun light, for this map image. | |
+| `"sun_initial_angle"` | float | The initial rotation angle of the sun light, matching the initial rotation of this map. | |
+| `"sun_intensity"` | float | The intensity value of the sun light for this map image. | |
+| `"name"` | string | The name of the asset bundle. | |
+| `"url"` | string | The location of the asset bundle. If the asset bundle is remote, this must be a valid URL. If the asset is a local file, this must begin with the prefix "file:///" | |
+
+***
+
+## **`add_humanoid_animation`**
+
+Load an animation clip asset bundle into memory. 
+
+- <font style="color:orange">**Downloads an asset bundle**: This command will download an asset bundle from TDW's asset bundle library. The first time this command is sent during a simulation, it will be slow (because it needs to download the file). Afterwards, the file data will be cached until the simulation is terminated, and this command will be much faster. See: `python/librarian/add_humanoid_animation.md`</font>
+- <font style="color:orange">**Wrapper function**: The controller class has a wrapper function for this command that is usually easier than using the command itself. See: [`Controller.get_add_humanoid_animation()`](../python/controller.md).</font>
+
+```python
+{"$type": "add_humanoid_animation", "name": "string", "url": "string"}
+```
+
+| Parameter | Type | Description | Default |
+| --- | --- | --- | --- |
+| `"name"` | string | The name of the asset bundle. | |
+| `"url"` | string | The location of the asset bundle. If the asset bundle is remote, this must be a valid URL. If the asset is a local file, this must begin with the prefix "file:///" | |
+
+***
+
+## **`add_robot`**
+
+Add a robot to the scene. For further documentation, see: Documentation/lessons/robots/overview.md 
+
+- <font style="color:orange">**Downloads an asset bundle**: This command will download an asset bundle from TDW's asset bundle library. The first time this command is sent during a simulation, it will be slow (because it needs to download the file). Afterwards, the file data will be cached until the simulation is terminated, and this command will be much faster. See: `python/librarian/robot_librarian.md`</font>
+- <font style="color:orange">**Wrapper function**: The controller class has a wrapper function for this command that is usually easier than using the command itself. See: [`Controller.get_add_robot()`](../python/controller.md).</font>
+
+```python
+{"$type": "add_robot", "name": "string", "url": "string"}
+```
+
+```python
+{"$type": "add_robot", "name": "string", "url": "string", "id": 0, "position": {"x": 0, "y": 0, "z": 0}, "rotation": {"x": 0, "y": 0, "z": 0}}
+```
+
+| Parameter | Type | Description | Default |
+| --- | --- | --- | --- |
+| `"id"` | int | The unique ID of the robot. | 0 |
+| `"position"` | Vector3 | The initial position of the robot. | {"x": 0, "y": 0, "z": 0} |
+| `"rotation"` | Vector3 | The initial rotation of the robot in Euler angles. | {"x": 0, "y": 0, "z": 0} |
+| `"name"` | string | The name of the asset bundle. | |
+| `"url"` | string | The location of the asset bundle. If the asset bundle is remote, this must be a valid URL. If the asset is a local file, this must begin with the prefix "file:///" | |
+
+***
+
+## **`add_vehicle`**
+
+Add a vehicle to the scene. 
+
+- <font style="color:orange">**Downloads an asset bundle**: This command will download an asset bundle from TDW's asset bundle library. The first time this command is sent during a simulation, it will be slow (because it needs to download the file). Afterwards, the file data will be cached until the simulation is terminated, and this command will be much faster. See: `python/librarian/vehicle_librarian.md`</font>
+
+```python
+{"$type": "add_vehicle", "id": 1, "name": "string", "url": "string"}
+```
+
+```python
+{"$type": "add_vehicle", "id": 1, "name": "string", "url": "string", "position": {"x": 0, "y": 0, "z": 0}, "rotation": {"x": 0, "y": 0, "z": 0}, "forward_speed": 30, "reverse_speed": 12}
+```
+
+| Parameter | Type | Description | Default |
+| --- | --- | --- | --- |
+| `"id"` | int | The unique ID of the vehicle. | |
+| `"position"` | Vector3 | The position of the vehicle. | {"x": 0, "y": 0, "z": 0} |
+| `"rotation"` | Vector3 | The rotation of the vehicle, in Euler angles. | {"x": 0, "y": 0, "z": 0} |
+| `"forward_speed"` | float | Sets the vehicle's max forward speed. | 30 |
+| `"reverse_speed"` | float | Sets the vehicle's max reverse speed. | 12 |
+| `"name"` | string | The name of the asset bundle. | |
+| `"url"` | string | The location of the asset bundle. If the asset bundle is remote, this must be a valid URL. If the asset is a local file, this must begin with the prefix "file:///" | |
+
+***
+
+## **`add_visual_effect`**
+
+Add a non-physics visual effect to the scene from an asset bundle. 
+
+- <font style="color:orange">**Downloads an asset bundle**: This command will download an asset bundle from TDW's asset bundle library. The first time this command is sent during a simulation, it will be slow (because it needs to download the file). Afterwards, the file data will be cached until the simulation is terminated, and this command will be much faster. See: `python/librarian/visual_effect_librarian.md`</font>
+- <font style="color:orange">**Wrapper function**: The controller class has a wrapper function for this command that is usually easier than using the command itself. See: [`Controller.get_add_visual_effect()`](../python/controller.md).</font>
+
+```python
+{"$type": "add_visual_effect", "id": 1, "name": "string", "url": "string"}
+```
+
+```python
+{"$type": "add_visual_effect", "id": 1, "name": "string", "url": "string", "position": {"x": 0, "y": 0, "z": 0}, "rotation": {"x": 0, "y": 0, "z": 0}}
+```
+
+| Parameter | Type | Description | Default |
+| --- | --- | --- | --- |
+| `"id"` | int | The ID of this visual effect. | |
+| `"position"` | Vector3 | The initial position of the visual effect. | {"x": 0, "y": 0, "z": 0} |
+| `"rotation"` | Vector3 | The initial rotation of the visual effect. | {"x": 0, "y": 0, "z": 0} |
+| `"name"` | string | The name of the asset bundle. | |
+| `"url"` | string | The location of the asset bundle. If the asset bundle is remote, this must be a valid URL. If the asset is a local file, this must begin with the prefix "file:///" | |
+
+# AddHumanoidCommand
+
+These commands add a humanoid model to the scene.
+
+***
+
+## **`add_humanoid`**
+
+Add a humanoid model to the scene. 
+
+- <font style="color:orange">**Downloads an asset bundle**: This command will download an asset bundle from TDW's asset bundle library. The first time this command is sent during a simulation, it will be slow (because it needs to download the file). Afterwards, the file data will be cached until the simulation is terminated, and this command will be much faster. See: `python/librarian/humanoid_librarian.md`</font>
+- <font style="color:orange">**Wrapper function**: The controller class has a wrapper function for this command that is usually easier than using the command itself. See: [`Controller.get_add_humanoid()`](../python/controller.md).</font>
+
+```python
+{"$type": "add_humanoid", "id": 1, "name": "string", "url": "string"}
+```
+
+```python
+{"$type": "add_humanoid", "id": 1, "name": "string", "url": "string", "position": {"x": 0, "y": 0, "z": 0}, "rotation": {"x": 0, "y": 0, "z": 0}}
+```
+
+| Parameter | Type | Description | Default |
+| --- | --- | --- | --- |
+| `"id"` | int | The unique ID of the humanoid. | |
+| `"position"` | Vector3 | Position of the humanoid. | {"x": 0, "y": 0, "z": 0} |
+| `"rotation"` | Vector3 | Rotation of the humanoid, in Euler angles. | {"x": 0, "y": 0, "z": 0} |
+| `"name"` | string | The name of the asset bundle. | |
+| `"url"` | string | The location of the asset bundle. If the asset bundle is remote, this must be a valid URL. If the asset is a local file, this must begin with the prefix "file:///" | |
+
+***
+
+## **`add_replicant`**
+
+Add a Replicant to the scene. 
+
+- <font style="color:orange">**Downloads an asset bundle**: This command will download an asset bundle from TDW's asset bundle library. The first time this command is sent during a simulation, it will be slow (because it needs to download the file). Afterwards, the file data will be cached until the simulation is terminated, and this command will be much faster. See: `python/librarian/replicant_librarian.md`</font>
+
+```python
+{"$type": "add_replicant", "id": 1, "name": "string", "url": "string"}
+```
+
+```python
+{"$type": "add_replicant", "id": 1, "name": "string", "url": "string", "position": {"x": 0, "y": 0, "z": 0}, "rotation": {"x": 0, "y": 0, "z": 0}}
+```
+
+| Parameter | Type | Description | Default |
+| --- | --- | --- | --- |
+| `"id"` | int | The unique ID of the humanoid. | |
+| `"position"` | Vector3 | Position of the humanoid. | {"x": 0, "y": 0, "z": 0} |
+| `"rotation"` | Vector3 | Rotation of the humanoid, in Euler angles. | {"x": 0, "y": 0, "z": 0} |
+| `"name"` | string | The name of the asset bundle. | |
+| `"url"` | string | The location of the asset bundle. If the asset bundle is remote, this must be a valid URL. If the asset is a local file, this must begin with the prefix "file:///" | |
+
+***
+
+## **`add_smpl_humanoid`**
+
+Add a parameterized humanoid to the scene using <ulink url="https://smpl.is.tue.mpg.de/en">SMPL</ulink>. Each parameter scales an aspect of the humanoid and must be between -1 and 1. For example, if the height is -1, then the humanoid will be the shortest possible height. Because all of these parameters blend together to create the overall shape, it isn't possible to document specific body shape values, such as overall height, that might correspond to this command's parameters. 
+
+- <font style="color:orange">**Downloads an asset bundle**: This command will download an asset bundle from TDW's asset bundle library. The first time this command is sent during a simulation, it will be slow (because it needs to download the file). Afterwards, the file data will be cached until the simulation is terminated, and this command will be much faster. See: `python/librarian/humanoid_librarian.md`</font>
+
+```python
+{"$type": "add_smpl_humanoid", "id": 1, "name": "string", "url": "string"}
+```
+
+```python
+{"$type": "add_smpl_humanoid", "id": 1, "name": "string", "url": "string", "height": 0, "weight": 0, "torso_height_and_shoulder_width": 0, "chest_breadth_and_neck_height": 0, "upper_lower_back_ratio": 0, "pelvis_width": 0, "hips_curve": 0, "torso_height": 0, "left_right_symmetry": 0, "shoulder_and_torso_width": 0, "position": {"x": 0, "y": 0, "z": 0}, "rotation": {"x": 0, "y": 0, "z": 0}}
+```
+
+| Parameter | Type | Description | Default |
+| --- | --- | --- | --- |
+| `"height"` | float | The height or overall scale of the model. Must be between -1 and 1. | 0 |
+| `"weight"` | float | The character's overall weight. Must be between -1 and 1. | 0 |
+| `"torso_height_and_shoulder_width"` | float | The height of the torso from the chest and the width of the shoulders. Must be between -1 and 1. | 0 |
+| `"chest_breadth_and_neck_height"` | float | The breadth of the chest and the height of the neck. Must be between -1 and 1. | 0 |
+| `"upper_lower_back_ratio"` | float | The extent to which the upper back is larger than the lower back or vice versa. Must be between -1 and 1. | 0 |
+| `"pelvis_width"` | float | The width of the pelvis. Must be between -1 and 1. | 0 |
+| `"hips_curve"` | float | The overall curviness of the hips. Must be between -1 and 1. | 0 |
+| `"torso_height"` | float | The height of the torso from the chest. Must be between -1 and 1. | 0 |
+| `"left_right_symmetry"` | float | The extent to which the left side of the mesh is slightly narrower or vice versa. Must be between -1 and 1. | 0 |
+| `"shoulder_and_torso_width"` | float | The width of the shoulders and torso combined. Must be between -1 and 1. | 0 |
+| `"id"` | int | The unique ID of the humanoid. | |
+| `"position"` | Vector3 | Position of the humanoid. | {"x": 0, "y": 0, "z": 0} |
+| `"rotation"` | Vector3 | Rotation of the humanoid, in Euler angles. | {"x": 0, "y": 0, "z": 0} |
+| `"name"` | string | The name of the asset bundle. | |
+| `"url"` | string | The location of the asset bundle. If the asset bundle is remote, this must be a valid URL. If the asset is a local file, this must begin with the prefix "file:///" | |
+
+***
+
+## **`add_wheelchair_replicant`**
+
+Add a WheelchairReplicant to the scene. 
+
+- <font style="color:orange">**Downloads an asset bundle**: This command will download an asset bundle from TDW's asset bundle library. The first time this command is sent during a simulation, it will be slow (because it needs to download the file). Afterwards, the file data will be cached until the simulation is terminated, and this command will be much faster. See: `python/librarian/replicant_librarian.md`</font>
+
+```python
+{"$type": "add_wheelchair_replicant", "id": 1, "name": "string", "url": "string"}
+```
+
+```python
+{"$type": "add_wheelchair_replicant", "id": 1, "name": "string", "url": "string", "position": {"x": 0, "y": 0, "z": 0}, "rotation": {"x": 0, "y": 0, "z": 0}}
+```
+
+| Parameter | Type | Description | Default |
+| --- | --- | --- | --- |
+| `"id"` | int | The unique ID of the humanoid. | |
+| `"position"` | Vector3 | Position of the humanoid. | {"x": 0, "y": 0, "z": 0} |
+| `"rotation"` | Vector3 | Rotation of the humanoid, in Euler angles. | {"x": 0, "y": 0, "z": 0} |
+| `"name"` | string | The name of the asset bundle. | |
+| `"url"` | string | The location of the asset bundle. If the asset bundle is remote, this must be a valid URL. If the asset is a local file, this must begin with the prefix "file:///" | |
+
+# AddMaterialCommand
+
+These commands add material asset bundles to the scene.
+
+***
+
+## **`add_material`**
+
+Load a material asset bundle into memory. If you want to set the visual material of something in TDW (e.g. [set_visual_material](#set_visual_material), you must first send this command. 
+
+- <font style="color:orange">**Downloads an asset bundle**: This command will download an asset bundle from TDW's asset bundle library. The first time this command is sent during a simulation, it will be slow (because it needs to download the file). Afterwards, the file data will be cached until the simulation is terminated, and this command will be much faster. See: `python/librarian/material_librarian.md`</font>
+- <font style="color:orange">**Wrapper function**: The controller class has a wrapper function for this command that is usually easier than using the command itself. See: [`Controller.get_add_material()`](../python/controller.md).</font>
+
+```python
+{"$type": "add_material", "name": "string", "url": "string"}
+```
+
+| Parameter | Type | Description | Default |
+| --- | --- | --- | --- |
+| `"name"` | string | The name of the asset bundle. | |
+| `"url"` | string | The location of the asset bundle. If the asset bundle is remote, this must be a valid URL. If the asset is a local file, this must begin with the prefix "file:///" | |
+
+***
+
+## **`send_material_properties_report`**
+
+Send a report of the material property values. Each report will be a separate LogMessage. 
+
+- <font style="color:magenta">**Debug-only**: This command is only intended for use as a debug tool or diagnostic tool. It is not compatible with ordinary TDW usage.</font>
+- <font style="color:green">**Sends data**: This command instructs the build to send output data.</font>
+
+    - <font style="color:green">**Exactly once**</font>
+
+    - <font style="color:green">**Type:** [`LogMessage`](output_data.md#LogMessage)</font>
+- <font style="color:orange">**Downloads an asset bundle**: This command will download an asset bundle from TDW's asset bundle library. The first time this command is sent during a simulation, it will be slow (because it needs to download the file). Afterwards, the file data will be cached until the simulation is terminated, and this command will be much faster. See: `python/librarian/material_librarian.md`</font>
+
+```python
+{"$type": "send_material_properties_report", "name": "string", "url": "string"}
+```
+
+| Parameter | Type | Description | Default |
+| --- | --- | --- | --- |
+| `"name"` | string | The name of the asset bundle. | |
+| `"url"` | string | The location of the asset bundle. If the asset bundle is remote, this must be a valid URL. If the asset is a local file, this must begin with the prefix "file:///" | |
+
+***
+
+## **`send_material_report`**
+
+Tell the build to send a report of a material asset bundle. Each report will be a separate LogMessage. 
+
+- <font style="color:magenta">**Debug-only**: This command is only intended for use as a debug tool or diagnostic tool. It is not compatible with ordinary TDW usage.</font>
+- <font style="color:green">**Sends data**: This command instructs the build to send output data.</font>
+
+    - <font style="color:green">**Exactly once**</font>
+
+    - <font style="color:green">**Type:** [`LogMessage`](output_data.md#LogMessage)</font>
+- <font style="color:orange">**Downloads an asset bundle**: This command will download an asset bundle from TDW's asset bundle library. The first time this command is sent during a simulation, it will be slow (because it needs to download the file). Afterwards, the file data will be cached until the simulation is terminated, and this command will be much faster. See: `python/librarian/material_librarian.md`</font>
+
+```python
+{"$type": "send_material_report", "name": "string", "url": "string"}
+```
+
+| Parameter | Type | Description | Default |
+| --- | --- | --- | --- |
+| `"name"` | string | The name of the asset bundle. | |
+| `"url"` | string | The location of the asset bundle. If the asset bundle is remote, this must be a valid URL. If the asset is a local file, this must begin with the prefix "file:///" | |
+
+# AddModelCommand
+
+These commands add model asset bundles to the scene.
+
+***
+
+## **`add_object`**
+
+Add a single object from a model library or from a local asset bundle to the scene. 
+
+- <font style="color:orange">**Downloads an asset bundle**: This command will download an asset bundle from TDW's asset bundle library. The first time this command is sent during a simulation, it will be slow (because it needs to download the file). Afterwards, the file data will be cached until the simulation is terminated, and this command will be much faster. See: `python/librarian/model_librarian.md`</font>
+- <font style="color:orange">**Wrapper function**: The controller class has a wrapper function for this command that is usually easier than using the command itself. See: [`Controller.get_add_object()`](../python/controller.md).</font>
+
+```python
+{"$type": "add_object", "id": 1, "name": "string", "url": "string"}
+```
+
+```python
+{"$type": "add_object", "id": 1, "name": "string", "url": "string", "position": {"x": 0, "y": 0, "z": 0}, "rotation": {"x": 0, "y": 0, "z": 0}, "scale_factor": 1, "category": "", "affordance_points": []}
+```
+
+| Parameter | Type | Description | Default |
+| --- | --- | --- | --- |
+| `"position"` | Vector3 | Position of the object. | {"x": 0, "y": 0, "z": 0} |
+| `"rotation"` | Vector3 | Rotation of the object, in Euler angles. | {"x": 0, "y": 0, "z": 0} |
+| `"id"` | int | The unique ID of the object. | |
+| `"scale_factor"` | float | The default scale factor of a model. | 1 |
+| `"category"` | string | The model category. | "" |
+| `"affordance_points"` | Vector3 [] | A list of affordance points. Can be empty. | [] |
+| `"name"` | string | The name of the asset bundle. | |
+| `"url"` | string | The location of the asset bundle. If the asset bundle is remote, this must be a valid URL. If the asset is a local file, this must begin with the prefix "file:///" | |
+
+***
+
+## **`send_model_report`**
+
+Tell the build to send a report of a model asset bundle. Each report will be a separate LogMessage. 
+
+- <font style="color:magenta">**Debug-only**: This command is only intended for use as a debug tool or diagnostic tool. It is not compatible with ordinary TDW usage.</font>
+- <font style="color:green">**Sends data**: This command instructs the build to send output data.</font>
+
+    - <font style="color:green">**Exactly once**</font>
+
+    - <font style="color:green">**Type:** [`LogMessage`](output_data.md#LogMessage)</font>
+- <font style="color:orange">**Downloads an asset bundle**: This command will download an asset bundle from TDW's asset bundle library. The first time this command is sent during a simulation, it will be slow (because it needs to download the file). Afterwards, the file data will be cached until the simulation is terminated, and this command will be much faster. See: `python/librarian/model_librarian.md`</font>
+
+```python
+{"$type": "send_model_report", "flex": True, "id": 1, "name": "string", "url": "string"}
+```
+
+```python
+{"$type": "send_model_report", "flex": True, "id": 1, "name": "string", "url": "string", "scale_factor": 1, "category": "", "affordance_points": []}
+```
+
+| Parameter | Type | Description | Default |
+| --- | --- | --- | --- |
+| `"flex"` | bool | If True, we expect this model to be Flex-compatible. | |
+| `"id"` | int | The unique ID of the object. | |
+| `"scale_factor"` | float | The default scale factor of a model. | 1 |
+| `"category"` | string | The model category. | "" |
+| `"affordance_points"` | Vector3 [] | A list of affordance points. Can be empty. | [] |
+| `"name"` | string | The name of the asset bundle. | |
+| `"url"` | string | The location of the asset bundle. If the asset bundle is remote, this must be a valid URL. If the asset is a local file, this must begin with the prefix "file:///" | |
+
+# AvatarCommand
+
+Manipulate an avatar.
+
+***
+
+## **`destroy_avatar`**
+
+Destroy an avatar. 
+
+- <font style="color:orange">**Expensive**: This command is computationally expensive.</font>
+
+```python
+{"$type": "destroy_avatar"}
+```
+
+```python
+{"$type": "destroy_avatar", "avatar_id": "a"}
+```
+
+| Parameter | Type | Description | Default |
+| --- | --- | --- | --- |
+| `"avatar_id"` | string | The ID of the avatar. | "a" |
+
+***
+
+## **`enable_avatar_transparency`**
+
+Enable transparency (the "alpha" channel, or "a" value in the color) on the avatar's visual materials. To set the color of an avatar, send set_avatar_color
+
+
+```python
+{"$type": "enable_avatar_transparency"}
+```
+
+```python
+{"$type": "enable_avatar_transparency", "avatar_id": "a"}
+```
+
+| Parameter | Type | Description | Default |
+| --- | --- | --- | --- |
+| `"avatar_id"` | string | The ID of the avatar. | "a" |
+
+***
+
+## **`follow_object`**
+
+Teleport the avatar to a position relative to a target. This must be sent per-frame to continuously follow the target.
+
+
+```python
+{"$type": "follow_object"}
+```
+
+```python
+{"$type": "follow_object", "object_id": 0, "position": {"x": 0, "y": 0, "z": 0}, "rotation": False, "avatar_id": "a"}
+```
+
+| Parameter | Type | Description | Default |
+| --- | --- | --- | --- |
+| `"object_id"` | int | The ID of the object that the avatar will follow. | 0 |
+| `"position"` | Vector3 | The relative position to the avatar to the object. | {"x": 0, "y": 0, "z": 0} |
+| `"rotation"` | bool | If True, set the avatar's rotation to the object's rotation. | False |
+| `"avatar_id"` | string | The ID of the avatar. | "a" |
+
+***
+
+## **`rotate_avatar_by`**
+
+Rotate the avatar by a given angle around a given axis. 
+
+- <font style="color:orange">**Non-physics motion**: This command ignores the build's physics engine. If you send this command during a physics simulation (i.e. to a non-kinematic avatar), the physics might glitch.</font>
+
+```python
+{"$type": "rotate_avatar_by", "angle": 0.125}
+```
+
+```python
+{"$type": "rotate_avatar_by", "angle": 0.125, "axis": "yaw", "is_world": True, "avatar_id": "a"}
+```
+
+| Parameter | Type | Description | Default |
+| --- | --- | --- | --- |
+| `"axis"` | Axis | The axis of rotation. | "yaw" |
+| `"angle"` | float | The angle of rotation. | |
+| `"is_world"` | bool | If true, the avatar will rotate via "global" directions and angles. If false, the avatar will rotate locally. | True |
+| `"avatar_id"` | string | The ID of the avatar. | "a" |
+
+#### Axis
+
+An axis of rotation.
+
+| Value | Description |
+| --- | --- |
+| `"pitch"` | Nod your head "yes". |
+| `"yaw"` | Shake your head "no". |
+| `"roll"` | Put your ear to your shoulder. |
+
+***
+
+## **`rotate_avatar_to`**
+
+Set the rotation quaternion of the avatar. 
+
+- <font style="color:orange">**Non-physics motion**: This command ignores the build's physics engine. If you send this command during a physics simulation (i.e. to a non-kinematic avatar), the physics might glitch.</font>
+
+```python
+{"$type": "rotate_avatar_to", "rotation": {"w": 0.6, "x": 3.5, "y": -45, "z": 0}}
+```
+
+```python
+{"$type": "rotate_avatar_to", "rotation": {"w": 0.6, "x": 3.5, "y": -45, "z": 0}, "avatar_id": "a"}
+```
+
+| Parameter | Type | Description | Default |
+| --- | --- | --- | --- |
+| `"rotation"` | Quaternion | The rotation quaternion. | |
+| `"avatar_id"` | string | The ID of the avatar. | "a" |
+
+***
+
+## **`rotate_avatar_to_euler_angles`**
+
+Set the rotation of the avatar with Euler angles. 
+
+- <font style="color:teal">**Euler angles**: Rotational behavior can become unpredictable if the Euler angles of an object are adjusted more than once. Consider sending this command only to initialize the orientation. See: [Rotation documentation)(../misc_frontend/rotation.md)</font>
+- <font style="color:orange">**Non-physics motion**: This command ignores the build's physics engine. If you send this command during a physics simulation (i.e. to a non-kinematic avatar), the physics might glitch.</font>
+
+```python
+{"$type": "rotate_avatar_to_euler_angles", "euler_angles": {"x": 1.1, "y": 0.0, "z": 0}}
+```
+
+```python
+{"$type": "rotate_avatar_to_euler_angles", "euler_angles": {"x": 1.1, "y": 0.0, "z": 0}, "avatar_id": "a"}
+```
+
+| Parameter | Type | Description | Default |
+| --- | --- | --- | --- |
+| `"euler_angles"` | Vector3 | The new Euler angles of the avatar. | |
+| `"avatar_id"` | string | The ID of the avatar. | "a" |
+
+***
+
+## **`scale_avatar`**
+
+Scale the avatar's size by a factor from its current scale.
+
+
+```python
+{"$type": "scale_avatar"}
+```
+
+```python
+{"$type": "scale_avatar", "scale_factor": {"x": 1, "y": 1, "z": 1}, "avatar_id": "a"}
+```
+
+| Parameter | Type | Description | Default |
+| --- | --- | --- | --- |
+| `"scale_factor"` | Vector3 | Multiply the scale of the avatar by this vector. (For example, if scale_factor is (2,2,2), then the avatar's current size will double.) | {"x": 1, "y": 1, "z": 1} |
+| `"avatar_id"` | string | The ID of the avatar. | "a" |
+
+***
+
+## **`set_avatar_collision_detection_mode`**
+
+Set the collision mode of all of the avatar's Rigidbodies. This doesn't need to be sent continuously, but does need to be sent per avatar. 
+
+- <font style="color:magenta">**Debug-only**: This command is only intended for use as a debug tool or diagnostic tool. It is not compatible with ordinary TDW usage.</font>
+
+```python
+{"$type": "set_avatar_collision_detection_mode"}
+```
+
+```python
+{"$type": "set_avatar_collision_detection_mode", "mode": "continuous_dynamic", "avatar_id": "a"}
+```
+
+| Parameter | Type | Description | Default |
+| --- | --- | --- | --- |
+| `"mode"` | DetectionMode | The collision detection mode. | "continuous_dynamic" |
+| `"avatar_id"` | string | The ID of the avatar. | "a" |
+
+#### DetectionMode
+
+The detection mode.
+
+| Value | Description |
+| --- | --- |
+| `"continuous_dynamic"` | (From Unity documentation:) Prevent this Rigidbody from passing through static mesh geometry, and through other Rigidbodies which have continuous collision detection enabled, when it is moving fast. This is the slowest collision detection mode, and should only be used for selected fast moving objects. |
+| `"continuous_speculative"` | (From Unity documentation:) This is a collision detection mode that can be used on both dynamic and kinematic objects. It is generally cheaper than other CCD modes. It also handles angular motion much better. However, in some cases, high speed objects may still tunneling through other geometries. |
+| `"discrete"` | (From Unity documentation: This is the fastest mode.) |
+| `"continuous"` | (From Unity documentation: Collisions will be detected for any static mesh geometry in the path of this Rigidbody, even if the collision occurs between two FixedUpdate steps. Static mesh geometry is any MeshCollider which does not have a Rigidbody attached. This also prevent Rigidbodies set to ContinuousDynamic mode from passing through this Rigidbody. |
+
+***
+
+## **`set_avatar_color`**
+
+Set the color of an avatar. To allow transparency (the "alpha" channel, or "a" value in the color), first send enable_avatar_transparency
+
+
+```python
+{"$type": "set_avatar_color", "color": {"r": 0.219607845, "g": 0.0156862754, "b": 0.6901961, "a": 1.0}}
+```
+
+```python
+{"$type": "set_avatar_color", "color": {"r": 0.219607845, "g": 0.0156862754, "b": 0.6901961, "a": 1.0}, "avatar_id": "a"}
+```
+
+| Parameter | Type | Description | Default |
+| --- | --- | --- | --- |
+| `"color"` | Color | The color of the avatar. | |
+| `"avatar_id"` | string | The ID of the avatar. | "a" |
+
+***
+
+## **`set_avatar_forward`**
+
+Set the forward directional vector of the avatar. 
+
+- <font style="color:orange">**Non-physics motion**: This command ignores the build's physics engine. If you send this command during a physics simulation (i.e. to a non-kinematic avatar), the physics might glitch.</font>
+
+```python
+{"$type": "set_avatar_forward"}
+```
+
+```python
+{"$type": "set_avatar_forward", "forward": {"x": 0, "y": 0, "z": 1}, "avatar_id": "a"}
+```
+
+| Parameter | Type | Description | Default |
+| --- | --- | --- | --- |
+| `"forward"` | Vector3 | The new forward directional vector. | {"x": 0, "y": 0, "z": 1} |
+| `"avatar_id"` | string | The ID of the avatar. | "a" |
+
+***
+
+## **`set_camera_clipping_planes`**
+
+Set the near and far clipping planes of the avatar's camera.
+
+
+```python
+{"$type": "set_camera_clipping_planes"}
+```
+
+```python
+{"$type": "set_camera_clipping_planes", "near": 0.1, "far": 100, "avatar_id": "a"}
+```
+
+| Parameter | Type | Description | Default |
+| --- | --- | --- | --- |
+| `"near"` | float | The distance of the near clipping plane. | 0.1 |
+| `"far"` | float | The distance of the far clipping plane. | 100 |
+| `"avatar_id"` | string | The ID of the avatar. | "a" |
+
+***
+
+## **`set_field_of_view`**
+
+Set the field of view of the avatar's camera. This will automatically set the focal length (see: set_focal_length). 
+
+- <font style="color:darkcyan">**Depth of Field**: This command modifies the post-processing depth of field. See: [Depth of Field and Image Blurriness](../lessons/photorealism/depth_of_field.md).</font>
+
+```python
+{"$type": "set_field_of_view"}
+```
+
+```python
+{"$type": "set_field_of_view", "field_of_view": 54.43223, "avatar_id": "a"}
+```
+
+| Parameter | Type | Description | Default |
+| --- | --- | --- | --- |
+| `"field_of_view"` | float | The field of view. | 54.43223 |
+| `"avatar_id"` | string | The ID of the avatar. | "a" |
+
+***
+
+## **`set_focal_length`**
+
+Set the focal length of the avatar's camera. This will automatically set the field of view (see: set_field_of_view). 
+
+- <font style="color:darkcyan">**Depth of Field**: This command modifies the post-processing depth of field. See: [Depth of Field and Image Blurriness](../lessons/photorealism/depth_of_field.md).</font>
+
+```python
+{"$type": "set_focal_length"}
+```
+
+```python
+{"$type": "set_focal_length", "focal_length": 35, "avatar_id": "a"}
+```
+
+| Parameter | Type | Description | Default |
+| --- | --- | --- | --- |
+| `"focal_length"` | float | The focal length. | 35 |
+| `"avatar_id"` | string | The ID of the avatar. | "a" |
+
+***
+
+## **`set_pass_masks`**
+
+Set which types of images the avatar will render. By default, the avatar will render, but not send, these images. See send_images in the Command API. 
+
+- <font style="color:orange">**Expensive**: This command is computationally expensive.</font>
+
+```python
+{"$type": "set_pass_masks", "pass_masks": ["_img"]}
+```
+
+```python
+{"$type": "set_pass_masks", "pass_masks": ["_img"], "avatar_id": "a"}
+```
+
+| Parameter | Type | Description | Default |
+| --- | --- | --- | --- |
+| `"pass_masks"` | PassMask[] | The avatar will render each of these passes per frame. | |
+| `"avatar_id"` | string | The ID of the avatar. | "a" |
+
+#### PassMask
+
+| Value | Description |
+| --- | --- |
+| `_img` | ![](images/pass_masks/img_0.jpg) Standard rendering of the scene. |
+| `_id` | ![](images/pass_masks/id_0.png) The segmentation colors of each object. |
+| `_category` | ![](images/pass_masks/category_0.png) The segmentation colors of each semantic object category (note that both jugs on the table have the same color). |
+| `_mask` | ![](images/pass_masks/mask_0.png) Similar to `_id` and `_category` but every object has the same color. |
+| `_depth` | ![](images/pass_masks/depth_0.png) Depth values per pixel. The image looks strange because it is using color rather than grayscale to encode more precisely. To decode the image, use [`TDWUtils.get_depth_values()`](../python/tdw_utils.md). |
+| `_depth_simple` | ![](images/pass_masks/depth_simple_0.png) Depth values per pixel. This grayscale image is less precise than the `_depth` pass but is easier to use and doesn't require a conversion function, making it somewhat faster. The depth values aren't normalized. |
+| `_normals` | ![](images/pass_masks/normals_0.png) Surfaces are colored according to their orientation in relation to the camera. |
+| `_flow` | ![](images/pass_masks/flow_0.png) Pixels are colored according to their motion in relation to the camera. |
+| `_albedo` | ![](images/pass_masks/albedo_0.png) Only color and texture, as if lit with only ambient light. |
+
+***
+
+## **`teleport_avatar_by`**
+
+Teleport the avatar by a position offset. 
+
+- <font style="color:orange">**Non-physics motion**: This command ignores the build's physics engine. If you send this command during a physics simulation (i.e. to a non-kinematic avatar), the physics might glitch.</font>
+
+```python
+{"$type": "teleport_avatar_by", "position": {"x": 1.1, "y": 0.0, "z": 0}}
+```
+
+```python
+{"$type": "teleport_avatar_by", "position": {"x": 1.1, "y": 0.0, "z": 0}, "avatar_id": "a"}
+```
+
+| Parameter | Type | Description | Default |
+| --- | --- | --- | --- |
+| `"position"` | Vector3 | The position offset to teleport by. | |
+| `"avatar_id"` | string | The ID of the avatar. | "a" |
+
+***
+
+## **`teleport_avatar_to`**
+
+Teleport the avatar to a position. 
+
+- <font style="color:orange">**Non-physics motion**: This command ignores the build's physics engine. If you send this command during a physics simulation (i.e. to a non-kinematic avatar), the physics might glitch.</font>
+
+```python
+{"$type": "teleport_avatar_to", "position": {"x": 1.1, "y": 0.0, "z": 0}}
+```
+
+```python
+{"$type": "teleport_avatar_to", "position": {"x": 1.1, "y": 0.0, "z": 0}, "avatar_id": "a"}
+```
+
+| Parameter | Type | Description | Default |
+| --- | --- | --- | --- |
+| `"position"` | Vector3 | The position to teleport to. | |
+| `"avatar_id"` | string | The ID of the avatar. | "a" |
+
+# AddAudioSensorCommand
+
+These commands add a type of audio sensor to the avatar.
+
+***
+
+## **`add_audio_sensor`**
+
+Add an AudioSensor component to the avatar, if it does not already have one.
+
+
+```python
+{"$type": "add_audio_sensor"}
+```
+
+```python
+{"$type": "add_audio_sensor", "avatar_id": "a"}
+```
+
+| Parameter | Type | Description | Default |
+| --- | --- | --- | --- |
+| `"avatar_id"` | string | The ID of the avatar. | "a" |
+
+***
+
+## **`add_environ_audio_sensor`**
+
+Add a ResonanceAudioListener component to the avatar, if it does not already have one.
+
+
+```python
+{"$type": "add_environ_audio_sensor"}
+```
+
+```python
+{"$type": "add_environ_audio_sensor", "avatar_id": "a"}
+```
+
+| Parameter | Type | Description | Default |
+| --- | --- | --- | --- |
+| `"avatar_id"` | string | The ID of the avatar. | "a" |
+
+# AvatarRigidbodyCommand
+
+These commands affect the Rigidbody of the Avatar. Note: For the Sticky Mitten Avatar, the Rigidbody being manipulated is the torso.
+
+***
+
+## **`apply_force_to_avatar`**
+
+Apply a force to the avatar. 
+
+- <font style="color:green">**Physics motion**: This command uses rigidbody physics. If you send this command to a kinematic avatar, nothing will happen. If you're running a physics simulation, you should _only_ send commands with this tag to move and rotate an avatar.</font>
+
+```python
+{"$type": "apply_force_to_avatar", "magnitude": 0.125}
+```
+
+```python
+{"$type": "apply_force_to_avatar", "magnitude": 0.125, "direction": {"x": 0, "y": 0, "z": 1}, "avatar_id": "a"}
+```
+
+| Parameter | Type | Description | Default |
+| --- | --- | --- | --- |
+| `"direction"` | Vector3 | The direction of the force. | {"x": 0, "y": 0, "z": 1} |
+| `"magnitude"` | float | The magnitude of the force. | |
+| `"avatar_id"` | string | The ID of the avatar. | "a" |
+
+***
+
+## **`move_avatar_forward_by`**
+
+Apply a force along the avatar's forward directional vector. 
+
+- <font style="color:green">**Physics motion**: This command uses rigidbody physics. If you send this command to a kinematic avatar, nothing will happen. If you're running a physics simulation, you should _only_ send commands with this tag to move and rotate an avatar.</font>
+
+```python
+{"$type": "move_avatar_forward_by", "magnitude": 0.125}
+```
+
+```python
+{"$type": "move_avatar_forward_by", "magnitude": 0.125, "avatar_id": "a"}
+```
+
+| Parameter | Type | Description | Default |
+| --- | --- | --- | --- |
+| `"magnitude"` | float | The magnitude of the force. | |
+| `"avatar_id"` | string | The ID of the avatar. | "a" |
+
+***
+
+## **`move_avatar_to`**
+
+Move the position of the avatar's rigidbody. This is very similar to teleport_avatar_to, but it is a physics-based motion, and will comply with physics interpolation. 
+
+- <font style="color:green">**Physics motion**: This command uses rigidbody physics. If you send this command to a kinematic avatar, nothing will happen. If you're running a physics simulation, you should _only_ send commands with this tag to move and rotate an avatar.</font>
+
+```python
+{"$type": "move_avatar_to", "position": {"x": 1.1, "y": 0.0, "z": 0}}
+```
+
+```python
+{"$type": "move_avatar_to", "position": {"x": 1.1, "y": 0.0, "z": 0}, "avatar_id": "a"}
+```
+
+| Parameter | Type | Description | Default |
+| --- | --- | --- | --- |
+| `"position"` | Vector3 | The new position of the avatar. | |
+| `"avatar_id"` | string | The ID of the avatar. | "a" |
+
+***
+
+## **`set_avatar_drag`**
+
+Set the drag of the avatar's Rigidbody. Both drag and angular_drag can be safely changed on-the-fly. 
+
+- <font style="color:green">**Physics motion**: This command uses rigidbody physics. If you send this command to a kinematic avatar, nothing will happen. If you're running a physics simulation, you should _only_ send commands with this tag to move and rotate an avatar.</font>
+
+```python
+{"$type": "set_avatar_drag"}
+```
+
+```python
+{"$type": "set_avatar_drag", "drag": 0, "angular_drag": 0.05, "avatar_id": "a"}
+```
+
+| Parameter | Type | Description | Default |
+| --- | --- | --- | --- |
+| `"drag"` | float | Set the drag of the Rigidbody. A higher drag value will cause the avatar slow down faster. | 0 |
+| `"angular_drag"` | float | Set the angular drag of the Rigidbody. A higher angular drag will cause the avatar's rotation to slow down faster. | 0.05 |
+| `"avatar_id"` | string | The ID of the avatar. | "a" |
+
+***
+
+## **`set_avatar_kinematic_state`**
+
+Set an avatars's Rigidbody to be kinematic or not. A kinematic object won't respond to PhysX physics. 
+
+- <font style="color:magenta">**Debug-only**: This command is only intended for use as a debug tool or diagnostic tool. It is not compatible with ordinary TDW usage.</font>
+
+```python
+{"$type": "set_avatar_kinematic_state"}
+```
+
+```python
+{"$type": "set_avatar_kinematic_state", "is_kinematic": False, "use_gravity": False, "avatar_id": "a"}
+```
+
+| Parameter | Type | Description | Default |
+| --- | --- | --- | --- |
+| `"is_kinematic"` | bool | If true, the Rigidbody will be kinematic, and won't respond to physics. | False |
+| `"use_gravity"` | bool | If true, the object will respond to gravity. | False |
+| `"avatar_id"` | string | The ID of the avatar. | "a" |
+
+***
+
+## **`set_avatar_mass`**
+
+Set the mass of an avatar.
+
+
+```python
+{"$type": "set_avatar_mass", "mass": 0.125}
+```
+
+```python
+{"$type": "set_avatar_mass", "mass": 0.125, "avatar_id": "a"}
+```
+
+| Parameter | Type | Description | Default |
+| --- | --- | --- | --- |
+| `"mass"` | float | The new mass of the avatar. | |
+| `"avatar_id"` | string | The ID of the avatar. | "a" |
+
+***
+
+## **`set_avatar_physic_material`**
+
+Set the physic material of the avatar's main body collider and apply friction and bounciness values. Friction and bounciness don't affect physics as much as drag and angular_drag (see set_avatar_drag). LOW friction values and HIGH bounciness means that the avatar won't "climb" up other objects.
+
+
+```python
+{"$type": "set_avatar_physic_material", "dynamic_friction": 0.125, "static_friction": 0.125, "bounciness": 0.125}
+```
+
+```python
+{"$type": "set_avatar_physic_material", "dynamic_friction": 0.125, "static_friction": 0.125, "bounciness": 0.125, "avatar_id": "a"}
+```
+
+| Parameter | Type | Description | Default |
+| --- | --- | --- | --- |
+| `"dynamic_friction"` | float | Friction when the avatar is already moving. A higher value means that the avatar will come to rest very quickly. Must be between 0 and 1. | |
+| `"static_friction"` | float | Friction when the avatar is not moving. A higher value means that a lot of force will be needed to make the avatar start moving. Must be between 0 and 1. | |
+| `"bounciness"` | float | The bounciness of the avatar. A higher value means that the avatar will bounce without losing much energy. Must be between 0 and 1. | |
+| `"avatar_id"` | string | The ID of the avatar. | "a" |
+
+***
+
+## **`turn_avatar_by`**
+
+Apply a relative torque to the avatar. 
+
+- <font style="color:green">**Physics motion**: This command uses rigidbody physics. If you send this command to a kinematic avatar, nothing will happen. If you're running a physics simulation, you should _only_ send commands with this tag to move and rotate an avatar.</font>
+
+```python
+{"$type": "turn_avatar_by", "torque": 0.125}
+```
+
+```python
+{"$type": "turn_avatar_by", "torque": 0.125, "avatar_id": "a"}
+```
+
+| Parameter | Type | Description | Default |
+| --- | --- | --- | --- |
+| `"torque"` | float | The magnitude of the torque around the y axis. | |
+| `"avatar_id"` | string | The ID of the avatar. | "a" |
+
+# AvatarTypeCommand
+
+These commands work only for the specified avatar subclass.
+
+***
+
+## **`set_first_person_avatar`**
+
+Set the parameters of an A_First_Person avatar.
+
+
+```python
+{"$type": "set_first_person_avatar"}
+```
+
+```python
+{"$type": "set_first_person_avatar", "height": 1.6, "camera_height": 1.4, "radius": 0.5, "slope_limit": 15, "detect_collisions": True, "move_speed": 1.5, "look_speed": 50, "look_x_limit": 45, "avatar_id": "a"}
+```
+
+| Parameter | Type | Description | Default |
+| --- | --- | --- | --- |
+| `"height"` | float | The height of the avatar. | 1.6 |
+| `"camera_height"` | float | The height of the camera. | 1.4 |
+| `"radius"` | float | The radius of the avatar. | 0.5 |
+| `"slope_limit"` | float | The avatar can only climb slopes up to this many degrees. | 15 |
+| `"detect_collisions"` | bool | If True, the avatar will collide with other objects. | True |
+| `"move_speed"` | float | The move speed in meters per second. | 1.5 |
+| `"look_speed"` | float | The camera rotation speed in degrees per second. | 50 |
+| `"look_x_limit"` | float | The camera rotation limit around the x axis in degrees. | 45 |
+| `"avatar_id"` | string | The ID of the avatar. | "a" |
+
+# SimpleBodyCommand
+
+These commands are only valid for a SimpleBodyAvatar.
+
+***
+
+## **`change_avatar_body`**
+
+Change the body of a SimpleBodyAvatar.
+
+
+```python
+{"$type": "change_avatar_body", "body_type": "Cube"}
+```
+
+```python
+{"$type": "change_avatar_body", "body_type": "Cube", "avatar_id": "a"}
+```
+
+| Parameter | Type | Description | Default |
+| --- | --- | --- | --- |
+| `"body_type"` | SimpleBodyType | The body type of the avatar. | |
+| `"avatar_id"` | string | The ID of the avatar. | "a" |
+
+#### SimpleBodyType
+
+Enum of body types for a SimpleBodyAvatar.
+
+| Value | Description |
+| --- | --- |
+| `"Cube"` |  |
+| `"Capsule"` |  |
+| `"Cylinder"` |  |
+| `"Sphere"` |  |
+
+# MoveAvatarTowards
+
+Move an after towards a target at a given speed per frame.
+
+***
+
+## **`move_avatar_towards_object`**
+
+Move the avatar towards an object. 
+
+- <font style="color:orange">**Non-physics motion**: This command ignores the build's physics engine. If you send this command during a physics simulation (i.e. to a non-kinematic avatar), the physics might glitch.</font>
+- <font style="color:green">**Motion is applied over time**: This command will move, rotate, or otherwise adjust the avatar per-frame at a non-linear rate (smoothed at the start and end). This command must be sent per-frame to continuously update.</font>
+
+```python
+{"$type": "move_avatar_towards_object", "object_id": 1, "offset": {"x": 1.1, "y": 0.0, "z": 0}}
+```
+
+```python
+{"$type": "move_avatar_towards_object", "object_id": 1, "offset": {"x": 1.1, "y": 0.0, "z": 0}, "use_centroid": True, "speed": 0.1, "avatar_id": "a"}
+```
+
+| Parameter | Type | Description | Default |
+| --- | --- | --- | --- |
+| `"object_id"` | int | The ID of the object. | |
+| `"offset"` | Vector3 | The offset the position of the avatar from the object. | |
+| `"use_centroid"` | bool | If true, move towards the centroid of the object. If false, move towards the position of the object (y=0). | True |
+| `"speed"` | float | Move a maximum of this many meters per frame towards the target. | 0.1 |
+| `"avatar_id"` | string | The ID of the avatar. | "a" |
+
+***
+
+## **`move_avatar_towards_position`**
+
+Move the avatar towards the target position. 
+
+- <font style="color:orange">**Non-physics motion**: This command ignores the build's physics engine. If you send this command during a physics simulation (i.e. to a non-kinematic avatar), the physics might glitch.</font>
+- <font style="color:green">**Motion is applied over time**: This command will move, rotate, or otherwise adjust the avatar per-frame at a non-linear rate (smoothed at the start and end). This command must be sent per-frame to continuously update.</font>
+
+```python
+{"$type": "move_avatar_towards_position"}
+```
+
+```python
+{"$type": "move_avatar_towards_position", "position": {"x": 0, "y": 0, "z": 0}, "speed": 0.1, "avatar_id": "a"}
+```
+
+| Parameter | Type | Description | Default |
+| --- | --- | --- | --- |
+| `"position"` | Vector3 | The target position. | {"x": 0, "y": 0, "z": 0} |
+| `"speed"` | float | Move a maximum of this many meters per frame towards the target. | 0.1 |
+| `"avatar_id"` | string | The ID of the avatar. | "a" |
+
+# SensorContainerCommand
+
+These commands adjust an avatar's image sensor container. All avatars have at least one sensor, which is named "SensorContainer". Sticky Mitten Avatars have an additional sensor named "FollowCamera". For a list of all image sensors attached to an avatar, send send_image_sensors.
+
+***
+
+## **`add_visual_camera_mesh`**
+
+Add a visual camera mesh to the sensor container. The visual mesh won't have colliders and won't respond to physics.
+
+
+```python
+{"$type": "add_visual_camera_mesh"}
+```
+
+```python
+{"$type": "add_visual_camera_mesh", "position": {"x": 0, "y": 0, "z": -0.06}, "scale": {"x": 1, "y": 1, "z": 1}, "sensor_name": "SensorContainer", "avatar_id": "a"}
+```
+
+| Parameter | Type | Description | Default |
+| --- | --- | --- | --- |
+| `"position"` | Vector3 | The position of the visual camera mesh relative to the sensor container. | {"x": 0, "y": 0, "z": -0.06} |
+| `"scale"` | Vector3 | The scale of the visual camera mesh. | {"x": 1, "y": 1, "z": 1} |
+| `"sensor_name"` | string | The name of the target sensor. | "SensorContainer" |
+| `"avatar_id"` | string | The ID of the avatar. | "a" |
+
+***
+
+## **`enable_image_sensor`**
+
+Turn a sensor on or off. The command set_pass_masks will override this command (i.e. it will turn on a camera that has been turned off),
+
+
+```python
+{"$type": "enable_image_sensor"}
+```
+
+```python
+{"$type": "enable_image_sensor", "enable": True, "sensor_name": "SensorContainer", "avatar_id": "a"}
+```
+
+| Parameter | Type | Description | Default |
+| --- | --- | --- | --- |
+| `"enable"` | bool | If true, enable the image sensor. | True |
+| `"sensor_name"` | string | The name of the target sensor. | "SensorContainer" |
+| `"avatar_id"` | string | The ID of the avatar. | "a" |
+
+***
+
+## **`look_at`**
+
+Look at an object (rotate the image sensor to center the object in the frame).
+
+
+```python
+{"$type": "look_at", "object_id": 1, "use_centroid": True}
+```
+
+```python
+{"$type": "look_at", "object_id": 1, "use_centroid": True, "sensor_name": "SensorContainer", "avatar_id": "a"}
+```
+
+| Parameter | Type | Description | Default |
+| --- | --- | --- | --- |
+| `"object_id"` | int | The ID of the object we want the avatar to look at. | |
+| `"use_centroid"` | bool | If true, look at the centroid of the object. If false, look at the position of the object (y=0). | |
+| `"sensor_name"` | string | The name of the target sensor. | "SensorContainer" |
+| `"avatar_id"` | string | The ID of the avatar. | "a" |
+
+***
+
+## **`look_at_avatar`**
+
+Look at another avatar (rotate the image sensor to center the avatar in the frame).
+
+
+```python
+{"$type": "look_at_avatar", "target_avatar_id": "string", "use_centroid": True}
+```
+
+```python
+{"$type": "look_at_avatar", "target_avatar_id": "string", "use_centroid": True, "sensor_name": "SensorContainer", "avatar_id": "a"}
+```
+
+| Parameter | Type | Description | Default |
+| --- | --- | --- | --- |
+| `"target_avatar_id"` | string | The ID of the avatar we want this avatar to look at. | |
+| `"use_centroid"` | bool | If true, look at the centroid of the avatar. If false, look at the position of the avatar (y=0). | |
+| `"sensor_name"` | string | The name of the target sensor. | "SensorContainer" |
+| `"avatar_id"` | string | The ID of the avatar. | "a" |
+
+***
+
+## **`look_at_position`**
+
+Look at a worldspace position (rotate the image sensor to center the position in the frame).
+
+
+```python
+{"$type": "look_at_position", "position": {"x": 1.1, "y": 0.0, "z": 0}}
+```
+
+```python
+{"$type": "look_at_position", "position": {"x": 1.1, "y": 0.0, "z": 0}, "sensor_name": "SensorContainer", "avatar_id": "a"}
+```
+
+| Parameter | Type | Description | Default |
+| --- | --- | --- | --- |
+| `"position"` | Vector3 | The worldspace position that the avatar should look at. | |
+| `"sensor_name"` | string | The name of the target sensor. | "SensorContainer" |
+| `"avatar_id"` | string | The ID of the avatar. | "a" |
+
+***
+
+## **`reset_sensor_container_rotation`**
+
+Reset the rotation of the avatar's sensor container.
+
+
+```python
+{"$type": "reset_sensor_container_rotation"}
+```
+
+```python
+{"$type": "reset_sensor_container_rotation", "sensor_name": "SensorContainer", "avatar_id": "a"}
+```
+
+| Parameter | Type | Description | Default |
+| --- | --- | --- | --- |
+| `"sensor_name"` | string | The name of the target sensor. | "SensorContainer" |
+| `"avatar_id"` | string | The ID of the avatar. | "a" |
+
+***
+
+## **`rotate_sensor_container_by`**
+
+Rotate the sensor container of the avatar by a given angle along a given axis.
+
+
+```python
+{"$type": "rotate_sensor_container_by", "axis": "pitch", "angle": 0.125}
+```
+
+```python
+{"$type": "rotate_sensor_container_by", "axis": "pitch", "angle": 0.125, "sensor_name": "SensorContainer", "avatar_id": "a"}
+```
+
+| Parameter | Type | Description | Default |
+| --- | --- | --- | --- |
+| `"axis"` | Axis | The axis of rotation. | |
+| `"angle"` | float | The angle of rotation. | |
+| `"sensor_name"` | string | The name of the target sensor. | "SensorContainer" |
+| `"avatar_id"` | string | The ID of the avatar. | "a" |
+
+#### Axis
+
+An axis of rotation.
+
+| Value | Description |
+| --- | --- |
+| `"pitch"` | Nod your head "yes". |
+| `"yaw"` | Shake your head "no". |
+| `"roll"` | Put your ear to your shoulder. |
+
+***
+
+## **`rotate_sensor_container_to`**
+
+Set the rotation quaternion of the avatar's sensor container.
+
+
+```python
+{"$type": "rotate_sensor_container_to", "rotation": {"w": 0.6, "x": 3.5, "y": -45, "z": 0}}
+```
+
+```python
+{"$type": "rotate_sensor_container_to", "rotation": {"w": 0.6, "x": 3.5, "y": -45, "z": 0}, "sensor_name": "SensorContainer", "avatar_id": "a"}
+```
+
+| Parameter | Type | Description | Default |
+| --- | --- | --- | --- |
+| `"rotation"` | Quaternion | The rotation quaternion. | |
+| `"sensor_name"` | string | The name of the target sensor. | "SensorContainer" |
+| `"avatar_id"` | string | The ID of the avatar. | "a" |
+
+***
+
+## **`set_anti_aliasing`**
+
+Set the anti-aliasing mode for the avatar's camera. 
+
+- <font style="color:orange">**Expensive**: This command is computationally expensive.</font>
+
+```python
+{"$type": "set_anti_aliasing"}
+```
+
+```python
+{"$type": "set_anti_aliasing", "mode": "subpixel", "sensor_name": "SensorContainer", "avatar_id": "a"}
+```
+
+| Parameter | Type | Description | Default |
+| --- | --- | --- | --- |
+| `"mode"` | AntiAliasingMode | The anti-aliasing mode. | "subpixel" |
+| `"sensor_name"` | string | The name of the target sensor. | "SensorContainer" |
+| `"avatar_id"` | string | The ID of the avatar. | "a" |
+
+#### AntiAliasingMode
+
+The anti-aliasing mode for the camera.
+
+| Value | Description |
+| --- | --- |
+| `"fast"` | A computionally fast technique with lower image quality results. |
+| `"none"` | No antialiasing. |
+| `"subpixel"` | A higher quality, more expensive technique than fast. This is the default setting of all cameras in TDW. |
+| `"temporal"` | The highest-quality technique. Expensive. Adds motion blurring based on camera history. If you are frequently teleporting the avatar (and camera), do NOT use this mode. |
+
+***
+
+## **`set_render_order`**
+
+Set the order in which this camera will render relative to other cameras in the scene. This can prevent flickering on the screen when there are multiple cameras. This doesn't affect image capture; it only affects what the simulation application screen is displaying at runtime.
+
+
+```python
+{"$type": "set_render_order"}
+```
+
+```python
+{"$type": "set_render_order", "render_order": 0, "sensor_name": "SensorContainer", "avatar_id": "a"}
+```
+
+| Parameter | Type | Description | Default |
+| --- | --- | --- | --- |
+| `"render_order"` | int | The render order. The highest number will the be camera rendered in the application window. By default, all TDW cameras have the same render order number. | 0 |
+| `"sensor_name"` | string | The name of the target sensor. | "SensorContainer" |
+| `"avatar_id"` | string | The ID of the avatar. | "a" |
+
+***
+
+## **`translate_sensor_container_by`**
+
+Translate the sensor container relative to the avatar by a given directional vector.
+
+
+```python
+{"$type": "translate_sensor_container_by"}
+```
+
+```python
+{"$type": "translate_sensor_container_by", "move_by": {"x": 0, "y": 0, "z": 0}, "sensor_name": "SensorContainer", "avatar_id": "a"}
+```
+
+| Parameter | Type | Description | Default |
+| --- | --- | --- | --- |
+| `"move_by"` | Vector3 | How much to translate the container's local position by. | {"x": 0, "y": 0, "z": 0} |
+| `"sensor_name"` | string | The name of the target sensor. | "SensorContainer" |
+| `"avatar_id"` | string | The ID of the avatar. | "a" |
+
+# FocusOnObjectCommand
+
+These commands set the depth-of-field focus value based on the position of a target object.
+
+***
+
+## **`focus_on_object`**
+
+Set the post-process depth of field focus distance to equal the distance between the avatar and an object. This won't adjust the angle or position of the avatar's camera. 
+
+- <font style="color:darkcyan">**Depth of Field**: This command modifies the post-processing depth of field. See: [Depth of Field and Image Blurriness](../lessons/photorealism/depth_of_field.md).</font>
+
+```python
+{"$type": "focus_on_object", "object_id": 1}
+```
+
+```python
+{"$type": "focus_on_object", "object_id": 1, "use_centroid": False, "sensor_name": "SensorContainer", "avatar_id": "a"}
+```
+
+| Parameter | Type | Description | Default |
+| --- | --- | --- | --- |
+| `"object_id"` | int | The ID of the object. | |
+| `"use_centroid"` | bool | If true, look at the centroid of the object. This is computationally expensive. If false, look at the position of the object (y=0). | False |
+| `"sensor_name"` | string | The name of the target sensor. | "SensorContainer" |
+| `"avatar_id"` | string | The ID of the avatar. | "a" |
+
+***
+
+## **`focus_towards_object`**
+
+Focus towards the depth-of-field towards the position of an object. 
+
+- <font style="color:darkcyan">**Depth of Field**: This command modifies the post-processing depth of field. See: [Depth of Field and Image Blurriness](../lessons/photorealism/depth_of_field.md).</font>
+- <font style="color:green">**Motion is applied over time**: This command will move, rotate, or otherwise adjust the avatar per-frame at a non-linear rate (smoothed at the start and end). This command must be sent per-frame to continuously update.</font>
+
+```python
+{"$type": "focus_towards_object", "object_id": 1}
+```
+
+```python
+{"$type": "focus_towards_object", "object_id": 1, "speed": 0.3, "use_centroid": False, "sensor_name": "SensorContainer", "avatar_id": "a"}
+```
+
+| Parameter | Type | Description | Default |
+| --- | --- | --- | --- |
+| `"speed"` | float | Focus towards the target distance at this speed. | 0.3 |
+| `"object_id"` | int | The ID of the object. | |
+| `"use_centroid"` | bool | If true, look at the centroid of the object. This is computationally expensive. If false, look at the position of the object (y=0). | False |
+| `"sensor_name"` | string | The name of the target sensor. | "SensorContainer" |
+| `"avatar_id"` | string | The ID of the avatar. | "a" |
+
+# RotateSensorContainerTowards
+
+These commands rotate the sensor container towards a target by a given angular speed per frame.
+
+***
+
+## **`rotate_sensor_container_towards_object`**
+
+Rotate the sensor container towards the current position of a target object. 
+
+- <font style="color:green">**Motion is applied over time**: This command will move, rotate, or otherwise adjust the avatar per-frame at a non-linear rate (smoothed at the start and end). This command must be sent per-frame to continuously update.</font>
+
+```python
+{"$type": "rotate_sensor_container_towards_object", "object_id": 1}
+```
+
+```python
+{"$type": "rotate_sensor_container_towards_object", "object_id": 1, "use_centroid": True, "speed": 3, "sensor_name": "SensorContainer", "avatar_id": "a"}
+```
+
+| Parameter | Type | Description | Default |
+| --- | --- | --- | --- |
+| `"object_id"` | int | The ID of the object we want the sensor container to rotate towards. | |
+| `"use_centroid"` | bool | If true, rotate towards the centroid of the object. If false, rotate towards the position of the object (y=0). | True |
+| `"speed"` | float | The maximum angular speed that the sensor container will rotate per frame. | 3 |
+| `"sensor_name"` | string | The name of the target sensor. | "SensorContainer" |
+| `"avatar_id"` | string | The ID of the avatar. | "a" |
+
+***
+
+## **`rotate_sensor_container_towards_position`**
+
+Rotate the sensor container towards a position at a given angular speed per frame. 
+
+- <font style="color:green">**Motion is applied over time**: This command will move, rotate, or otherwise adjust the avatar per-frame at a non-linear rate (smoothed at the start and end). This command must be sent per-frame to continuously update.</font>
+
+```python
+{"$type": "rotate_sensor_container_towards_position"}
+```
+
+```python
+{"$type": "rotate_sensor_container_towards_position", "position": {"x": 0, "y": 0, "z": 0}, "speed": 3, "sensor_name": "SensorContainer", "avatar_id": "a"}
+```
+
+| Parameter | Type | Description | Default |
+| --- | --- | --- | --- |
+| `"position"` | Vector3 | The target position to rotate towards. | {"x": 0, "y": 0, "z": 0} |
+| `"speed"` | float | The maximum angular speed that the sensor container will rotate per frame. | 3 |
+| `"sensor_name"` | string | The name of the target sensor. | "SensorContainer" |
+| `"avatar_id"` | string | The ID of the avatar. | "a" |
+
+***
+
+## **`rotate_sensor_container_towards_rotation`**
+
+Rotate the sensor container towards a target rotation. 
+
+- <font style="color:green">**Motion is applied over time**: This command will move, rotate, or otherwise adjust the avatar per-frame at a non-linear rate (smoothed at the start and end). This command must be sent per-frame to continuously update.</font>
+
+```python
+{"$type": "rotate_sensor_container_towards_rotation"}
+```
+
+```python
+{"$type": "rotate_sensor_container_towards_rotation", "rotation": {"w": 1, "x": 0, "y": 0, "z": 0}, "speed": 3, "sensor_name": "SensorContainer", "avatar_id": "a"}
+```
+
+| Parameter | Type | Description | Default |
+| --- | --- | --- | --- |
+| `"rotation"` | Quaternion | The target rotation. | {"w": 1, "x": 0, "y": 0, "z": 0} |
+| `"speed"` | float | The maximum angular speed that the sensor container will rotate per frame. | 3 |
+| `"sensor_name"` | string | The name of the target sensor. | "SensorContainer" |
+| `"avatar_id"` | string | The ID of the avatar. | "a" |
+
+# CompassRoseCommand
+
+These commands add or remove a non-physical compass rose to the scene.
+
+***
+
+## **`add_compass_rose`**
+
+Add a visual compass rose to the scene. It will show which way is north, south, etc. as well as positive X, negative X, etc. 
+
+- <font style="color:magenta">**Debug-only**: This command is only intended for use as a debug tool or diagnostic tool. It is not compatible with ordinary TDW usage.</font>
+
+```python
+{"$type": "add_compass_rose"}
+```
+
+```python
+{"$type": "add_compass_rose", "position": {"x": 0, "y": 0, "z": 0}}
+```
+
+| Parameter | Type | Description | Default |
+| --- | --- | --- | --- |
+| `"position"` | Vector3 | Position of the compass rose. | {"x": 0, "y": 0, "z": 0} |
+
+***
+
+## **`destroy_compass_rose`**
+
+Destroy the compasss rose in the scene.
+
+
+```python
+{"$type": "destroy_compass_rose"}
+```
+
+# CreateReverbSpaceCommand
+
+Base class to create a ResonanceAudio Room, sized to the dimensions of the current room environment.
+
+***
+
+## **`set_reverb_space_expert`**
+
+Create a ResonanceAudio Room, sized to the dimensions of the current room environment. All values are passed in as parameters.
+
+
+```python
+{"$type": "set_reverb_space_expert"}
+```
+
+```python
+{"$type": "set_reverb_space_expert", "reflectivity": 1.0, "reverb_brightness": 0.5, "reverb_gain": 0, "reverb_time": 1.0, "region_id": -1, "reverb_floor_material": "parquet", "reverb_ceiling_material": "acousticTile", "reverb_front_wall_material": "smoothPlaster", "reverb_back_wall_material": "smoothPlaster", "reverb_left_wall_material": "smoothPlaster", "reverb_right_wall_material": "smoothPlaster"}
+```
+
+| Parameter | Type | Description | Default |
+| --- | --- | --- | --- |
+| `"reflectivity"` | float | Strength of early reflections in a Resonance Audio Room, to simulate the size and shape of the room. | 1.0 |
+| `"reverb_brightness"` | float | Balance the amount of low or high frequencies by providing different reverb decay rates at different frequencies. | 0.5 |
+| `"reverb_gain"` | float | Adjust room effect loudness, compared to direct sound coming from Resonance Audio sources in a scene. | 0 |
+| `"reverb_time"` | float | Increases or decreases reverb length; the value is a multiplier on the reverb time calculated from the surface materials and room dimensions of the room. | 1.0 |
+| `"region_id"` | int | The ID of the scene region (room) to enable reverberation in. If -1, the reverb space will encapsulate the entire scene instead of a single room. | -1 |
+| `"reverb_floor_material"` | SurfaceMaterial | The surface material of the reverb space floor. | "parquet" |
+| `"reverb_ceiling_material"` | SurfaceMaterial | The surface material of the reverb space ceiling. | "acousticTile" |
+| `"reverb_front_wall_material"` | SurfaceMaterial | The surface material of the reverb space front wall. | "smoothPlaster" |
+| `"reverb_back_wall_material"` | SurfaceMaterial | The surface material of the reverb space back wall. | "smoothPlaster" |
+| `"reverb_left_wall_material"` | SurfaceMaterial | The surface material of the reverb space left wall. | "smoothPlaster" |
+| `"reverb_right_wall_material"` | SurfaceMaterial | The surface material of the reverb space right wall. | "smoothPlaster" |
+
+#### SurfaceMaterial
+
+List of surface material types.
+
+| Value | Description |
+| --- | --- |
+| `"smoothPlaster"` |  |
+| `"roughPlaster"` |  |
+| `"glass"` |  |
+| `"parquet"` |  |
+| `"marble"` |  |
+| `"grass"` |  |
+| `"concrete"` |  |
+| `"brick"` |  |
+| `"tile"` |  |
+| `"acousticTile"` |  |
+| `"metal"` |  |
+| `"wood"` |  |
+
+***
+
+## **`set_reverb_space_simple`**
+
+Create a ResonanceAudio Room, sized to the dimensions of the current room environment. Reflectivity (early reflections) and reverb brightness (late reflections) calculated automatically based on size of space and percentage filled with objects.
+
+
+```python
+{"$type": "set_reverb_space_simple"}
+```
+
+```python
+{"$type": "set_reverb_space_simple", "min_room_volume": 27.0, "max_room_volume": 1000.0, "region_id": -1, "reverb_floor_material": "parquet", "reverb_ceiling_material": "acousticTile", "reverb_front_wall_material": "smoothPlaster", "reverb_back_wall_material": "smoothPlaster", "reverb_left_wall_material": "smoothPlaster", "reverb_right_wall_material": "smoothPlaster"}
+```
+
+| Parameter | Type | Description | Default |
+| --- | --- | --- | --- |
+| `"min_room_volume"` | float | Minimum possible volume of a room (i.e. 1 x 1 x 1 room). | 27.0 |
+| `"max_room_volume"` | float | Maximum room volume <ndash /> purely for range-setting for reflectivity calculation. | 1000.0 |
+| `"region_id"` | int | The ID of the scene region (room) to enable reverberation in. If -1, the reverb space will encapsulate the entire scene instead of a single room. | -1 |
+| `"reverb_floor_material"` | SurfaceMaterial | The surface material of the reverb space floor. | "parquet" |
+| `"reverb_ceiling_material"` | SurfaceMaterial | The surface material of the reverb space ceiling. | "acousticTile" |
+| `"reverb_front_wall_material"` | SurfaceMaterial | The surface material of the reverb space front wall. | "smoothPlaster" |
+| `"reverb_back_wall_material"` | SurfaceMaterial | The surface material of the reverb space back wall. | "smoothPlaster" |
+| `"reverb_left_wall_material"` | SurfaceMaterial | The surface material of the reverb space left wall. | "smoothPlaster" |
+| `"reverb_right_wall_material"` | SurfaceMaterial | The surface material of the reverb space right wall. | "smoothPlaster" |
+
+#### SurfaceMaterial
+
+List of surface material types.
+
+| Value | Description |
+| --- | --- |
+| `"smoothPlaster"` |  |
+| `"roughPlaster"` |  |
+| `"glass"` |  |
+| `"parquet"` |  |
+| `"marble"` |  |
+| `"grass"` |  |
+| `"concrete"` |  |
+| `"brick"` |  |
+| `"tile"` |  |
+| `"acousticTile"` |  |
+| `"metal"` |  |
+| `"wood"` |  |
+
+# DirectionalLightCommand
+
+These commands adjust the directional light(s) in the scene. There is always at least one directional light in the scene (the sun).
+
+***
+
+## **`adjust_directional_light_intensity_by`**
+
+Adjust the intensity of the directional light (the sun) by a value.
+
+
+```python
+{"$type": "adjust_directional_light_intensity_by", "intensity": 0.125}
+```
+
+```python
+{"$type": "adjust_directional_light_intensity_by", "intensity": 0.125, "index": 0}
+```
+
+| Parameter | Type | Description | Default |
+| --- | --- | --- | --- |
+| `"intensity"` | float | Adjust the intensity of the sunlight by this value. | |
+| `"index"` | int | The index of the light. This should almost always be 0. The scene "archviz_house" has two directional lights; for this scene, index can be 0 or 1. | 0 |
+
+***
+
+## **`reset_directional_light_rotation`**
+
+Reset the rotation of the directional light (the sun).
+
+
+```python
+{"$type": "reset_directional_light_rotation"}
+```
+
+```python
+{"$type": "reset_directional_light_rotation", "index": 0}
+```
+
+| Parameter | Type | Description | Default |
+| --- | --- | --- | --- |
+| `"index"` | int | The index of the light. This should almost always be 0. The scene "archviz_house" has two directional lights; for this scene, index can be 0 or 1. | 0 |
+
+***
+
+## **`rotate_directional_light_by`**
+
+Rotate the directional light (the sun) by an angle and axis. This command will change the direction of cast shadows, which could adversely affect lighting that uses an HDRI skybox, Therefore this command should only be used for interior scenes where the effect of the skybox is less apparent. The original relationship between directional (sun) light and HDRI skybox can be restored by using the reset_directional_light_rotation command.
+
+
+```python
+{"$type": "rotate_directional_light_by", "angle": 0.125}
+```
+
+```python
+{"$type": "rotate_directional_light_by", "angle": 0.125, "axis": "yaw", "index": 0}
+```
+
+| Parameter | Type | Description | Default |
+| --- | --- | --- | --- |
+| `"axis"` | Axis | The axis of rotation. | "yaw" |
+| `"angle"` | float | The angle of rotation in degrees. | |
+| `"index"` | int | The index of the light. This should almost always be 0. The scene "archviz_house" has two directional lights; for this scene, index can be 0 or 1. | 0 |
+
+#### Axis
+
+An axis of rotation.
+
+| Value | Description |
+| --- | --- |
+| `"pitch"` | Nod your head "yes". |
+| `"yaw"` | Shake your head "no". |
+| `"roll"` | Put your ear to your shoulder. |
+
+***
+
+## **`set_directional_light_color`**
+
+Set the color of the directional light (the sun).
+
+
+```python
+{"$type": "set_directional_light_color", "color": {"r": 0.219607845, "g": 0.0156862754, "b": 0.6901961, "a": 1.0}}
+```
+
+```python
+{"$type": "set_directional_light_color", "color": {"r": 0.219607845, "g": 0.0156862754, "b": 0.6901961, "a": 1.0}, "index": 0}
+```
+
+| Parameter | Type | Description | Default |
+| --- | --- | --- | --- |
+| `"color"` | Color | The color of the sunlight. | |
+| `"index"` | int | The index of the light. This should almost always be 0. The scene "archviz_house" has two directional lights; for this scene, index can be 0 or 1. | 0 |
+
+# FlexContainerCommand
+
+These commands affect an NVIDIA Flex container.
+
+***
+
+## **`create_flex_container`**
+
+Create a Flex Container. The ID of this container is the quantity of containers in the scene prior to adding it. 
+
+- <font style="color:orange">**Expensive**: This command is computationally expensive.</font>
+- <font style="color:blue">**NVIDIA Flex**: This command initializes Flex, or requires Flex to be initialized. See: [Flex documentation](../lessons/flex/flex.md)</font>
+
+```python
+{"$type": "create_flex_container"}
+```
+
+```python
+{"$type": "create_flex_container", "radius": 0.1875, "solid_rest": 0.125, "fluid_rest": 0.1125, "static_friction": 0.5, "dynamic_friction": 0.5, "particle_friction": 0.5, "collision_distance": 0.0625, "substep_count": 3, "iteration_count": 8, "damping": 1, "drag": 0.0, "shape_collision_margin": 0.0, "planes": [], "cohesion": 0.025, "surface_tension": 0.0, "viscocity": 0.001, "vorticity": 0.0, "buoyancy": 1.0, "adhesion": 0.0, "anisotropy_scale": 2.0, "max_particles": 10000, "max_neighbors": 100, "sleep_threshold": 0.0, "restitution": 0}
+```
+
+| Parameter | Type | Description | Default |
+| --- | --- | --- | --- |
+| `"radius"` | float | The maximum interaction radius for particles. | 0.1875 |
+| `"solid_rest"` | float | The distance non-fluid particles attempt to maintain from each other, must be in the range (0, radius]. | 0.125 |
+| `"fluid_rest"` | float | The distance fluid particles are spaced at the rest density, must be in the range (0, radius], typically 50%-70% of radius. | 0.1125 |
+| `"static_friction"` | float | The coefficient of static friction used when colliding against shapes. | 0.5 |
+| `"dynamic_friction"` | float | The coefficient of dynamic friction used when colliding against shapes. | 0.5 |
+| `"particle_friction"` | float | The coefficient of friction used when colliding particles. | 0.5 |
+| `"collision_distance"` | float | The Distance particles maintain against shapes. Note that for robust collision against triangle meshes this distance should be greater than zero. | 0.0625 |
+| `"substep_count"` | int | The time dt will be divided into the number of sub-steps given by this parameter. | 3 |
+| `"iteration_count"` | int | The number of solver iterations to perform per-substep. | 8 |
+| `"damping"` | float | The viscous drag force. This applies a force proportional, and opposite to, the particle velocity. | 1 |
+| `"drag"` | float | The drag force applied to cloth particles. | 0.0 |
+| `"shape_collision_margin"` | float | Increases the radius used during contact finding against kinematic shapes. | 0.0 |
+| `"planes"` | Vector4 [] | Defines the boundary planes within which the particles can move. | [] |
+| `"cohesion"` | float | Controls how strongly particles hold each other together. | 0.025 |
+| `"surface_tension"` | float | Controls how strongly particles attempt to minimize surface area. | 0.0 |
+| `"viscocity"` | float | Smoothes particle velocity using XSPH viscocity. | 0.001 |
+| `"vorticity"` | float | Increases vorticity by appying rotational foces to particles. | 0.0 |
+| `"buoyancy"` | float | Gravity is scaled by this value for fluid particles. | 1.0 |
+| `"adhesion"` | float | Controls how strongly particles stick to surfaces they hit. | 0.0 |
+| `"anisotropy_scale"` | float | Controls level of anisotropy when rendering ellipsoids. Useful for fluids. | 2.0 |
+| `"max_particles"` | int | Maximum number of particles for the container. | 10000 |
+| `"max_neighbors"` | int | Maximum number of neighbors for the container. | 100 |
+| `"sleep_threshold"` | float | Particles with a velocity magnitude greater than this threshold will be considered fixed. | 0.0 |
+| `"restitution"` | float | Coefficient of restitution used when colliding against shapes. Particle collisions are always inelastic. | 0 |
+
+***
+
+## **`destroy_flex_container`**
+
+Destroy an existing Flex container. Only send this command after destroying all Flex objects in the scene. 
+
+- <font style="color:blue">**NVIDIA Flex**: This command initializes Flex, or requires Flex to be initialized. See: [Flex documentation](../lessons/flex/flex.md)</font>
+
+```python
+{"$type": "destroy_flex_container"}
+```
+
+```python
+{"$type": "destroy_flex_container", "id": 0}
+```
+
+| Parameter | Type | Description | Default |
+| --- | --- | --- | --- |
+| `"id"` | int | The ID of the existing container. | 0 |
+
+# FloorCommand
+
+These commands adjust the floor in the scene. To do so, they look for an object that in the backend is tagged "floor". Most, but not all scenes that have a floor have a <emphasis>tagged</emphasis> floor. If there is no tagged floor, these commands fail silently and log a warning. These commands will always work with the ProcGen room.
+
+***
+
+## **`create_floor_obi_colliders`**
+
+Create Obi colliders for the floor if there aren't any. 
+
+- <font style="color:blue">**Obi**: This command initializes utilizes the Obi physics engine, which requires a specialized scene initialization process.See: [Obi documentation](../lessons/obi/obi.md)</font>
+
+```python
+{"$type": "create_floor_obi_colliders"}
+```
+
+***
+
+## **`set_floor_color`**
+
+Set the albedo color of the floor.
+
+
+```python
+{"$type": "set_floor_color", "color": {"r": 0.219607845, "g": 0.0156862754, "b": 0.6901961, "a": 1.0}}
+```
+
+| Parameter | Type | Description | Default |
+| --- | --- | --- | --- |
+| `"color"` | Color | The new albedo RGBA color of the floor. | |
+
+***
+
+## **`set_floor_material`**
+
+Set the material of the floor. 
+
+- <font style="color:darkslategray">**Requires a material asset bundle**: To use this command, you must first download an load a material. Send the [add_material](#add_material) command first.</font>
+
+```python
+{"$type": "set_floor_material", "name": "string"}
+```
+
+| Parameter | Type | Description | Default |
+| --- | --- | --- | --- |
+| `"name"` | string | The name of the material. The material must already be loaded in memory. | |
+
+***
+
+## **`set_floor_obi_collision_material`**
+
+Set the Obi collision material of the floor. 
+
+- <font style="color:blue">**Obi**: This command initializes utilizes the Obi physics engine, which requires a specialized scene initialization process.See: [Obi documentation](../lessons/obi/obi.md)</font>
+
+```python
+{"$type": "set_floor_obi_collision_material"}
+```
+
+```python
+{"$type": "set_floor_obi_collision_material", "dynamic_friction": 0.3, "static_friction": 0.3, "stickiness": 0, "stick_distance": 0, "friction_combine": "average", "stickiness_combine": "average"}
+```
+
+| Parameter | Type | Description | Default |
+| --- | --- | --- | --- |
+| `"dynamic_friction"` | float | Percentage of relative tangential velocity removed in a collision, once the static friction threshold has been surpassed and the particle is moving relative to the surface. 0 means things will slide as if made of ice, 1 will result in total loss of tangential velocity. | 0.3 |
+| `"static_friction"` | float | Percentage of relative tangential velocity removed in a collision. 0 means things will slide as if made of ice, 1 will result in total loss of tangential velocity. | 0.3 |
+| `"stickiness"` | float | Amount of inward normal force applied between objects in a collision. 0 means no force will be applied, 1 will keep objects from separating once they collide. | 0 |
+| `"stick_distance"` | float | Maximum distance between objects at which sticky forces are applied. Since contacts will be generated between bodies within the stick distance, it should be kept as small as possible to reduce the amount of contacts generated. | 0 |
+| `"friction_combine"` | MaterialCombineMode | How is the friction coefficient calculated when two objects involved in a collision have different coefficients. If both objects have different friction combine modes, the mode with the lowest enum index is used. | "average" |
+| `"stickiness_combine"` | MaterialCombineMode | How is the stickiness coefficient calculated when two objects involved in a collision have different coefficients. If both objects have different stickiness combine modes, the mode with the lowest enum index is used. | "average" |
+
+#### MaterialCombineMode
+
+Obi collision maerial combine modes.
+
+| Value | Description |
+| --- | --- |
+| `"average"` |  |
+| `"minimum"` |  |
+| `"multiply"` |  |
+| `"maximum"` |  |
+
+***
+
+## **`set_floor_physic_material`**
+
+Set the physic material of the floor. These settings can be overriden by sending the command again. When an object contacts the floor, the floor's physic material values are averaged with an object's values.
+
+
+```python
+{"$type": "set_floor_physic_material", "dynamic_friction": 0.125, "static_friction": 0.125, "bounciness": 0.125}
+```
+
+| Parameter | Type | Description | Default |
+| --- | --- | --- | --- |
+| `"dynamic_friction"` | float | A higher value means that an object on the floor will come to rest very quickly. Must be between 0 and 1. | |
+| `"static_friction"` | float | A higher value means that a lot of force will be needed to make an object on the floor start moving. Must be between 0 and 1. | |
+| `"bounciness"` | float | A higher value means that an object on the floor will bounce without losing much energy. Must be between 0 and 1. | |
+
+***
+
+## **`set_floor_texture_scale`**
+
+Set the scale of the tiling of the floor material's main texture.
+
+
+```python
+{"$type": "set_floor_texture_scale"}
+```
+
+```python
+{"$type": "set_floor_texture_scale", "scale": {"x": 1, "y": 1}}
+```
+
+| Parameter | Type | Description | Default |
+| --- | --- | --- | --- |
+| `"scale"` | Vector2 | The tiling scale of the material. Generally (but by no means always), the default tiling scale of a texture is {"x": 1, "y": 1} | {"x": 1, "y": 1} |
+
+# GlobalBooleanCommand
+
+Command with a single toggle-able boolean that affects the build globally. These commands always have a default value, and are cached as singleton instances.
+
+***
+
+## **`set_img_pass_encoding`**
+
+Toggle the _img pass of all avatars' cameras to be either png or jpg. True = png, False = jpg, Initial value = True (png)
+
+
+```python
+{"$type": "set_img_pass_encoding", "value": True}
+```
+
+| Parameter | Type | Description | Default |
+| --- | --- | --- | --- |
+| `"value"` | bool | Boolean value. | |
+
+***
+
+## **`set_legacy_shaders`**
+
+Set whether TDW should use legacy shaders. Prior to TDW v1.8 there was a bug and this command would result in lower image quality. Since then, TDW has far better rendering quality (at no speed penalty). Send this command only if you began your project in an earlier version of TDW and need to ensure that the rendering doesn't change. Initial value = False. (TDW will correctly set each object's shaders.)
+
+
+```python
+{"$type": "set_legacy_shaders", "value": True}
+```
+
+| Parameter | Type | Description | Default |
+| --- | --- | --- | --- |
+| `"value"` | bool | Boolean value. | |
+
+***
+
+## **`set_network_logging`**
+
+If True, the build will log every message received from the controller and will log every command that is executed. Initial value = False 
+
+- <font style="color:magenta">**Debug-only**: This command is only intended for use as a debug tool or diagnostic tool. It is not compatible with ordinary TDW usage.</font>
+
+```python
+{"$type": "set_network_logging", "value": True}
+```
+
+| Parameter | Type | Description | Default |
+| --- | --- | --- | --- |
+| `"value"` | bool | Boolean value. | |
+
+***
+
+## **`set_post_process`**
+
+Toggle whether post-processing is enabled in the scene. Disabling post-processing will make rendered images "flatter". Initial value = True (post-processing is enabled)
+
+
+```python
+{"$type": "set_post_process", "value": True}
+```
+
+| Parameter | Type | Description | Default |
+| --- | --- | --- | --- |
+| `"value"` | bool | Boolean value. | |
+
+***
+
+## **`simulate_physics`**
+
+Toggle whether to simulate physics per list of sent commands (i.e. per frame). If false, the simulation won't step the physics forward. Initial value = True (simulate physics per frame).
+
+
+```python
+{"$type": "simulate_physics", "value": True}
+```
+
+| Parameter | Type | Description | Default |
+| --- | --- | --- | --- |
+| `"value"` | bool | Boolean value. | |
+
+***
+
+## **`use_pre_signed_urls`**
+
+Toggle whether to download asset bundles (models, scenes, etc.) directly from byte streams of S3 objects, or from temporary URLs that expire after ten minutes. Only send this command and set this to True if you're experiencing segfaults when downloading models from models_full.json Initial value = On Linux: True (use temporary URLs). On Windows and OS X: False (download S3 objects directly, without using temporary URLs).
+
+
+```python
+{"$type": "use_pre_signed_urls", "value": True}
+```
+
+| Parameter | Type | Description | Default |
+| --- | --- | --- | --- |
+| `"value"` | bool | Boolean value. | |
+
+# LoadFromResources
+
+Load something of type T from resources.
+
+# LoadGameObjectFromResources
+
+Load a GameObject from resources.
+
+***
+
+## **`load_flex_fluid_from_resources`**
+
+Load a FlexFluidPrimitive from resources. 
+
+- <font style="color:blue">**NVIDIA Flex**: This command initializes Flex, or requires Flex to be initialized. See: [Flex documentation](../lessons/flex/flex.md)</font>
+- <font style="color:orange">**Deprecated**: This command has been deprecated. In the next major TDW update (1.x.0), this command will be removed.</font>
+
+```python
+{"$type": "load_flex_fluid_from_resources", "id": 1}
+```
+
+```python
+{"$type": "load_flex_fluid_from_resources", "id": 1, "position": {"x": 0, "y": 0, "z": 0}, "orientation": {"x": 0, "y": 0, "z": 0}}
+```
+
+| Parameter | Type | Description | Default |
+| --- | --- | --- | --- |
+| `"position"` | Vector3 | Position of the object. | {"x": 0, "y": 0, "z": 0} |
+| `"orientation"` | Vector3 | Orientation of the object, in Euler angles. | {"x": 0, "y": 0, "z": 0} |
+| `"id"` | int | The unique ID of the object. | |
+
+***
+
+## **`load_flex_fluid_source_from_resources`**
+
+Load a FlexFluidSource mesh from resources. 
+
+- <font style="color:blue">**NVIDIA Flex**: This command initializes Flex, or requires Flex to be initialized. See: [Flex documentation](../lessons/flex/flex.md)</font>
+- <font style="color:orange">**Deprecated**: This command has been deprecated. In the next major TDW update (1.x.0), this command will be removed.</font>
+
+```python
+{"$type": "load_flex_fluid_source_from_resources", "id": 1}
+```
+
+```python
+{"$type": "load_flex_fluid_source_from_resources", "id": 1, "position": {"x": 0, "y": 0, "z": 0}, "orientation": {"x": 0, "y": 0, "z": 0}}
+```
+
+| Parameter | Type | Description | Default |
+| --- | --- | --- | --- |
+| `"position"` | Vector3 | Position of the object. | {"x": 0, "y": 0, "z": 0} |
+| `"orientation"` | Vector3 | Orientation of the object, in Euler angles. | {"x": 0, "y": 0, "z": 0} |
+| `"id"` | int | The unique ID of the object. | |
+
+***
+
+## **`load_primitive_from_resources`**
+
+Load a primitive object from resources.
+
+
+```python
+{"$type": "load_primitive_from_resources", "primitive_type": "Cylinder", "id": 1}
+```
+
+```python
+{"$type": "load_primitive_from_resources", "primitive_type": "Cylinder", "id": 1, "position": {"x": 0, "y": 0, "z": 0}, "orientation": {"x": 0, "y": 0, "z": 0}}
+```
+
+| Parameter | Type | Description | Default |
+| --- | --- | --- | --- |
+| `"primitive_type"` | PrimitiveType | The type of primitive. | |
+| `"position"` | Vector3 | Position of the object. | {"x": 0, "y": 0, "z": 0} |
+| `"orientation"` | Vector3 | Orientation of the object, in Euler angles. | {"x": 0, "y": 0, "z": 0} |
+| `"id"` | int | The unique ID of the object. | |
+
+#### PrimitiveType
+
+Types of primitives, which correspond to filenames.
+
+| Value | Description |
+| --- | --- |
+| `"Cylinder"` |  |
+| `"Cube"` |  |
+| `"Sphere"` |  |
+| `"Plane"` |  |
+
+# NavMeshCommand
+
+These commands utilize Unity's built-in NavMesh pathfinding system. Send bake_nav_mesh before sending any other Nav Mesh Commands.
+
+***
+
+## **`bake_nav_mesh`**
+
+Bake the NavMesh, enabling Unity pathfinding. This must be sent before any other Nav Mesh Commands, and after creating the scene environment (e.g. the procedurally generated room). 
+
+- <font style="color:orange">**Expensive**: This command is computationally expensive.</font>
+
+```python
+{"$type": "bake_nav_mesh"}
+```
+
+```python
+{"$type": "bake_nav_mesh", "voxel_size": 0.1666667, "carve_type": "all", "ignore": []}
+```
+
+| Parameter | Type | Description | Default |
+| --- | --- | --- | --- |
+| `"voxel_size"` | float | The voxel size. A lower value means higher fidelity and a longer bake. | 0.1666667 |
+| `"carve_type"` | CarveType | How each object in the scene will "carve" holes in the NavMesh. | "all" |
+| `"ignore"` | int [] | A list of object or robot IDs that will be ignored when baking the NavMesh. | [] |
+
+#### CarveType
+
+How objects in the scene will "carve" the NavMesh.
+
+| Value | Description |
+| --- | --- |
+| `"all"` | Each object will carve a large hole in the NavMesh. If an object moves, the hole will move too. This is the most performance-intensive option. |
+| `"stationary"` | Each object will initially carve a large hole in the NavMesh. If an objects moves, it won't "re-carve" the NavMesh. A small hole will remain in its original position. |
+| `"none"` | Each object will carve small holes in the NavMesh. If an objects moves, it won't "re-carve" the NavMesh. A small hole will remain in its original position. |
+
+***
+
+## **`send_is_on_nav_mesh`**
+
+Given a position, try to get the nearest position on the NavMesh. 
+
+- <font style="color:blue">**Requires a NavMesh**: This command requires a NavMesh.Scenes created via [add_scene](#add_scene) already have NavMeshes.Proc-gen scenes don't; send [bake_nav_mesh](#bake_nav_mesh) to create one.</font>
+- <font style="color:green">**Sends data**: This command instructs the build to send output data.</font>
+
+    - <font style="color:green">**Exactly once**</font>
+
+    - <font style="color:green">**Type:** [`IsOnNavMesh`](output_data.md#IsOnNavMesh)</font>
+
+```python
+{"$type": "send_is_on_nav_mesh", "position": {"x": 1.1, "y": 0.0, "z": 0}}
+```
+
+```python
+{"$type": "send_is_on_nav_mesh", "position": {"x": 1.1, "y": 0.0, "z": 0}, "max_distance": 1.0, "id": 0}
+```
+
+| Parameter | Type | Description | Default |
+| --- | --- | --- | --- |
+| `"position"` | Vector3 | The position being tested. Its y value will be normalized to the y value of the NavMesh at the (x, z) coordinate. | |
+| `"max_distance"` | float | Radius of the search for a valid point. A large value will result in an expensive calculation; try to keep the value below 5. | 1.0 |
+| `"id"` | int | The ID of this output data. This is useful if this command is sent more than once. | 0 |
+
+# NonPhysicsObjectCommand
+
+These commands add or affect non-physics objects.
+
+# LineRendererCommand
+
+These commands show, remove, or adjust 3D lines in the scene.
+
+***
+
+## **`add_line_renderer`**
+
+Add a 3D line to the scene.
+
+
+```python
+{"$type": "add_line_renderer", "points": [{"x": 1.1, "y": 0.0, "z": 0}, {"x": 2, "y": 0, "z": -1}], "start_color": {"r": 0.219607845, "g": 0.0156862754, "b": 0.6901961, "a": 1.0}, "end_color": {"r": 0.219607845, "g": 0.0156862754, "b": 0.6901961, "a": 1.0}, "id": 1}
+```
+
+```python
+{"$type": "add_line_renderer", "points": [{"x": 1.1, "y": 0.0, "z": 0}, {"x": 2, "y": 0, "z": -1}], "start_color": {"r": 0.219607845, "g": 0.0156862754, "b": 0.6901961, "a": 1.0}, "end_color": {"r": 0.219607845, "g": 0.0156862754, "b": 0.6901961, "a": 1.0}, "id": 1, "start_width": 1, "end_width": 1, "loop": False, "position": {"x": 0, "y": 0, "z": 0}}
+```
+
+| Parameter | Type | Description | Default |
+| --- | --- | --- | --- |
+| `"points"` | Vector3 [] | The points or vertices along the line. This must have at least 2 elements. | |
+| `"start_color"` | Color | The start color of the line. | |
+| `"end_color"` | Color | The end color of the line. If it's different than start_color, the colors will have an even gradient along the line. | |
+| `"start_width"` | float | The start width of the line in meters. | 1 |
+| `"end_width"` | float | The end width of the line in meters. | 1 |
+| `"loop"` | bool | If True, the start and end positions of the line will connect together to form a continuous loop. | False |
+| `"position"` | Vector3 | The position of the line. | {"x": 0, "y": 0, "z": 0} |
+| `"id"` | int | The ID of the non-physics object. | |
+
+***
+
+## **`destroy_line_renderer`**
+
+Destroy an existing line in the scene from the scene.
+
+
+```python
+{"$type": "destroy_line_renderer", "id": 1}
+```
+
+| Parameter | Type | Description | Default |
+| --- | --- | --- | --- |
+| `"id"` | int | The ID of the non-physics object. | |
+
+# AdjustLineRendererCommand
+
+These commands adjust rendered lines in the scene.
+
+***
+
+## **`add_points_to_line_renderer`**
+
+Add points to an existing line in the scene.
+
+
+```python
+{"$type": "add_points_to_line_renderer", "points": [{"x": 1.1, "y": 0.0, "z": 0}, {"x": 2, "y": 0, "z": -1}], "id": 1}
+```
+
+| Parameter | Type | Description | Default |
+| --- | --- | --- | --- |
+| `"points"` | Vector3 [] | Additional points on the line. | |
+| `"id"` | int | The ID of the non-physics object. | |
+
+***
+
+## **`remove_points_from_line_renderer`**
+
+Remove points from an existing line in the scene.
+
+
+```python
+{"$type": "remove_points_from_line_renderer", "id": 1}
+```
+
+```python
+{"$type": "remove_points_from_line_renderer", "id": 1, "count": 0}
+```
+
+| Parameter | Type | Description | Default |
+| --- | --- | --- | --- |
+| `"count"` | int | Remove this many points from the end of the line. | 0 |
+| `"id"` | int | The ID of the non-physics object. | |
+
+***
+
+## **`simplify_line_renderer`**
+
+Simplify a 3D line to the scene by removing intermediate points.
+
+
+```python
+{"$type": "simplify_line_renderer", "id": 1}
+```
+
+```python
+{"$type": "simplify_line_renderer", "id": 1, "tolerance": 0}
+```
+
+| Parameter | Type | Description | Default |
+| --- | --- | --- | --- |
+| `"tolerance"` | float | A value greater than 0 used to simplify the line. Points within the tolerance parameter will be removed. A value of 0 means that all points will be included. | 0 |
+| `"id"` | int | The ID of the non-physics object. | |
+
+# PositionMarkerCommand
+
+These commands show or hide position markers. They can be useful for debugging.
+
+***
+
+## **`add_position_marker`**
+
+Create a non-physics, non-interactive marker at a position in the scene. 
+
+- <font style="color:magenta">**Debug-only**: This command is only intended for use as a debug tool or diagnostic tool. It is not compatible with ordinary TDW usage.</font>
+
+```python
+{"$type": "add_position_marker", "position": {"x": 1.1, "y": 0.0, "z": 0}, "id": 1}
+```
+
+```python
+{"$type": "add_position_marker", "position": {"x": 1.1, "y": 0.0, "z": 0}, "id": 1, "scale": 0.05, "color": {"r": 1, "g": 0, "b": 0, "a": 1}, "shape": "sphere"}
+```
+
+| Parameter | Type | Description | Default |
+| --- | --- | --- | --- |
+| `"position"` | Vector3 | Add a marker at this position. | |
+| `"scale"` | float | The scale of the marker. If the scale is 1, a cube and square will be 1 meter wide and a sphere and circle will be 1 meter in diameter. | 0.05 |
+| `"color"` | Color | The color of the marker. The default color is red. | {"r": 1, "g": 0, "b": 0, "a": 1} |
+| `"shape"` | Shape | The shape of the position marker object. | "sphere" |
+| `"id"` | int | The ID of the non-physics object. | |
+
+#### Shape
+
+The shape of the marker.
+
+| Value | Description |
+| --- | --- |
+| `"cube"` |  |
+| `"sphere"` |  |
+| `"circle"` |  |
+| `"square"` |  |
+
+***
+
+## **`remove_position_markers`**
+
+Remove all position markers from the scene. 
+
+- <font style="color:magenta">**Debug-only**: This command is only intended for use as a debug tool or diagnostic tool. It is not compatible with ordinary TDW usage.</font>
+
+```python
+{"$type": "remove_position_markers", "id": 1}
+```
+
+| Parameter | Type | Description | Default |
+| --- | --- | --- | --- |
+| `"id"` | int | The ID of the non-physics object. | |
+
+# TexturedQuadCommand
+
+These commands allow you to create and edit static quad meshes (a rectangle with four vertices) with textures. To create a textured quad, send the command create_textured_quad. To edit a textured quad, send [set_textured_quad](#set_textured_quad).
+
+***
+
+## **`create_textured_quad`**
+
+Create a blank quad (a rectangular mesh with four vertices) in the scene.
+
+
+```python
+{"$type": "create_textured_quad", "position": {"x": 1.1, "y": 0.0, "z": 0}, "size": {"x": 1.1, "y": 0}, "euler_angles": {"x": 1.1, "y": 0.0, "z": 0}, "id": 1}
+```
+
+| Parameter | Type | Description | Default |
+| --- | --- | --- | --- |
+| `"position"` | Vector3 | The position of the quad. This will always be anchored in the bottom-center point of the object. | |
+| `"size"` | Vector2 | The width and height of the quad. | |
+| `"euler_angles"` | Vector3 | The orientation of the quad, in Euler angles. | |
+| `"id"` | int | The ID of the non-physics object. | |
+
+***
+
+## **`destroy_textured_quad`**
+
+Destroy an existing textured quad.
+
+
+```python
+{"$type": "destroy_textured_quad", "id": 1}
+```
+
+| Parameter | Type | Description | Default |
+| --- | --- | --- | --- |
+| `"id"` | int | The ID of the non-physics object. | |
+
+# AdjustTexturedQuadCommand
+
+These commands adjust an existing textured quad.
+
+***
+
+## **`parent_textured_quad_to_object`**
+
+Parent a textured quad to an object in the scene. The textured quad will always be at a fixed local position and rotation relative to the object.
+
+
+```python
+{"$type": "parent_textured_quad_to_object", "object_id": 1, "id": 1}
+```
+
+| Parameter | Type | Description | Default |
+| --- | --- | --- | --- |
+| `"object_id"` | int | The ID of the parent object in the scene. | |
+| `"id"` | int | The ID of the non-physics object. | |
+
+***
+
+## **`rotate_textured_quad_by`**
+
+Rotate a textured quad by a given angle around a given axis.
+
+
+```python
+{"$type": "rotate_textured_quad_by", "angle": 0.125, "id": 1}
+```
+
+```python
+{"$type": "rotate_textured_quad_by", "angle": 0.125, "id": 1, "axis": "yaw", "is_world": True}
+```
+
+| Parameter | Type | Description | Default |
+| --- | --- | --- | --- |
+| `"axis"` | Axis | The axis of rotation. | "yaw" |
+| `"angle"` | float | The angle of rotation. | |
+| `"is_world"` | bool | If true, the quad will rotate via "global" directions and angles. If false, the quad will rotate locally. | True |
+| `"id"` | int | The ID of the non-physics object. | |
+
+#### Axis
+
+An axis of rotation.
+
+| Value | Description |
+| --- | --- |
+| `"pitch"` | Nod your head "yes". |
+| `"yaw"` | Shake your head "no". |
+| `"roll"` | Put your ear to your shoulder. |
+
+***
+
+## **`rotate_textured_quad_to`**
+
+Set the rotation of a textured quad.
+
+
+```python
+{"$type": "rotate_textured_quad_to", "rotation": {"w": 0.6, "x": 3.5, "y": -45, "z": 0}, "id": 1}
+```
+
+| Parameter | Type | Description | Default |
+| --- | --- | --- | --- |
+| `"rotation"` | Quaternion | The rotation quaternion. | |
+| `"id"` | int | The ID of the non-physics object. | |
+
+***
+
+## **`scale_textured_quad`**
+
+Scale a textured quad by a factor.
+
+
+```python
+{"$type": "scale_textured_quad", "id": 1}
+```
+
+```python
+{"$type": "scale_textured_quad", "id": 1, "scale_factor": {"x": 1, "y": 1, "z": 1}}
+```
+
+| Parameter | Type | Description | Default |
+| --- | --- | --- | --- |
+| `"scale_factor"` | Vector3 | Multiply the scale of the quad by this vector. (For example, if scale_factor is (2,2,2), then the quad's current size will double.) | {"x": 1, "y": 1, "z": 1} |
+| `"id"` | int | The ID of the non-physics object. | |
+
+***
+
+## **`set_textured_quad`**
+
+Apply a texture to a pre-existing quad. 
+
+- <font style="color:orange">**Expensive**: This command is computationally expensive.</font>
+
+```python
+{"$type": "set_textured_quad", "dimensions": {"x": 0, "y": 1}, "image": "string", "id": 1}
+```
+
+| Parameter | Type | Description | Default |
+| --- | --- | --- | --- |
+| `"dimensions"` | GridPoint | The expected dimensions of the image in pixels. | |
+| `"image"` | string | base64 string representation of the image byte array. | |
+| `"id"` | int | The ID of the non-physics object. | |
+
+***
+
+## **`show_textured_quad`**
+
+Show or hide a textured quad.
+
+
+```python
+{"$type": "show_textured_quad", "id": 1}
+```
+
+```python
+{"$type": "show_textured_quad", "id": 1, "show": True}
+```
+
+| Parameter | Type | Description | Default |
+| --- | --- | --- | --- |
+| `"show"` | bool | If True, show the quad. If False, hide it. | True |
+| `"id"` | int | The ID of the non-physics object. | |
+
+***
+
+## **`teleport_textured_quad`**
+
+Teleport a textured quad to a new position.
+
+
+```python
+{"$type": "teleport_textured_quad", "position": {"x": 1.1, "y": 0.0, "z": 0}, "id": 1}
+```
+
+| Parameter | Type | Description | Default |
+| --- | --- | --- | --- |
+| `"position"` | Vector3 | New position of the quad. | |
+| `"id"` | int | The ID of the non-physics object. | |
+
+***
+
+## **`unparent_textured_quad`**
+
+Unparent a textured quad from a parent object. If the textured quad doesn't have a parent object, this command doesn't do anything.
+
+
+```python
+{"$type": "unparent_textured_quad", "id": 1}
+```
+
+| Parameter | Type | Description | Default |
+| --- | --- | --- | --- |
+| `"id"` | int | The ID of the non-physics object. | |
+
+# VisualEffectCommand
+
+These commands can be used for non-physical visual effects in the scene.
+
+***
+
+## **`destroy_visual_effect`**
+
+Destroy a non-physical effect object.
+
+
+```python
+{"$type": "destroy_visual_effect", "id": 1}
+```
+
+| Parameter | Type | Description | Default |
+| --- | --- | --- | --- |
+| `"id"` | int | The ID of the non-physics object. | |
+
+# AdjustVisualEffectCommand
+
+These commands adjust non-physical visual effects.
+
+***
+
+## **`parent_visual_effect_to_object`**
+
+Parent a non-physical visual effect to a standard TDW physically-embodied object.
+
+
+```python
+{"$type": "parent_visual_effect_to_object", "object_id": 1, "id": 1}
+```
+
+| Parameter | Type | Description | Default |
+| --- | --- | --- | --- |
+| `"object_id"` | int | The ID of the physically-embodied TDW object. | |
+| `"id"` | int | The ID of the non-physics object. | |
+
+***
+
+## **`rotate_visual_effect_by`**
+
+Rotate a non-physical visual effect by a given angle around a given axis.
+
+
+```python
+{"$type": "rotate_visual_effect_by", "angle": 0.125, "id": 1}
+```
+
+```python
+{"$type": "rotate_visual_effect_by", "angle": 0.125, "id": 1, "axis": "yaw", "is_world": True}
+```
+
+| Parameter | Type | Description | Default |
+| --- | --- | --- | --- |
+| `"axis"` | Axis | The axis of rotation. | "yaw" |
+| `"angle"` | float | The angle of rotation. | |
+| `"is_world"` | bool | If True, the visual effect will rotate via "global" directions and angles. If False, the visual effect will rotate locally. | True |
+| `"id"` | int | The ID of the non-physics object. | |
+
+#### Axis
+
+An axis of rotation.
+
+| Value | Description |
+| --- | --- |
+| `"pitch"` | Nod your head "yes". |
+| `"yaw"` | Shake your head "no". |
+| `"roll"` | Put your ear to your shoulder. |
+
+***
+
+## **`rotate_visual_effect_to`**
+
+Set the rotation of a non-physical visual effect.
+
+
+```python
+{"$type": "rotate_visual_effect_to", "rotation": {"w": 0.6, "x": 3.5, "y": -45, "z": 0}, "id": 1}
+```
+
+| Parameter | Type | Description | Default |
+| --- | --- | --- | --- |
+| `"rotation"` | Quaternion | The rotation quaternion. | |
+| `"id"` | int | The ID of the non-physics object. | |
+
+***
+
+## **`scale_visual_effect`**
+
+Scale a non-physical visual effect by a factor.
+
+
+```python
+{"$type": "scale_visual_effect", "id": 1}
+```
+
+```python
+{"$type": "scale_visual_effect", "id": 1, "scale_factor": {"x": 1, "y": 1, "z": 1}}
+```
+
+| Parameter | Type | Description | Default |
+| --- | --- | --- | --- |
+| `"scale_factor"` | Vector3 | Multiply the scale of the object by this vector. (For example, if scale_factor is (2,2,2), then the object's current size will double.) | {"x": 1, "y": 1, "z": 1} |
+| `"id"` | int | The ID of the non-physics object. | |
+
+***
+
+## **`teleport_visual_effect`**
+
+Teleport a non-physical visual effect to a new position.
+
+
+```python
+{"$type": "teleport_visual_effect", "position": {"x": 1.1, "y": 0.0, "z": 0}, "id": 1}
+```
+
+| Parameter | Type | Description | Default |
+| --- | --- | --- | --- |
+| `"position"` | Vector3 | The new position of the visual effect. | |
+| `"id"` | int | The ID of the non-physics object. | |
+
+***
+
+## **`unparent_visual_effect`**
+
+Unparent a non-physical visual effect from a parent object. If the visual effect doesn't have a parent object, this command doesn't do anything.
+
+
+```python
+{"$type": "unparent_visual_effect", "id": 1}
+```
+
+| Parameter | Type | Description | Default |
+| --- | --- | --- | --- |
+| `"id"` | int | The ID of the non-physics object. | |
+
+# ObiCommand
+
+These commands are used for aspects of an Obi simulation. There are other Obi-related commands as well; search for "obi" in this document.
+
+***
+
+## **`create_obi_solver`**
+
+Create an Obi Solver. The solver has a unique ID that is generated sequentially: The first solver's ID is 0, the second solver's ID is 1, and so on. 
+
+- <font style="color:blue">**Obi**: This command initializes utilizes the Obi physics engine, which requires a specialized scene initialization process.See: [Obi documentation](../lessons/obi/obi.md)</font>
+
+```python
+{"$type": "create_obi_solver"}
+```
+
+```python
+{"$type": "create_obi_solver", "backend": "burst"}
+```
+
+| Parameter | Type | Description | Default |
+| --- | --- | --- | --- |
+| `"backend"` | ObiBackend | The backend used for this solver. | "burst" |
+
+#### ObiBackend
+
+Obi solver backends.
+
+| Value | Description |
+| --- | --- |
+| `"burst"` | The optimized backend. You should almost always use this. |
+| `"oni"` | The unoptimized legacy backend. This should only be used for ongoing projects. It doesn't work on Apple Silicon. |
+
+***
+
+## **`destroy_obi_solver`**
+
+Destroy an Obi solver.
+
+
+```python
+{"$type": "destroy_obi_solver"}
+```
+
+```python
+{"$type": "destroy_obi_solver", "solver_id": 0}
+```
+
+| Parameter | Type | Description | Default |
+| --- | --- | --- | --- |
+| `"solver_id"` | int | The solver ID. | 0 |
+
+***
+
+## **`set_obi_solver_scale`**
+
+Set an Obi solver's scale. This will uniformly scale the physical size of the simulation, without affecting its behavior. 
+
+- <font style="color:blue">**Obi**: This command initializes utilizes the Obi physics engine, which requires a specialized scene initialization process.See: [Obi documentation](../lessons/obi/obi.md)</font>
+
+```python
+{"$type": "set_obi_solver_scale"}
+```
+
+```python
+{"$type": "set_obi_solver_scale", "solver_id": 0, "scale_factor": 1.0}
+```
+
+| Parameter | Type | Description | Default |
+| --- | --- | --- | --- |
+| `"solver_id"` | int | The solver ID. | 0 |
+| `"scale_factor"` | float | The factor to scale XYZ by. | 1.0 |
+
+***
+
+## **`set_obi_solver_substeps`**
+
+Set an Obi solver's number of substeps. Performing more substeps will greatly improve the accuracy/convergence speed of the simulation at the cost of speed. 
+
+- <font style="color:blue">**Obi**: This command initializes utilizes the Obi physics engine, which requires a specialized scene initialization process.See: [Obi documentation](../lessons/obi/obi.md)</font>
+
+```python
+{"$type": "set_obi_solver_substeps"}
+```
+
+```python
+{"$type": "set_obi_solver_substeps", "solver_id": 0, "substeps": 1}
+```
+
+| Parameter | Type | Description | Default |
+| --- | --- | --- | --- |
+| `"solver_id"` | int | The solver ID. | 0 |
+| `"substeps"` | int | The number of substeps. | 1 |
+
+# CreateObiActorCommand
+
+These commands add Obi actor objects to the scene.
+
+***
+
+## **`create_obi_fluid`**
+
+Create an Obi fluid. Obi fluids have three components: The emitter, the fluid, and the shape of the emitter. 
+
+- <font style="color:blue">**Obi**: This command initializes utilizes the Obi physics engine, which requires a specialized scene initialization process.See: [Obi documentation](../lessons/obi/obi.md)</font>
+
+```python
+{"$type": "create_obi_fluid", "fluid": {'$type': 'fluid', 'capacity': 1500, 'resolution': 1.0, 'color': {'a': 0.5, 'b': 0.15, 'g': 0.986, 'r': 1.0}, 'rest_density': 1000.0, 'radius_scale': 2.0, 'random_velocity': 0.15, 'smoothing': 3.0, 'surface_tension': 1.0, 'viscosity': 1.5, 'vorticity': 0.7, 'reflection': 0.2, 'transparency': 0.875, 'refraction': 0.0, 'buoyancy': -1, 'diffusion': 0, 'diffusion_data': {'w': 0, 'x': 0, 'y': 0, 'z': 0}, 'atmospheric_drag': 0, 'atmospheric_pressure': 0, 'particle_z_write': False, 'thickness_cutoff': 1.2, 'thickness_downsample': 2, 'blur_radius': 0.02, 'surface_downsample': 1, 'render_smoothness': 0.8, 'metalness': 0, 'ambient_multiplier': 1, 'absorption': 5, 'refraction_downsample': 1, 'foam_downsample': 1}, "shape": {'$type': 'cube_emitter', 'size': {'x': 0.1, 'y': 0.1, 'z': 0.1}, 'sampling_method': 'volume'}}
+```
+
+```python
+{"$type": "create_obi_fluid", "fluid": {'$type': 'fluid', 'capacity': 1500, 'resolution': 1.0, 'color': {'a': 0.5, 'b': 0.15, 'g': 0.986, 'r': 1.0}, 'rest_density': 1000.0, 'radius_scale': 2.0, 'random_velocity': 0.15, 'smoothing': 3.0, 'surface_tension': 1.0, 'viscosity': 1.5, 'vorticity': 0.7, 'reflection': 0.2, 'transparency': 0.875, 'refraction': 0.0, 'buoyancy': -1, 'diffusion': 0, 'diffusion_data': {'w': 0, 'x': 0, 'y': 0, 'z': 0}, 'atmospheric_drag': 0, 'atmospheric_pressure': 0, 'particle_z_write': False, 'thickness_cutoff': 1.2, 'thickness_downsample': 2, 'blur_radius': 0.02, 'surface_downsample': 1, 'render_smoothness': 0.8, 'metalness': 0, 'ambient_multiplier': 1, 'absorption': 5, 'refraction_downsample': 1, 'foam_downsample': 1}, "shape": {'$type': 'cube_emitter', 'size': {'x': 0.1, 'y': 0.1, 'z': 0.1}, 'sampling_method': 'volume'}, "lifespan": 4, "minimum_pool_size": 0.5, "speed": 0, "position": {"x": 0, "y": 0, "z": 0}, "rotation": {"x": 0, "y": 0, "z": 0}, "id": 0, "solver_id": 0}
+```
+
+| Parameter | Type | Description | Default |
+| --- | --- | --- | --- |
+| `"fluid"` | FluidBase | A ../python/obi_data/fluid.md "`Fluid`" or ../python/obi_data/granular_fluid.md "`GranularFluid`" | |
+| `"shape"` | EmitterShapeBase | A ../python/obi_data/emitter_shape/cube_emitter.md "`CubeEmitter`", ../python/obi_data/emitter_shape/disk_emitter.md "`DiskEmitter`", ../python/obi_data/emitter_shape/edge_emitter.md "`EdgeEmitter`", or ../python/obi_data/emitter_shape/sphere_emitter.md "`SphereEmitter`". | |
+| `"lifespan"` | float | The particle lifespan in seconds. | 4 |
+| `"minimum_pool_size"` | float | The minimum amount of inactive particles available before the emitter is allowed to resume emission. | 0.5 |
+| `"speed"` | float | The speed of the fluid emission. If 0, there is no emission. | 0 |
+| `"position"` | Vector3 | The position of the Obi actor. | {"x": 0, "y": 0, "z": 0} |
+| `"rotation"` | Vector3 | The rotation of the Obi actor in Euler angles. | {"x": 0, "y": 0, "z": 0} |
+| `"id"` | int | The unique ID of the emitter. | 0 |
+| `"solver_id"` | int | The ID of the Obi solver. | 0 |
+
+# CreateObiClothCommand
+
+These commands add cloth objects to the scene.
+
+***
+
+## **`create_obi_cloth_sheet`**
+
+Create an Obi cloth sheet object. 
+
+- <font style="color:blue">**Obi**: This command initializes utilizes the Obi physics engine, which requires a specialized scene initialization process.See: [Obi documentation](../lessons/obi/obi.md)</font>
+- <font style="color:darkslategray">**Requires a material asset bundle**: To use this command, you must first download an load a material. Send the [add_material](#add_material) command first.</font>
+
+```python
+{"$type": "create_obi_cloth_sheet", "sheet_type": "cloth", "cloth_material": {'$type': 'cloth_material', 'visual_material': 'cotton_canvas_washed_out', 'texture_scale': {'x': 4, 'y': 4}, 'visual_smoothness': 0, 'stretching_scale': 1.0, 'stretch_compliance': 0, 'max_compression': 0, 'max_bending': 0.04, 'bend_compliance': 0, 'drag': 0.0, 'lift': 0.0, 'tether_compliance': 0, 'tether_scale': 1.0}}
+```
+
+```python
+{"$type": "create_obi_cloth_sheet", "sheet_type": "cloth", "cloth_material": {'$type': 'cloth_material', 'visual_material': 'cotton_canvas_washed_out', 'texture_scale': {'x': 4, 'y': 4}, 'visual_smoothness': 0, 'stretching_scale': 1.0, 'stretch_compliance': 0, 'max_compression': 0, 'max_bending': 0.04, 'bend_compliance': 0, 'drag': 0.0, 'lift': 0.0, 'tether_compliance': 0, 'tether_scale': 1.0}, "tether_positions": {TetherParticleGroup.four_corners: {"object_id": 0, "is_static": True}}, "position": {"x": 0, "y": 0, "z": 0}, "rotation": {"x": 0, "y": 0, "z": 0}, "id": 0, "solver_id": 0}
+```
+
+| Parameter | Type | Description | Default |
+| --- | --- | --- | --- |
+| `"sheet_type"` | ObiClothSheetType | The type of cloth sheet to create. | |
+| `"tether_positions"` | Dictionary< TetherParticleGroup, TetherType > | An dictionary of tether positions. Key = The particle group. Value = The tether position. | {TetherParticleGroup.four_corners: {"object_id": 0, "is_static": True}} |
+| `"cloth_material"` | ClothMaterial | The type of cloth "material", as defined by constraint settings. | |
+| `"position"` | Vector3 | The position of the Obi actor. | {"x": 0, "y": 0, "z": 0} |
+| `"rotation"` | Vector3 | The rotation of the Obi actor in Euler angles. | {"x": 0, "y": 0, "z": 0} |
+| `"id"` | int | The unique ID of the emitter. | 0 |
+| `"solver_id"` | int | The ID of the Obi solver. | 0 |
+
+#### ObiClothSheetType
+
+The type of Obi cloth sheet to add to the scene.
+
+| Value | Description |
+| --- | --- |
+| `"cloth"` | A low-resolution cloth sheet. |
+| `"cloth_hd"` | A medium-resolution cloth sheet. |
+| `"cloth_vhd"` | A high-resolution cloth sheet. |
+
+***
+
+## **`create_obi_cloth_volume`**
+
+Create an Obi cloth volume object. 
+
+- <font style="color:blue">**Obi**: This command initializes utilizes the Obi physics engine, which requires a specialized scene initialization process.See: [Obi documentation](../lessons/obi/obi.md)</font>
+- <font style="color:darkslategray">**Requires a material asset bundle**: To use this command, you must first download an load a material. Send the [add_material](#add_material) command first.</font>
+
+```python
+{"$type": "create_obi_cloth_volume", "volume_type": "sphere", "cloth_material": {'$type': 'cloth_material', 'visual_material': 'cotton_canvas_washed_out', 'texture_scale': {'x': 4, 'y': 4}, 'visual_smoothness': 0, 'stretching_scale': 1.0, 'stretch_compliance': 0, 'max_compression': 0, 'max_bending': 0.04, 'bend_compliance': 0, 'drag': 0.0, 'lift': 0.0, 'tether_compliance': 0, 'tether_scale': 1.0}}
+```
+
+```python
+{"$type": "create_obi_cloth_volume", "volume_type": "sphere", "cloth_material": {'$type': 'cloth_material', 'visual_material': 'cotton_canvas_washed_out', 'texture_scale': {'x': 4, 'y': 4}, 'visual_smoothness': 0, 'stretching_scale': 1.0, 'stretch_compliance': 0, 'max_compression': 0, 'max_bending': 0.04, 'bend_compliance': 0, 'drag': 0.0, 'lift': 0.0, 'tether_compliance': 0, 'tether_scale': 1.0}, "scale_factor": {"x": 0, "y": 0, "z": 0}, "pressure": 0.5, "position": {"x": 0, "y": 0, "z": 0}, "rotation": {"x": 0, "y": 0, "z": 0}, "id": 0, "solver_id": 0}
+```
+
+| Parameter | Type | Description | Default |
+| --- | --- | --- | --- |
+| `"scale_factor"` | Vector3 | The scale factor of the cloth object. | {"x": 0, "y": 0, "z": 0} |
+| `"volume_type"` | ObiClothVolumeType | The type of cloth sheet to create. | |
+| `"pressure"` | float | The amount of "inflation" of this cloth volume. | 0.5 |
+| `"cloth_material"` | ClothMaterial | The type of cloth "material", as defined by constraint settings. | |
+| `"position"` | Vector3 | The position of the Obi actor. | {"x": 0, "y": 0, "z": 0} |
+| `"rotation"` | Vector3 | The rotation of the Obi actor in Euler angles. | {"x": 0, "y": 0, "z": 0} |
+| `"id"` | int | The unique ID of the emitter. | 0 |
+| `"solver_id"` | int | The ID of the Obi solver. | 0 |
+
+#### ObiClothVolumeType
+
+The type of Obi cloth volume to add to the scene.
+
+| Value | Description |
+| --- | --- |
+| `"sphere"` |  |
+| `"cube"` |  |
+
+# ObjectCommand
+
+Manipulate an object that is already in the scene.
+
+***
+
+## **`add_trigger_collider`**
+
+Add a trigger collider to an object. Trigger colliders are non-physics colliders that will merely detect if they intersect with something. You can use this to detect whether one object is inside another. The side, position, and rotation of the trigger collider always matches that of the parent object. Per trigger event, the trigger collider will send output data depending on which of the enter, stay, and exit booleans are True. 
+
+- <font style="color:green">**Sends data**: This command instructs the build to send output data.</font>
+
+    - <font style="color:green">**Type:** [`TriggerCollision`](output_data.md#TriggerCollision)</font>
+
+```python
+{"$type": "add_trigger_collider", "id": 1}
+```
+
+```python
+{"$type": "add_trigger_collider", "id": 1, "shape": "cube", "enter": False, "stay": False, "exit": False, "trigger_id": 0, "scale": {"x": 1, "y": 1, "z": 1}, "position": {"x": 0, "y": 0, "z": 0}, "rotation": {"x": 0, "y": 0, "z": 0}}
+```
+
+| Parameter | Type | Description | Default |
+| --- | --- | --- | --- |
+| `"shape"` | TriggerShape | The shape of the collider. | "cube" |
+| `"enter"` | bool | If True, this collider will listen for enter events. | False |
+| `"stay"` | bool | If True, this collider will listen for stay events. | False |
+| `"exit"` | bool | If True, this collider will listen for exit events. | False |
+| `"trigger_id"` | int | The ID of this trigger collider. This can be used to differentiate between multiple trigger colliders attached to the same object. | 0 |
+| `"scale"` | Vector3 | The scale of the trigger collider. | {"x": 1, "y": 1, "z": 1} |
+| `"position"` | Vector3 | The position of the trigger collider relative to the parent object. | {"x": 0, "y": 0, "z": 0} |
+| `"rotation"` | Vector3 | The rotation of the trigger collider in Euler angles relative to the parent object. | {"x": 0, "y": 0, "z": 0} |
+| `"id"` | int | The unique object ID. | |
+
+#### TriggerShape
+
+The shape of the trigger collider.
+
+| Value | Description |
+| --- | --- |
+| `"cube"` |  |
+| `"sphere"` |  |
+| `"cylinder"` |  |
+
+***
+
+## **`clatterize_object`**
+
+Make an object respond to Clatter audio by setting its audio values and adding a ClatterObject component. You must send ClatterizeObject for each object prior to sending InitializeClatter (though they can all be in the same list of commands).
+
+
+```python
+{"$type": "clatterize_object", "impact_material": "wood_medium", "size": 1, "amp": 0.125, "resonance": 0.125, "fake_mass": 0.125, "id": 1}
+```
+
+```python
+{"$type": "clatterize_object", "impact_material": "wood_medium", "size": 1, "amp": 0.125, "resonance": 0.125, "fake_mass": 0.125, "id": 1, "has_scrape_material": False, "scrape_material": "ceramic", "set_fake_mass": False}
+```
+
+| Parameter | Type | Description | Default |
+| --- | --- | --- | --- |
+| `"impact_material"` | ImpactMaterialUnsized | The impact material. See: tdw.physics_audio.audio_material (which is the same thing as an impact material). | |
+| `"size"` | int | The size bucket value (0-5); smaller objects should use smaller values. | |
+| `"amp"` | float | The audio amplitude (0-1). | |
+| `"resonance"` | float | The resonance value (0-1). | |
+| `"has_scrape_material"` | bool | If true, the object has a scrape material. | False |
+| `"scrape_material"` | ScrapeMaterial | The object's scrape material. Ignored if has_scrape_material == False. See: tdw.physics_audio.scrape_material | "ceramic" |
+| `"set_fake_mass"` | bool | If True, set a fake audio mass (see below). | False |
+| `"fake_mass"` | float | If set_fake_mass == True, this is the fake mass, which will be used for audio synthesis instead of the true mass. | |
+| `"id"` | int | The unique object ID. | |
+
+***
+
+## **`create_obi_colliders`**
+
+Create Obi colliders for an object if there aren't any. 
+
+- <font style="color:blue">**Obi**: This command initializes utilizes the Obi physics engine, which requires a specialized scene initialization process.See: [Obi documentation](../lessons/obi/obi.md)</font>
+
+```python
+{"$type": "create_obi_colliders", "id": 1}
+```
+
+| Parameter | Type | Description | Default |
+| --- | --- | --- | --- |
+| `"id"` | int | The unique object ID. | |
+
+***
+
+## **`destroy_object`**
+
+Destroy an object. 
+
+- <font style="color:orange">**Expensive**: This command is computationally expensive.</font>
+- <font style="color:green">**Cached in memory**: When this object is destroyed, the asset bundle remains in memory.If you want to recreate the object, the build will be able to instantiate it more or less instantly. To free up memory, send the command [unload_asset_bundles](#unload_asset_bundles).</font>
+
+```python
+{"$type": "destroy_object", "id": 1}
+```
+
+| Parameter | Type | Description | Default |
+| --- | --- | --- | --- |
+| `"id"` | int | The unique object ID. | |
+
+***
+
+## **`enable_nav_mesh_obstacle`**
+
+Enable or disable an object's NavMeshObstacle. If the object doesn't have a NavMeshObstacle, this command does nothing.
+
+
+```python
+{"$type": "enable_nav_mesh_obstacle", "enable": True, "id": 1}
+```
+
+| Parameter | Type | Description | Default |
+| --- | --- | --- | --- |
+| `"enable"` | bool | If True, enable the NavMeshObstacle. If False, disable the NavMeshObstacle. | |
+| `"id"` | int | The unique object ID. | |
+
+***
+
+## **`ignore_collisions`**
+
+Set whether one object should ignore collisions with another object. By default, objects never ignore any collisions.
+
+
+```python
+{"$type": "ignore_collisions", "other_id": 1, "id": 1}
+```
+
+```python
+{"$type": "ignore_collisions", "other_id": 1, "id": 1, "ignore": True}
+```
+
+| Parameter | Type | Description | Default |
+| --- | --- | --- | --- |
+| `"other_id"` | int | The ID of the other object. | |
+| `"ignore"` | bool | If True, ignore collisions with the other object. If False, listen for collisions with the other object. | True |
+| `"id"` | int | The unique object ID. | |
+
+***
+
+## **`ignore_leap_motion_physics_helpers`**
+
+Make the object ignore a Leap Motion rig's physics helpers. This is useful for objects that shouldn't be moved, such as kinematic objects. 
+
+- <font style="color:green">**VR**: This command will only work if you've already sent [create_vr_rig](#create_vr_rig).</font>
+
+```python
+{"$type": "ignore_leap_motion_physics_helpers", "id": 1}
+```
+
+| Parameter | Type | Description | Default |
+| --- | --- | --- | --- |
+| `"id"` | int | The unique object ID. | |
+
+***
+
+## **`make_nav_mesh_obstacle`**
+
+Make a specific object a NavMesh obstacle. If it is already a NavMesh obstacle, change its properties. An object is already a NavMesh obstacle if you've sent the bake_nav_mesh or make_nav_mesh_obstacle command. 
+
+- <font style="color:blue">**Requires a NavMesh**: This command requires a NavMesh.Scenes created via [add_scene](#add_scene) already have NavMeshes.Proc-gen scenes don't; send [bake_nav_mesh](#bake_nav_mesh) to create one.</font>
+
+```python
+{"$type": "make_nav_mesh_obstacle", "id": 1}
+```
+
+```python
+{"$type": "make_nav_mesh_obstacle", "id": 1, "carve_type": "all", "scale": 1, "shape": "box"}
+```
+
+| Parameter | Type | Description | Default |
+| --- | --- | --- | --- |
+| `"carve_type"` | CarveType | How the object will "carve" holes in the NavMesh. | "all" |
+| `"scale"` | float | The scale of the obstacle relative to the size of the object. Set this lower to account for the additional space that the object will carve. | 1 |
+| `"shape"` | CarveShape | The shape of the carver. | "box" |
+| `"id"` | int | The unique object ID. | |
+
+#### CarveShape
+
+The shape of a NavMesh carver.
+
+| Value | Description |
+| --- | --- |
+| `"box"` |  |
+| `"capsule"` |  |
+
+#### CarveType
+
+How objects in the scene will "carve" the NavMesh.
+
+| Value | Description |
+| --- | --- |
+| `"all"` | Each object will carve a large hole in the NavMesh. If an object moves, the hole will move too. This is the most performance-intensive option. |
+| `"stationary"` | Each object will initially carve a large hole in the NavMesh. If an objects moves, it won't "re-carve" the NavMesh. A small hole will remain in its original position. |
+| `"none"` | Each object will carve small holes in the NavMesh. If an objects moves, it won't "re-carve" the NavMesh. A small hole will remain in its original position. |
+
+***
+
+## **`object_look_at`**
+
+Set the object's rotation such that its forward directional vector points towards another object's position.
+
+
+```python
+{"$type": "object_look_at", "other_object_id": 1, "id": 1}
+```
+
+| Parameter | Type | Description | Default |
+| --- | --- | --- | --- |
+| `"other_object_id"` | int | The ID of the object that this object should look at. | |
+| `"id"` | int | The unique object ID. | |
+
+***
+
+## **`object_look_at_position`**
+
+Set the object's rotation such that its forward directional vector points towards another position.
+
+
+```python
+{"$type": "object_look_at_position", "position": {"x": 1.1, "y": 0.0, "z": 0}, "id": 1}
+```
+
+| Parameter | Type | Description | Default |
+| --- | --- | --- | --- |
+| `"position"` | Vector3 | The target position that the object will look at. | |
+| `"id"` | int | The unique object ID. | |
+
+***
+
+## **`parent_object_to_avatar`**
+
+Parent an object to an avatar. The object won't change its position or rotation relative to the avatar. Only use this command in non-physics simulations.
+
+
+```python
+{"$type": "parent_object_to_avatar", "id": 1}
+```
+
+```python
+{"$type": "parent_object_to_avatar", "id": 1, "avatar_id": "a", "sensor": True}
+```
+
+| Parameter | Type | Description | Default |
+| --- | --- | --- | --- |
+| `"avatar_id"` | string | The ID of the avatar in the scene. | "a" |
+| `"sensor"` | bool | If true, parent the object to the camera rather than the root object of the avatar. | True |
+| `"id"` | int | The unique object ID. | |
+
+***
+
+## **`parent_object_to_object`**
+
+Parent an object to an object. In a non-physics simulation or on the frame that the two objects are first created, rotating or moving the parent object will rotate or move the child object. In subsequent physics steps, the child will move independently of the parent object (like any object).
+
+
+```python
+{"$type": "parent_object_to_object", "parent_id": 1, "id": 1}
+```
+
+| Parameter | Type | Description | Default |
+| --- | --- | --- | --- |
+| `"parent_id"` | int | The ID of the parent object in the scene. | |
+| `"id"` | int | The unique object ID. | |
+
+***
+
+## **`remove_nav_mesh_obstacle`**
+
+Remove a NavMesh obstacle from an object (see make_nav_mesh_obstacle). 
+
+- <font style="color:blue">**Requires a NavMesh**: This command requires a NavMesh.Scenes created via [add_scene](#add_scene) already have NavMeshes.Proc-gen scenes don't; send [bake_nav_mesh](#bake_nav_mesh) to create one.</font>
+
+```python
+{"$type": "remove_nav_mesh_obstacle", "id": 1}
+```
+
+| Parameter | Type | Description | Default |
+| --- | --- | --- | --- |
+| `"id"` | int | The unique object ID. | |
+
+***
+
+## **`rotate_object_around`**
+
+Rotate an object by a given angle and axis around a position.
+
+
+```python
+{"$type": "rotate_object_around", "angle": 0.125, "position": {"x": 1.1, "y": 0.0, "z": 0}, "id": 1}
+```
+
+```python
+{"$type": "rotate_object_around", "angle": 0.125, "position": {"x": 1.1, "y": 0.0, "z": 0}, "id": 1, "axis": "yaw"}
+```
+
+| Parameter | Type | Description | Default |
+| --- | --- | --- | --- |
+| `"axis"` | Axis | The axis of rotation. | "yaw" |
+| `"angle"` | float | The angle of rotation in degrees. | |
+| `"position"` | Vector3 | Rotate around this position in world space coordinates. | |
+| `"id"` | int | The unique object ID. | |
+
+#### Axis
+
+An axis of rotation.
+
+| Value | Description |
+| --- | --- |
+| `"pitch"` | Nod your head "yes". |
+| `"yaw"` | Shake your head "no". |
+| `"roll"` | Put your ear to your shoulder. |
+
+***
+
+## **`rotate_object_by`**
+
+Rotate an object by a given angle around a given axis.
+
+
+```python
+{"$type": "rotate_object_by", "angle": 0.125, "id": 1}
+```
+
+```python
+{"$type": "rotate_object_by", "angle": 0.125, "id": 1, "axis": "yaw", "is_world": True, "use_centroid": False}
+```
+
+| Parameter | Type | Description | Default |
+| --- | --- | --- | --- |
+| `"axis"` | Axis | The axis of rotation. | "yaw" |
+| `"angle"` | float | The angle of rotation in degrees. | |
+| `"is_world"` | bool | If True, the object will rotate around global axes. If False, the object will around local axes. Ignored if use_centroid == True. | True |
+| `"use_centroid"` | bool | If True, rotate around the object's centroid. If False, rotate around the bottom-center position of the object. | False |
+| `"id"` | int | The unique object ID. | |
+
+#### Axis
+
+An axis of rotation.
+
+| Value | Description |
+| --- | --- |
+| `"pitch"` | Nod your head "yes". |
+| `"yaw"` | Shake your head "no". |
+| `"roll"` | Put your ear to your shoulder. |
+
+***
+
+## **`rotate_object_to`**
+
+Set the rotation quaternion of the object.
+
+
+```python
+{"$type": "rotate_object_to", "rotation": {"w": 0.6, "x": 3.5, "y": -45, "z": 0}, "id": 1}
+```
+
+```python
+{"$type": "rotate_object_to", "rotation": {"w": 0.6, "x": 3.5, "y": -45, "z": 0}, "id": 1, "physics": False, "use_centroid": False}
+```
+
+| Parameter | Type | Description | Default |
+| --- | --- | --- | --- |
+| `"rotation"` | Quaternion | The rotation quaternion. | |
+| `"physics"` | bool | This should almost always be False (the default). If True, apply a "physics-based" rotation to the object. This only works if the object has a rigidbody (i.e. is a model from a model library) and is slightly slower than a non-physics rotation. Set this to True only if you are having persistent and rare physics glitches. | False |
+| `"use_centroid"` | bool | If false, rotate around the bottom-center position of the object. If true, rotate around the bottom-center position of the object and then teleport the object to its centroid (such that it rotates around the centroid). | False |
+| `"id"` | int | The unique object ID. | |
+
+***
+
+## **`rotate_object_to_euler_angles`**
+
+Set the rotation of the object with Euler angles. 
+
+- <font style="color:teal">**Euler angles**: Rotational behavior can become unpredictable if the Euler angles of an object are adjusted more than once. Consider sending this command only to initialize the orientation. See: [Rotation documentation)(../misc_frontend/rotation.md)</font>
+
+```python
+{"$type": "rotate_object_to_euler_angles", "euler_angles": {"x": 1.1, "y": 0.0, "z": 0}, "id": 1}
+```
+
+```python
+{"$type": "rotate_object_to_euler_angles", "euler_angles": {"x": 1.1, "y": 0.0, "z": 0}, "id": 1, "use_centroid": False}
+```
+
+| Parameter | Type | Description | Default |
+| --- | --- | --- | --- |
+| `"euler_angles"` | Vector3 | The new Euler angles of the object. | |
+| `"use_centroid"` | bool | If false, rotate around the bottom-center position of the object. If true, rotate around the bottom-center position of the object and then teleport the object to its centroid (such that it rotates around the centroid). | False |
+| `"id"` | int | The unique object ID. | |
+
+***
+
+## **`scale_object`**
+
+Scale the object by a factor from its current scale.
+
+
+```python
+{"$type": "scale_object", "id": 1}
+```
+
+```python
+{"$type": "scale_object", "id": 1, "scale_factor": {"x": 1, "y": 1, "z": 1}}
+```
+
+| Parameter | Type | Description | Default |
+| --- | --- | --- | --- |
+| `"scale_factor"` | Vector3 | Multiply the scale of the object by this vector. (For example, if scale_factor is (2,2,2), then the object's current size will double.) | {"x": 1, "y": 1, "z": 1} |
+| `"id"` | int | The unique object ID. | |
+
+***
+
+## **`set_color`**
+
+Set the albedo RGBA color of an object. 
+
+- <font style="color:orange">**Expensive**: This command is computationally expensive.</font>
+
+```python
+{"$type": "set_color", "color": {"r": 0.219607845, "g": 0.0156862754, "b": 0.6901961, "a": 1.0}, "id": 1}
+```
+
+| Parameter | Type | Description | Default |
+| --- | --- | --- | --- |
+| `"color"` | Color | The new albedo RGBA color of the object. | |
+| `"id"` | int | The unique object ID. | |
+
+***
+
+## **`set_obi_collision_material`**
+
+Set the Obi collision material of an object. 
+
+- <font style="color:blue">**Obi**: This command initializes utilizes the Obi physics engine, which requires a specialized scene initialization process.See: [Obi documentation](../lessons/obi/obi.md)</font>
+
+```python
+{"$type": "set_obi_collision_material", "id": 1}
+```
+
+```python
+{"$type": "set_obi_collision_material", "id": 1, "dynamic_friction": 0.3, "static_friction": 0.3, "stickiness": 0, "stick_distance": 0, "friction_combine": "average", "stickiness_combine": "average"}
+```
+
+| Parameter | Type | Description | Default |
+| --- | --- | --- | --- |
+| `"dynamic_friction"` | float | Percentage of relative tangential velocity removed in a collision, once the static friction threshold has been surpassed and the particle is moving relative to the surface. 0 means things will slide as if made of ice, 1 will result in total loss of tangential velocity. | 0.3 |
+| `"static_friction"` | float | Percentage of relative tangential velocity removed in a collision. 0 means things will slide as if made of ice, 1 will result in total loss of tangential velocity. | 0.3 |
+| `"stickiness"` | float | Amount of inward normal force applied between objects in a collision. 0 means no force will be applied, 1 will keep objects from separating once they collide. | 0 |
+| `"stick_distance"` | float | Maximum distance between objects at which sticky forces are applied. Since contacts will be generated between bodies within the stick distance, it should be kept as small as possible to reduce the amount of contacts generated. | 0 |
+| `"friction_combine"` | MaterialCombineMode | How is the friction coefficient calculated when two objects involved in a collision have different coefficients. If both objects have different friction combine modes, the mode with the lowest enum index is used. | "average" |
+| `"stickiness_combine"` | MaterialCombineMode | How is the stickiness coefficient calculated when two objects involved in a collision have different coefficients. If both objects have different stickiness combine modes, the mode with the lowest enum index is used. | "average" |
+| `"id"` | int | The unique object ID. | |
+
+#### MaterialCombineMode
+
+Obi collision maerial combine modes.
+
+| Value | Description |
+| --- | --- |
+| `"average"` |  |
+| `"minimum"` |  |
+| `"multiply"` |  |
+| `"maximum"` |  |
+
+***
+
+## **`set_object_visibility`**
+
+Toggle whether an object is visible. An invisible object will still have physics colliders and respond to physics events.
+
+
+```python
+{"$type": "set_object_visibility", "id": 1}
+```
+
+```python
+{"$type": "set_object_visibility", "id": 1, "visible": True}
+```
+
+| Parameter | Type | Description | Default |
+| --- | --- | --- | --- |
+| `"visible"` | bool | Toggles whether or not the object is visible. | True |
+| `"id"` | int | The unique object ID. | |
+
+***
+
+## **`set_physic_material`**
+
+Set the physic material of an object and apply friction and bounciness values to the object. These settings can be overriden by sending the command again, or by assigning a semantic material via set_semantic_material_to.
+
+
+```python
+{"$type": "set_physic_material", "dynamic_friction": 0.125, "static_friction": 0.125, "bounciness": 0.125, "id": 1}
+```
+
+| Parameter | Type | Description | Default |
+| --- | --- | --- | --- |
+| `"dynamic_friction"` | float | Friction when the object is already moving. A higher value means that the object will come to rest very quickly. Must be between 0 and 1. | |
+| `"static_friction"` | float | Friction when the object is not moving. A higher value means that a lot of force will be needed to make the object start moving. Must be between 0 and 1. | |
+| `"bounciness"` | float | The bounciness of the object. A higher value means that the object will bounce without losing much energy. Must be between 0 and 1. | |
+| `"id"` | int | The unique object ID. | |
+
+***
+
+## **`set_rigidbody_constraints`**
+
+Set the constraints of an object's Rigidbody.
+
+
+```python
+{"$type": "set_rigidbody_constraints", "id": 1}
+```
+
+```python
+{"$type": "set_rigidbody_constraints", "id": 1, "freeze_position_axes": {"x": 0, "y": 0, "z": 0}, "freeze_rotation_axes": {"x": 0, "y": 0, "z": 0}}
+```
+
+| Parameter | Type | Description | Default |
+| --- | --- | --- | --- |
+| `"freeze_position_axes"` | Vector3Int | Freeze motion along these axes. For example, {"x": 0, "y": 1, "z": 0} freezes motion along the Y-axis. | {"x": 0, "y": 0, "z": 0} |
+| `"freeze_rotation_axes"` | Vector3Int | Freeze rotation along these axes. For example, {"x": 0, "y": 1, "z": 0} freezes rotation around the Y-axis. Rotation axes are in worldspace coordinates, not relative to an object's forward directional vector.. | {"x": 0, "y": 0, "z": 0} |
+| `"id"` | int | The unique object ID. | |
+
+***
+
+## **`set_vr_graspable`**
+
+Make an object graspable for a VR rig, with Oculus touch controllers. Uses the AutoHand plugin for grasping and physics interaction behavior. 
+
+- <font style="color:green">**VR**: This command will only work if you've already sent [create_vr_rig](#create_vr_rig).</font>
+
+```python
+{"$type": "set_vr_graspable", "id": 1}
+```
+
+```python
+{"$type": "set_vr_graspable", "id": 1, "joint_break_force": 3500}
+```
+
+| Parameter | Type | Description | Default |
+| --- | --- | --- | --- |
+| `"joint_break_force"` | float | The joint break force for this graspable object. Lower values mean it's easier to break the joint. | 3500 |
+| `"id"` | int | The unique object ID. | |
+
+***
+
+## **`teleport_object`**
+
+Teleport an object to a new position.
+
+
+```python
+{"$type": "teleport_object", "position": {"x": 1.1, "y": 0.0, "z": 0}, "id": 1}
+```
+
+```python
+{"$type": "teleport_object", "position": {"x": 1.1, "y": 0.0, "z": 0}, "id": 1, "physics": False, "absolute": True, "use_centroid": False}
+```
+
+| Parameter | Type | Description | Default |
+| --- | --- | --- | --- |
+| `"position"` | Vector3 | New position of the object. | |
+| `"physics"` | bool | This should almost always be False (the default). If True, apply a "physics-based" teleportation to the object. This only works if the object has a rigidbody (i.e. is a model from a model library) and is slightly slower than a non-physics teleport. Set this to True only if you are having persistent and rare physics glitches. | False |
+| `"absolute"` | bool | If True, set the position in world coordinate space. If False, set the position in local coordinate space. | True |
+| `"use_centroid"` | bool | If True, teleport from the centroid of the object instead of the pivot. | False |
+| `"id"` | int | The unique object ID. | |
+
+***
+
+## **`teleport_object_by`**
+
+Translate an object by an amount, optionally in local or world space.
+
+
+```python
+{"$type": "teleport_object_by", "position": {"x": 1.1, "y": 0.0, "z": 0}, "id": 1}
+```
+
+```python
+{"$type": "teleport_object_by", "position": {"x": 1.1, "y": 0.0, "z": 0}, "id": 1, "absolute": True, "use_centroid": False}
+```
+
+| Parameter | Type | Description | Default |
+| --- | --- | --- | --- |
+| `"position"` | Vector3 | The positional offset. | |
+| `"absolute"` | bool | If True, set the position in world coordinate space. If False, set the position in local coordinate space. | True |
+| `"use_centroid"` | bool | If True, teleport from the centroid of the object instead of the pivot. | False |
+| `"id"` | int | The unique object ID. | |
+
+***
+
+## **`unparent_object`**
+
+Unparent an object from an object. If the textured quad doesn't have a parent, this command doesn't do anything.
+
+
+```python
+{"$type": "unparent_object", "id": 1}
+```
+
+| Parameter | Type | Description | Default |
+| --- | --- | --- | --- |
+| `"id"` | int | The unique object ID. | |
+
+# AddContainerShapeCommand
+
+These commands add container shapes to an object. Container shapes will check each frame for whether their container shapes overlap with other objects and send output data accordingly.
+
+***
+
+## **`add_box_container`**
+
+Add a box container shape to an object. The object will send output data whenever other objects overlap with this volume. 
+
+- <font style="color:green">**Sends data**: This command instructs the build to send output data.</font>
+
+    - <font style="color:green">**Type:** [`Overlap`](output_data.md#Overlap)</font>
+
+```python
+{"$type": "add_box_container", "tag": "on", "id": 1}
+```
+
+```python
+{"$type": "add_box_container", "tag": "on", "id": 1, "half_extents": {"x": 1, "y": 1, "z": 1}, "rotation": {"x": 0, "y": 0, "z": 0}, "container_id": 0, "position": {"x": 0, "y": 0, "z": 0}}
+```
+
+| Parameter | Type | Description | Default |
+| --- | --- | --- | --- |
+| `"half_extents"` | Vector3 | The half extents of the box. | {"x": 1, "y": 1, "z": 1} |
+| `"rotation"` | Vector3 | The rotation of the box in Euler angles relative to the parent object. | {"x": 0, "y": 0, "z": 0} |
+| `"container_id"` | int | The ID of this container shape. This can be used to differentiate between multiple container shapes belonging to the same object. | 0 |
+| `"position"` | Vector3 | The position of the container shape relative to the parent object. | {"x": 0, "y": 0, "z": 0} |
+| `"tag"` | ContainerTag | The container tag. | |
+| `"id"` | int | The unique object ID. | |
+
+#### ContainerTag
+
+A tag for a container shape.
+
+| Value | Description |
+| --- | --- |
+| `"on"` | An object on top of a surface, for example a plate on a table. |
+| `"inside"` | An object inside a cavity or basin, for example a toy in a basket or a plate in a sink. |
+| `"enclosed"` | An object inside an enclosed cavity, for example a pan in an oven. |
+
+***
+
+## **`add_cylinder_container`**
+
+Add a cylindrical container shape to an object. The object will send output data whenever other objects overlap with this volume. 
+
+- <font style="color:green">**Sends data**: This command instructs the build to send output data.</font>
+
+    - <font style="color:green">**Type:** [`Overlap`](output_data.md#Overlap)</font>
+
+```python
+{"$type": "add_cylinder_container", "tag": "on", "id": 1}
+```
+
+```python
+{"$type": "add_cylinder_container", "tag": "on", "id": 1, "radius": 0.5, "height": 1, "rotation": {"x": 0, "y": 0, "z": 0}, "container_id": 0, "position": {"x": 0, "y": 0, "z": 0}}
+```
+
+| Parameter | Type | Description | Default |
+| --- | --- | --- | --- |
+| `"radius"` | float | The radius of the cylinder. | 0.5 |
+| `"height"` | float | The height of the cylinder. | 1 |
+| `"rotation"` | Vector3 | The rotation of the cylinder in Euler angles relative to the parent object. | {"x": 0, "y": 0, "z": 0} |
+| `"container_id"` | int | The ID of this container shape. This can be used to differentiate between multiple container shapes belonging to the same object. | 0 |
+| `"position"` | Vector3 | The position of the container shape relative to the parent object. | {"x": 0, "y": 0, "z": 0} |
+| `"tag"` | ContainerTag | The container tag. | |
+| `"id"` | int | The unique object ID. | |
+
+#### ContainerTag
+
+A tag for a container shape.
+
+| Value | Description |
+| --- | --- |
+| `"on"` | An object on top of a surface, for example a plate on a table. |
+| `"inside"` | An object inside a cavity or basin, for example a toy in a basket or a plate in a sink. |
+| `"enclosed"` | An object inside an enclosed cavity, for example a pan in an oven. |
+
+***
+
+## **`add_sphere_container`**
+
+Add a spherical container shape to an object. The object will send output data whenever other objects overlap with this volume. 
+
+- <font style="color:green">**Sends data**: This command instructs the build to send output data.</font>
+
+    - <font style="color:green">**Type:** [`Overlap`](output_data.md#Overlap)</font>
+
+```python
+{"$type": "add_sphere_container", "tag": "on", "id": 1}
+```
+
+```python
+{"$type": "add_sphere_container", "tag": "on", "id": 1, "radius": 0.5, "container_id": 0, "position": {"x": 0, "y": 0, "z": 0}}
+```
+
+| Parameter | Type | Description | Default |
+| --- | --- | --- | --- |
+| `"radius"` | float | The radius of the sphere. | 0.5 |
+| `"container_id"` | int | The ID of this container shape. This can be used to differentiate between multiple container shapes belonging to the same object. | 0 |
+| `"position"` | Vector3 | The position of the container shape relative to the parent object. | {"x": 0, "y": 0, "z": 0} |
+| `"tag"` | ContainerTag | The container tag. | |
+| `"id"` | int | The unique object ID. | |
+
+#### ContainerTag
+
+A tag for a container shape.
+
+| Value | Description |
+| --- | --- |
+| `"on"` | An object on top of a surface, for example a plate on a table. |
+| `"inside"` | An object inside a cavity or basin, for example a toy in a basket or a plate in a sink. |
+| `"enclosed"` | An object inside an enclosed cavity, for example a pan in an oven. |
+
+# EmptyObjectCommand
+
+These commands add or adjust an empty object attached to an object.
+
+***
+
+## **`attach_empty_object`**
+
+Attach an empty object to an object in the scene. This is useful for tracking local space positions as the object rotates. See: send_empty_objects
+
+
+```python
+{"$type": "attach_empty_object", "position": {"x": 1.1, "y": 0.0, "z": 0}, "empty_object_id": 1, "id": 1}
+```
+
+| Parameter | Type | Description | Default |
+| --- | --- | --- | --- |
+| `"position"` | Vector3 | The position of the empty object relative to the parent object, in the parent object's local coordinate space. | |
+| `"empty_object_id"` | int | The ID of the empty object. This doesn't have to be the same as the object ID. | |
+| `"id"` | int | The unique object ID. | |
+
+***
+
+## **`teleport_empty_object`**
+
+Teleport an empty object to a new position.
+
+
+```python
+{"$type": "teleport_empty_object", "position": {"x": 1.1, "y": 0.0, "z": 0}, "empty_object_id": 1, "id": 1}
+```
+
+```python
+{"$type": "teleport_empty_object", "position": {"x": 1.1, "y": 0.0, "z": 0}, "empty_object_id": 1, "id": 1, "rotation": {"w": 1, "x": 0, "y": 0, "z": 0}, "absolute": True}
+```
+
+| Parameter | Type | Description | Default |
+| --- | --- | --- | --- |
+| `"position"` | Vector3 | The location to teleport to. | |
+| `"rotation"` | Quaternion | The new local rotation of the empty object. | {"w": 1, "x": 0, "y": 0, "z": 0} |
+| `"absolute"` | bool | If True, teleport the empty object in world coordinate space. If False, teleport the empty object in local coordinate space. | True |
+| `"empty_object_id"` | int | The ID of the empty object. This doesn't have to be the same as the object ID. | |
+| `"id"` | int | The unique object ID. | |
+
+# FlexObjectCommand
+
+These commands apply only to objects that already have FlexActor components.
+
+***
+
+## **`apply_forces_to_flex_object_base64`**
+
+Apply a directional force to the FlexActor object. 
+
+- <font style="color:blue">**NVIDIA Flex**: This command initializes Flex, or requires Flex to be initialized. See: [Flex documentation](../lessons/flex/flex.md)</font>
+
+```python
+{"$type": "apply_forces_to_flex_object_base64", "forces_and_ids_base64": "string", "id": 1}
+```
+
+| Parameter | Type | Description | Default |
+| --- | --- | --- | --- |
+| `"forces_and_ids_base64"` | string | A list of directional forces [x,y,z] and ids of particles to which each force is applied. Format is [[f1_x, f1_y, f1_z, f1_id], [f2_x, f2_y, f2_z, f2_id], ...]. | |
+| `"id"` | int | The unique object ID. | |
+
+***
+
+## **`apply_force_to_flex_object`**
+
+Apply a directional force to the FlexActor object. 
+
+- <font style="color:blue">**NVIDIA Flex**: This command initializes Flex, or requires Flex to be initialized. See: [Flex documentation](../lessons/flex/flex.md)</font>
+
+```python
+{"$type": "apply_force_to_flex_object", "force": {"x": 1.1, "y": 0.0, "z": 0}, "id": 1}
+```
+
+```python
+{"$type": "apply_force_to_flex_object", "force": {"x": 1.1, "y": 0.0, "z": 0}, "id": 1, "particle": -1}
+```
+
+| Parameter | Type | Description | Default |
+| --- | --- | --- | --- |
+| `"force"` | Vector3 | The directional force. | |
+| `"particle"` | int | The particle index. Must be smaller than the total number of particles in the Flex actor. If -1, force is applied to all object particles. | -1 |
+| `"id"` | int | The unique object ID. | |
+
+***
+
+## **`assign_flex_container`**
+
+Assign the FlexContainer of the object. 
+
+- <font style="color:blue">**NVIDIA Flex**: This command initializes Flex, or requires Flex to be initialized. See: [Flex documentation](../lessons/flex/flex.md)</font>
+
+```python
+{"$type": "assign_flex_container", "container_id": 1, "id": 1}
+```
+
+```python
+{"$type": "assign_flex_container", "container_id": 1, "id": 1, "fluid_container": False, "fluid_type": "water"}
+```
+
+| Parameter | Type | Description | Default |
+| --- | --- | --- | --- |
+| `"container_id"` | int | The unique ID of the container. | |
+| `"fluid_container"` | bool | Is this a fluid container? | False |
+| `"fluid_type"` | string | Type of fluid to use for this container. | "water" |
+| `"id"` | int | The unique object ID. | |
+
+***
+
+## **`destroy_flex_object`**
+
+Destroy the Flex object. This will leak memory (due to a bug in the Flex library that we can't fix), but will leak <emphasis>less</emphasis> memory than destroying a Flex-enabled object with <computeroutput>destroy_object</computeroutput>. 
+
+- <font style="color:blue">**NVIDIA Flex**: This command initializes Flex, or requires Flex to be initialized. See: [Flex documentation](../lessons/flex/flex.md)</font>
+- <font style="color:green">**Cached in memory**: When this object is destroyed, the asset bundle remains in memory.If you want to recreate the object, the build will be able to instantiate it more or less instantly. To free up memory, send the command [unload_asset_bundles](#unload_asset_bundles).</font>
+
+```python
+{"$type": "destroy_flex_object", "id": 1}
+```
+
+| Parameter | Type | Description | Default |
+| --- | --- | --- | --- |
+| `"id"` | int | The unique object ID. | |
+
+***
+
+## **`set_flex_object_mass`**
+
+Set the mass of the Flex object. The mass is distributed equally across all particles. Thus the particle mass equals mass divided by number of particles. 
+
+- <font style="color:orange">**Expensive**: This command is computationally expensive.</font>
+- <font style="color:blue">**NVIDIA Flex**: This command initializes Flex, or requires Flex to be initialized. See: [Flex documentation](../lessons/flex/flex.md)</font>
+
+```python
+{"$type": "set_flex_object_mass", "mass": 0.125, "id": 1}
+```
+
+| Parameter | Type | Description | Default |
+| --- | --- | --- | --- |
+| `"mass"` | float | Set the mass of the Flex object to this value. | |
+| `"id"` | int | The unique object ID. | |
+
+***
+
+## **`set_flex_particles_mass`**
+
+Set the mass of all particles in the Flex object. Thus, the total object mass equals the number of particles times the particle mass. 
+
+- <font style="color:orange">**Expensive**: This command is computationally expensive.</font>
+- <font style="color:blue">**NVIDIA Flex**: This command initializes Flex, or requires Flex to be initialized. See: [Flex documentation](../lessons/flex/flex.md)</font>
+
+```python
+{"$type": "set_flex_particles_mass", "mass": 0.125, "id": 1}
+```
+
+| Parameter | Type | Description | Default |
+| --- | --- | --- | --- |
+| `"mass"` | float | Set the mass of all particles in the Flex object to this value. | |
+| `"id"` | int | The unique object ID. | |
+
+***
+
+## **`set_flex_particle_fixed`**
+
+Fix the particle in the Flex object, such that it does not move. 
+
+- <font style="color:blue">**NVIDIA Flex**: This command initializes Flex, or requires Flex to be initialized. See: [Flex documentation](../lessons/flex/flex.md)</font>
+
+```python
+{"$type": "set_flex_particle_fixed", "is_fixed": True, "particle_id": 1, "id": 1}
+```
+
+| Parameter | Type | Description | Default |
+| --- | --- | --- | --- |
+| `"is_fixed"` | bool | Set whether particle is fixed or not. | |
+| `"particle_id"` | int | The ID of the particle. | |
+| `"id"` | int | The unique object ID. | |
+
+# ObjectTypeCommand
+
+These commands affect only objects of a specific type.
+
+***
+
+## **`add_constant_force`**
+
+Add a constant force to an object. Every frame, this force will be applied to the Rigidbody. Unlike other force commands, this command will provide gradual acceleration rather than immediate impulse; it is thus more useful for animation than a deterministic physics simulation.
+
+
+```python
+{"$type": "add_constant_force", "id": 1}
+```
+
+```python
+{"$type": "add_constant_force", "id": 1, "force": {"x": 0, "y": 0, "z": 0}, "relative_force": {"x": 0, "y": 0, "z": 0}, "torque": {"x": 0, "y": 0, "z": 0}, "relative_torque": {"x": 0, "y": 0, "z": 0}}
+```
+
+| Parameter | Type | Description | Default |
+| --- | --- | --- | --- |
+| `"force"` | Vector3 | The vector of a force to be applied in world space. | {"x": 0, "y": 0, "z": 0} |
+| `"relative_force"` | Vector3 | The vector of a force to be applied in the object's local space. | {"x": 0, "y": 0, "z": 0} |
+| `"torque"` | Vector3 | The vector of a torque, applied in world space. | {"x": 0, "y": 0, "z": 0} |
+| `"relative_torque"` | Vector3 | The vector of a torque, applied in local space. | {"x": 0, "y": 0, "z": 0} |
+| `"id"` | int | The unique object ID. | |
+
+***
+
+## **`add_fixed_joint`**
+
+Attach the object to a parent object using a FixedJoint.
+
+
+```python
+{"$type": "add_fixed_joint", "parent_id": 1, "id": 1}
+```
+
+```python
+{"$type": "add_fixed_joint", "parent_id": 1, "id": 1, "break_force": -1, "break_torque": -1}
+```
+
+| Parameter | Type | Description | Default |
+| --- | --- | --- | --- |
+| `"parent_id"` | int | The ID of the parent object. | |
+| `"break_force"` | float | The break force. If -1, defaults to infinity. | -1 |
+| `"break_torque"` | float | The break torque. If -1, defaults to infinity. | -1 |
+| `"id"` | int | The unique object ID. | |
+
+***
+
+## **`add_floorplan_flood_buoyancy`**
+
+Make an object capable of floating in a floorplan-flooded room. This is meant to be used only with the FloorplanFlood add-on. 
+
+- <font style="color:orange">**Expensive**: This command is computationally expensive.</font>
+
+```python
+{"$type": "add_floorplan_flood_buoyancy", "id": 1}
+```
+
+| Parameter | Type | Description | Default |
+| --- | --- | --- | --- |
+| `"id"` | int | The unique object ID. | |
+
+***
+
+## **`apply_force_at_position`**
+
+Apply a force to an object from a position. From Unity documentation: For realistic effects position should be approximately in the range of the surface of the rigidbody. Note that when position is far away from the center of the rigidbody the applied torque will be unrealistically large.
+
+
+```python
+{"$type": "apply_force_at_position", "id": 1}
+```
+
+```python
+{"$type": "apply_force_at_position", "id": 1, "force": {"x": 0, "y": 0, "z": 0}, "position": {"x": 0, "y": 0, "z": 0}}
+```
+
+| Parameter | Type | Description | Default |
+| --- | --- | --- | --- |
+| `"force"` | Vector3 | The vector of a force to be applied in world space. | {"x": 0, "y": 0, "z": 0} |
+| `"position"` | Vector3 | The origin of the force in world coordinates. | {"x": 0, "y": 0, "z": 0} |
+| `"id"` | int | The unique object ID. | |
+
+***
+
+## **`apply_force_magnitude_to_object`**
+
+Apply a force of a given magnitude along the forward directional vector of the object.
+
+
+```python
+{"$type": "apply_force_magnitude_to_object", "magnitude": 0.125, "id": 1}
+```
+
+| Parameter | Type | Description | Default |
+| --- | --- | --- | --- |
+| `"magnitude"` | float | The magnitude of the force. | |
+| `"id"` | int | The unique object ID. | |
+
+***
+
+## **`apply_force_to_obi_cloth`**
+
+Apply a uniform force to an Obi cloth actor. 
+
+- <font style="color:blue">**Obi**: This command initializes utilizes the Obi physics engine, which requires a specialized scene initialization process.See: [Obi documentation](../lessons/obi/obi.md)</font>
+
+```python
+{"$type": "apply_force_to_obi_cloth", "id": 1}
+```
+
+```python
+{"$type": "apply_force_to_obi_cloth", "id": 1, "force": {"x": 0, "y": 0, "z": 0}, "force_mode": "impulse"}
+```
+
+| Parameter | Type | Description | Default |
+| --- | --- | --- | --- |
+| `"force"` | Vector3 | The force. | {"x": 0, "y": 0, "z": 0} |
+| `"force_mode"` | ForceMode | The force mode. | "impulse" |
+| `"id"` | int | The unique object ID. | |
+
+#### ForceMode
+
+Force modes for Obi actors.
+
+| Value | Description |
+| --- | --- |
+| `"force"` | Add a continuous force to the object, using its mass. |
+| `"impulse"` | Add an instant force impulse to the object, using its mass. |
+| `"velocity"` | Add an instant velocity change to the object, ignoring its mass. |
+| `"acceleration"` | Add a continuous acceleration to the object, ignoring its mass. |
+
+***
+
+## **`apply_force_to_object`**
+
+Applies a directional force to the object's rigidbody.
+
+
+```python
+{"$type": "apply_force_to_object", "id": 1}
+```
+
+```python
+{"$type": "apply_force_to_object", "id": 1, "force": {"x": 0, "y": 0, "z": 1}}
+```
+
+| Parameter | Type | Description | Default |
+| --- | --- | --- | --- |
+| `"force"` | Vector3 | The directional force. | {"x": 0, "y": 0, "z": 1} |
+| `"id"` | int | The unique object ID. | |
+
+***
+
+## **`apply_torque_to_obi_cloth`**
+
+Apply a uniform torque to an Obi cloth actor. 
+
+- <font style="color:blue">**Obi**: This command initializes utilizes the Obi physics engine, which requires a specialized scene initialization process.See: [Obi documentation](../lessons/obi/obi.md)</font>
+
+```python
+{"$type": "apply_torque_to_obi_cloth", "id": 1}
+```
+
+```python
+{"$type": "apply_torque_to_obi_cloth", "id": 1, "torque": {"x": 0, "y": 0, "z": 0}, "force_mode": "impulse"}
+```
+
+| Parameter | Type | Description | Default |
+| --- | --- | --- | --- |
+| `"torque"` | Vector3 | The torque. | {"x": 0, "y": 0, "z": 0} |
+| `"force_mode"` | ForceMode | The force mode. | "impulse" |
+| `"id"` | int | The unique object ID. | |
+
+#### ForceMode
+
+Force modes for Obi actors.
+
+| Value | Description |
+| --- | --- |
+| `"force"` | Add a continuous force to the object, using its mass. |
+| `"impulse"` | Add an instant force impulse to the object, using its mass. |
+| `"velocity"` | Add an instant velocity change to the object, ignoring its mass. |
+| `"acceleration"` | Add a continuous acceleration to the object, ignoring its mass. |
+
+***
+
+## **`apply_torque_to_object`**
+
+Apply a torque to the object's rigidbody.
+
+
+```python
+{"$type": "apply_torque_to_object", "id": 1}
+```
+
+```python
+{"$type": "apply_torque_to_object", "id": 1, "torque": {"x": 1, "y": 1, "z": 1}}
+```
+
+| Parameter | Type | Description | Default |
+| --- | --- | --- | --- |
+| `"torque"` | Vector3 | The torque force. | {"x": 1, "y": 1, "z": 1} |
+| `"id"` | int | The unique object ID. | |
+
+***
+
+## **`scale_object_and_mass`**
+
+Scale the object by a factor from its current scale. Scale its mass proportionally. This command assumes that a canonical mass has already been set.
+
+
+```python
+{"$type": "scale_object_and_mass", "id": 1}
+```
+
+```python
+{"$type": "scale_object_and_mass", "id": 1, "scale_factor": {"x": 1, "y": 1, "z": 1}}
+```
+
+| Parameter | Type | Description | Default |
+| --- | --- | --- | --- |
+| `"scale_factor"` | Vector3 | Multiply the scale of the object by this vector. (For example, if scale_factor is (2,2,2), then the object's current size will double.) | {"x": 1, "y": 1, "z": 1} |
+| `"id"` | int | The unique object ID. | |
+
+***
+
+## **`set_angular_velocity`**
+
+Set an object's angular velocity. This should ONLY be used on the same communicate() call in which the object is created. Otherwise, sending this command can cause physics glitches.
+
+
+```python
+{"$type": "set_angular_velocity", "id": 1}
+```
+
+```python
+{"$type": "set_angular_velocity", "id": 1, "velocity": {"x": 0, "y": 0, "z": 0}}
+```
+
+| Parameter | Type | Description | Default |
+| --- | --- | --- | --- |
+| `"velocity"` | Vector3 | The angular velocity in radians per second. | {"x": 0, "y": 0, "z": 0} |
+| `"id"` | int | The unique object ID. | |
+
+***
+
+## **`set_color_in_substructure`**
+
+Set the color of a specific child object in the model's substructure. See: ModelRecord.substructure in the ModelLibrarian API.
+
+
+```python
+{"$type": "set_color_in_substructure", "color": {"r": 0.219607845, "g": 0.0156862754, "b": 0.6901961, "a": 1.0}, "object_name": "string", "id": 1}
+```
+
+| Parameter | Type | Description | Default |
+| --- | --- | --- | --- |
+| `"color"` | Color | Set the object to this color. | |
+| `"object_name"` | string | The name of the sub-object. | |
+| `"id"` | int | The unique object ID. | |
+
+***
+
+## **`set_composite_object_kinematic_state`**
+
+Set the top-level Rigidbody of a composite object to be kinematic or not. Optionally, set the same state for all of its sub-objects. A kinematic object won't respond to PhysX physics.
+
+
+```python
+{"$type": "set_composite_object_kinematic_state", "id": 1}
+```
+
+```python
+{"$type": "set_composite_object_kinematic_state", "id": 1, "is_kinematic": False, "use_gravity": False, "sub_objects": False}
+```
+
+| Parameter | Type | Description | Default |
+| --- | --- | --- | --- |
+| `"is_kinematic"` | bool | If True, the top-level Rigidbody will be kinematic, and won't respond to physics. | False |
+| `"use_gravity"` | bool | If True, the top-level object will respond to gravity. | False |
+| `"sub_objects"` | bool | If True, apply the values for is_kinematic and use_gravity to each of the composite object's sub-objects. | False |
+| `"id"` | int | The unique object ID. | |
+
+***
+
+## **`set_kinematic_state`**
+
+Set an object's Rigidbody to be kinematic or not. A kinematic object won't respond to PhysX physics.
+
+
+```python
+{"$type": "set_kinematic_state", "id": 1}
+```
+
+```python
+{"$type": "set_kinematic_state", "id": 1, "is_kinematic": False, "use_gravity": False}
+```
+
+| Parameter | Type | Description | Default |
+| --- | --- | --- | --- |
+| `"is_kinematic"` | bool | If True, the Rigidbody will be kinematic, and won't respond to physics. | False |
+| `"use_gravity"` | bool | If True, the object will respond to gravity. | False |
+| `"id"` | int | The unique object ID. | |
+
+***
+
+## **`set_mass`**
+
+Set the mass of an object.
+
+
+```python
+{"$type": "set_mass", "mass": 0.125, "id": 1}
+```
+
+| Parameter | Type | Description | Default |
+| --- | --- | --- | --- |
+| `"mass"` | float | The new mass of the object. | |
+| `"id"` | int | The unique object ID. | |
+
+***
+
+## **`set_object_collision_detection_mode`**
+
+Set the collision mode of an objects's Rigidbody. This doesn't need to be sent continuously, but does need to be sent per object. 
+
+- <font style="color:magenta">**Debug-only**: This command is only intended for use as a debug tool or diagnostic tool. It is not compatible with ordinary TDW usage.</font>
+
+```python
+{"$type": "set_object_collision_detection_mode", "id": 1}
+```
+
+```python
+{"$type": "set_object_collision_detection_mode", "id": 1, "mode": "continuous_dynamic"}
+```
+
+| Parameter | Type | Description | Default |
+| --- | --- | --- | --- |
+| `"mode"` | DetectionMode | The collision detection mode. | "continuous_dynamic" |
+| `"id"` | int | The unique object ID. | |
+
+#### DetectionMode
+
+The detection mode.
+
+| Value | Description |
+| --- | --- |
+| `"continuous_dynamic"` | (From Unity documentation:) Prevent this Rigidbody from passing through static mesh geometry, and through other Rigidbodies which have continuous collision detection enabled, when it is moving fast. This is the slowest collision detection mode, and should only be used for selected fast moving objects. |
+| `"continuous_speculative"` | (From Unity documentation:) This is a collision detection mode that can be used on both dynamic and kinematic objects. It is generally cheaper than other CCD modes. It also handles angular motion much better. However, in some cases, high speed objects may still tunneling through other geometries. |
+| `"discrete"` | (From Unity documentation: This is the fastest mode.) |
+| `"continuous"` | (From Unity documentation: Collisions will be detected for any static mesh geometry in the path of this Rigidbody, even if the collision occurs between two FixedUpdate steps. Static mesh geometry is any MeshCollider which does not have a Rigidbody attached. This also prevent Rigidbodies set to ContinuousDynamic mode from passing through this Rigidbody. |
+
+***
+
+## **`set_object_drag`**
+
+Set the drag of an object's RigidBody. Both drag and angular_drag can be safely changed on-the-fly.
+
+
+```python
+{"$type": "set_object_drag", "id": 1}
+```
+
+```python
+{"$type": "set_object_drag", "id": 1, "drag": 0, "angular_drag": 0.05}
+```
+
+| Parameter | Type | Description | Default |
+| --- | --- | --- | --- |
+| `"drag"` | float | Set the drag of the object's Rigidbody. A higher drag value will cause the object to slow down faster. | 0 |
+| `"angular_drag"` | float | Set the angular drag of the object's Rigidbody. A higher angular drag will cause the object's rotation to slow down faster. | 0.05 |
+| `"id"` | int | The unique object ID. | |
+
+***
+
+## **`set_object_physics_solver_iterations`**
+
+Set the physics solver iterations for an object, which affects its overall accuracy of the physics engine. See also: [set_physics_solver_iterations](#set_physics_solver_iterations) which sets the global default number of solver iterations.
+
+
+```python
+{"$type": "set_object_physics_solver_iterations", "id": 1}
+```
+
+```python
+{"$type": "set_object_physics_solver_iterations", "id": 1, "iterations": 12}
+```
+
+| Parameter | Type | Description | Default |
+| --- | --- | --- | --- |
+| `"iterations"` | int | Number of physics solver iterations. A higher number means better physics accuracy and somewhat reduced framerate. | 12 |
+| `"id"` | int | The unique object ID. | |
+
+***
+
+## **`set_primitive_visual_material`**
+
+Set the material of an object created via load_primitive_from_resources 
+
+- <font style="color:darkslategray">**Requires a material asset bundle**: To use this command, you must first download an load a material. Send the [add_material](#add_material) command first.</font>
+
+```python
+{"$type": "set_primitive_visual_material", "name": "string", "id": 1}
+```
+
+| Parameter | Type | Description | Default |
+| --- | --- | --- | --- |
+| `"name"` | string | The name of the material. | |
+| `"id"` | int | The unique object ID. | |
+
+***
+
+## **`set_semantic_material_to`**
+
+Sets or creates the semantic material category of an object. 
+
+- <font style="color:orange">**Expensive**: This command is computationally expensive.</font>
+
+```python
+{"$type": "set_semantic_material_to", "material_type": "Ceramic", "id": 1}
+```
+
+| Parameter | Type | Description | Default |
+| --- | --- | --- | --- |
+| `"material_type"` | SemanticMaterialType | The semantic material type. | |
+| `"id"` | int | The unique object ID. | |
+
+#### SemanticMaterialType
+
+An enum value representation of a semantic material category.
+
+| Value | Description |
+| --- | --- |
+| `"Ceramic"` |  |
+| `"Concrete"` |  |
+| `"Wood"` |  |
+| `"Plastic"` |  |
+| `"Metal"` |  |
+| `"Stone"` |  |
+| `"Fabric"` |  |
+| `"Leather"` |  |
+| `"Rubber"` |  |
+| `"Paper"` |  |
+| `"Organic"` |  |
+| `"Glass"` |  |
+| `"undefined"` | Never assign a semantic material to this type! |
+
+***
+
+## **`set_sub_object_id`**
+
+Set the ID of a composite sub-object. This can be useful when loading saved data that contains sub-object IDs. Note that the <computeroutput>id</computeroutput> parameter is for the parent object, not the sub-object. The sub-object is located via <computeroutput>sub_object_name</computeroutput>. Accordingly, this command only works when all of the names of a composite object's sub-objects are unique. 
+
+- <font style="color:orange">**Deprecated**: This command has been deprecated. In the next major TDW update (1.x.0), this command will be removed.</font>
+
+```python
+{"$type": "set_sub_object_id", "sub_object_name": "string", "sub_object_id": 1, "id": 1}
+```
+
+| Parameter | Type | Description | Default |
+| --- | --- | --- | --- |
+| `"sub_object_name"` | string | The expected name of the sub-object. | |
+| `"sub_object_id"` | int | The new ID of the sub-object. | |
+| `"id"` | int | The unique object ID. | |
+
+***
+
+## **`set_velocity`**
+
+Set an object's velocity. This should ONLY be used on the same communicate() call in which the object is created. Otherwise, sending this command can cause physics glitches.
+
+
+```python
+{"$type": "set_velocity", "id": 1}
+```
+
+```python
+{"$type": "set_velocity", "id": 1, "velocity": {"x": 0, "y": 0, "z": 0}}
+```
+
+| Parameter | Type | Description | Default |
+| --- | --- | --- | --- |
+| `"velocity"` | Vector3 | The velocity in meters per second. | {"x": 0, "y": 0, "z": 0} |
+| `"id"` | int | The unique object ID. | |
+
+***
+
+## **`show_collider_hulls`**
+
+Show the collider hulls of the object. 
+
+- <font style="color:magenta">**Debug-only**: This command is only intended for use as a debug tool or diagnostic tool. It is not compatible with ordinary TDW usage.</font>
+
+```python
+{"$type": "show_collider_hulls", "id": 1}
+```
+
+| Parameter | Type | Description | Default |
+| --- | --- | --- | --- |
+| `"id"` | int | The unique object ID. | |
+
+# DroneCommand
+
+These commands affect a drone currently in the scene.
+
+***
+
+## **`apply_drone_drive`**
+
+Fly a drone forwards or backwards, based on an input force value. Positive values fly forwards, negative values fly backwards. Zero value hovers drone.
+
+
+```python
+{"$type": "apply_drone_drive", "id": 1}
+```
+
+```python
+{"$type": "apply_drone_drive", "id": 1, "force": 0}
+```
+
+| Parameter | Type | Description | Default |
+| --- | --- | --- | --- |
+| `"force"` | int | The force value. Must be -1, 0, or 1. | 0 |
+| `"id"` | int | The unique object ID. | |
+
+***
+
+## **`apply_drone_lift`**
+
+Control the drone's elevation above the ground. Positive numbers cause the drone to rise, negative numbers cause it to descend. A zero value will cause it to maintain its current elevation.
+
+
+```python
+{"$type": "apply_drone_lift", "id": 1}
+```
+
+```python
+{"$type": "apply_drone_lift", "id": 1, "force": 0}
+```
+
+| Parameter | Type | Description | Default |
+| --- | --- | --- | --- |
+| `"force"` | int | The force value. Must be -1, 0, or 1. | 0 |
+| `"id"` | int | The unique object ID. | |
+
+***
+
+## **`apply_drone_turn`**
+
+Turn a drone left or right, based on an input force value. Positive values turn right, negative values turn left. Zero value flies straight.
+
+
+```python
+{"$type": "apply_drone_turn", "id": 1}
+```
+
+```python
+{"$type": "apply_drone_turn", "id": 1, "force": 0}
+```
+
+| Parameter | Type | Description | Default |
+| --- | --- | --- | --- |
+| `"force"` | int | The force value. Must be -1, 0, or 1. | 0 |
+| `"id"` | int | The unique object ID. | |
+
+***
+
+## **`parent_avatar_to_drone`**
+
+Parent an avatar to a drone. Usually you'll want to do this to add a camera to the drone.
+
+
+```python
+{"$type": "parent_avatar_to_drone", "id": 1}
+```
+
+```python
+{"$type": "parent_avatar_to_drone", "id": 1, "avatar_id": "a"}
+```
+
+| Parameter | Type | Description | Default |
+| --- | --- | --- | --- |
+| `"avatar_id"` | string | The ID of the avatar. It must already exist in the scene. | "a" |
+| `"id"` | int | The unique object ID. | |
+
+***
+
+## **`set_drone_motor`**
+
+Turns the drone's motor on or off.
+
+
+```python
+{"$type": "set_drone_motor", "id": 1}
+```
+
+```python
+{"$type": "set_drone_motor", "id": 1, "motor_on": True}
+```
+
+| Parameter | Type | Description | Default |
+| --- | --- | --- | --- |
+| `"motor_on"` | bool | Toggles whether the motor is on. | True |
+| `"id"` | int | The unique object ID. | |
+
+***
+
+## **`set_drone_speed`**
+
+Set the forward and/or backward speed of the drone.
+
+
+```python
+{"$type": "set_drone_speed", "id": 1}
+```
+
+```python
+{"$type": "set_drone_speed", "id": 1, "forward_speed": 3.0, "backward_speed": 3.0}
+```
+
+| Parameter | Type | Description | Default |
+| --- | --- | --- | --- |
+| `"forward_speed"` | float | The drone's max forward speed. | 3.0 |
+| `"backward_speed"` | float | The drone's max backward speed. | 3.0 |
+| `"id"` | int | The unique object ID. | |
+
+# HumanoidCommand
+
+These commands affect humanoids currently in the scene. To add a humanoid, see add_humanoid in the Command API.
+
+***
+
+## **`destroy_humanoid`**
+
+Destroy a humanoid. 
+
+- <font style="color:green">**Cached in memory**: When this object is destroyed, the asset bundle remains in memory.If you want to recreate the object, the build will be able to instantiate it more or less instantly. To free up memory, send the command [unload_asset_bundles](#unload_asset_bundles).</font>
+
+```python
+{"$type": "destroy_humanoid", "id": 1}
+```
+
+| Parameter | Type | Description | Default |
+| --- | --- | --- | --- |
+| `"id"` | int | The unique object ID. | |
+
+***
+
+## **`play_humanoid_animation`**
+
+Play a motion capture animation on a humanoid. The animation must already be in memory via the add_humanoid_animation command. 
+
+- <font style="color:green">**Sends data**: This command instructs the build to send output data.</font>
+
+    - <font style="color:green">**Exactly once**</font>
+
+    - <font style="color:green">**Type:** [`HumanoidMotionComplete`](output_data.md#HumanoidMotionComplete)</font>
+
+```python
+{"$type": "play_humanoid_animation", "name": "string", "id": 1}
+```
+
+```python
+{"$type": "play_humanoid_animation", "name": "string", "id": 1, "framerate": -1, "forward": True}
+```
+
+| Parameter | Type | Description | Default |
+| --- | --- | --- | --- |
+| `"name"` | string | The name of the animation clip to play. | |
+| `"framerate"` | int | If greater than zero, play the animation at this framerate instead of the animation's framerate. | -1 |
+| `"forward"` | bool | If True, play the animation normally. If False, play the naimation in reverse. | True |
+| `"id"` | int | The unique object ID. | |
+
+***
+
+## **`stop_humanoid_animation`**
+
+Stop a motion capture animation on a humanoid.
+
+
+```python
+{"$type": "stop_humanoid_animation", "id": 1}
+```
+
+| Parameter | Type | Description | Default |
+| --- | --- | --- | --- |
+| `"id"` | int | The unique object ID. | |
+
+# ObiActorCommand
+
+These commands affect Obi actors in the scene.
+
+***
+
+## **`rotate_obi_actor_by`**
+
+Rotate an Obi actor by a given angle around a given axis. 
+
+- <font style="color:blue">**Obi**: This command initializes utilizes the Obi physics engine, which requires a specialized scene initialization process.See: [Obi documentation](../lessons/obi/obi.md)</font>
+
+```python
+{"$type": "rotate_obi_actor_by", "angle": 0.125, "id": 1}
+```
+
+```python
+{"$type": "rotate_obi_actor_by", "angle": 0.125, "id": 1, "axis": "yaw", "is_world": True}
+```
+
+| Parameter | Type | Description | Default |
+| --- | --- | --- | --- |
+| `"axis"` | Axis | The axis of rotation. | "yaw" |
+| `"angle"` | float | The angle of rotation in degrees. | |
+| `"is_world"` | bool | If True, the object will rotate around global axes. If False, the object will around local axes. Ignored if use_centroid == False. | True |
+| `"id"` | int | The unique object ID. | |
+
+#### Axis
+
+An axis of rotation.
+
+| Value | Description |
+| --- | --- |
+| `"pitch"` | Nod your head "yes". |
+| `"yaw"` | Shake your head "no". |
+| `"roll"` | Put your ear to your shoulder. |
+
+***
+
+## **`rotate_obi_actor_to`**
+
+Set an Obi actor's rotation. 
+
+- <font style="color:blue">**Obi**: This command initializes utilizes the Obi physics engine, which requires a specialized scene initialization process.See: [Obi documentation](../lessons/obi/obi.md)</font>
+
+```python
+{"$type": "rotate_obi_actor_to", "rotation": {"w": 0.6, "x": 3.5, "y": -45, "z": 0}, "id": 1}
+```
+
+| Parameter | Type | Description | Default |
+| --- | --- | --- | --- |
+| `"rotation"` | Quaternion | The rotation. | |
+| `"id"` | int | The unique object ID. | |
+
+***
+
+## **`teleport_obi_actor`**
+
+Teleport an Obi actor to a new position. 
+
+- <font style="color:blue">**Obi**: This command initializes utilizes the Obi physics engine, which requires a specialized scene initialization process.See: [Obi documentation](../lessons/obi/obi.md)</font>
+
+```python
+{"$type": "teleport_obi_actor", "position": {"x": 1.1, "y": 0.0, "z": 0}, "id": 1}
+```
+
+| Parameter | Type | Description | Default |
+| --- | --- | --- | --- |
+| `"position"` | Vector3 | The position. | |
+| `"id"` | int | The unique object ID. | |
+
+***
+
+## **`untether_obi_cloth_sheet`**
+
+Untether a cloth sheet at a specified position. 
+
+- <font style="color:blue">**Obi**: This command initializes utilizes the Obi physics engine, which requires a specialized scene initialization process.See: [Obi documentation](../lessons/obi/obi.md)</font>
+
+```python
+{"$type": "untether_obi_cloth_sheet", "tether_position": "four_corners", "id": 1}
+```
+
+| Parameter | Type | Description | Default |
+| --- | --- | --- | --- |
+| `"tether_position"` | TetherParticleGroup | The position that will be un-tethered. | |
+| `"id"` | int | The unique object ID. | |
+
+#### TetherParticleGroup
+
+A group of particles from which an Obi cloth sheet can be tethered to another object. All directions are from the vantage point of looking down at a sheet spread out on the floor.
+
+| Value | Description |
+| --- | --- |
+| `"four_corners"` |  |
+| `"north_corners"` |  |
+| `"south_corners"` |  |
+| `"east_corners"` |  |
+| `"west_corners"` |  |
+| `"north_edge"` |  |
+| `"south_edge"` |  |
+| `"east_edge"` |  |
+| `"west_edge"` |  |
+| `"center"` |  |
+
+# ObiFluidCommand
+
+These commands affect and Obi fluid actor in the scene.
+
+***
+
+## **`set_obi_fluid_capacity`**
+
+Set a fluid emitter's particle capacity. 
+
+- <font style="color:blue">**Obi**: This command initializes utilizes the Obi physics engine, which requires a specialized scene initialization process.See: [Obi documentation](../lessons/obi/obi.md)</font>
+
+```python
+{"$type": "set_obi_fluid_capacity", "capacity": 1000, "id": 1}
+```
+
+| Parameter | Type | Description | Default |
+| --- | --- | --- | --- |
+| `"capacity"` | uint | The maximum amount of emitted particles. | |
+| `"id"` | int | The unique object ID. | |
+
+***
+
+## **`set_obi_fluid_emission_speed`**
+
+Set the emission speed of a fluid emitter. Larger values will cause more particles to be emitted. 
+
+- <font style="color:blue">**Obi**: This command initializes utilizes the Obi physics engine, which requires a specialized scene initialization process.See: [Obi documentation](../lessons/obi/obi.md)</font>
+
+```python
+{"$type": "set_obi_fluid_emission_speed", "id": 1}
+```
+
+```python
+{"$type": "set_obi_fluid_emission_speed", "id": 1, "speed": 0}
+```
+
+| Parameter | Type | Description | Default |
+| --- | --- | --- | --- |
+| `"speed"` | float | The speed of emitted particles in meters per second. Set this to 0 to stop emission. | 0 |
+| `"id"` | int | The unique object ID. | |
+
+***
+
+## **`set_obi_fluid_lifespan`**
+
+Set a fluid emitter's particle lifespan. 
+
+- <font style="color:blue">**Obi**: This command initializes utilizes the Obi physics engine, which requires a specialized scene initialization process.See: [Obi documentation](../lessons/obi/obi.md)</font>
+
+```python
+{"$type": "set_obi_fluid_lifespan", "id": 1}
+```
+
+```python
+{"$type": "set_obi_fluid_lifespan", "id": 1, "lifespan": 4}
+```
+
+| Parameter | Type | Description | Default |
+| --- | --- | --- | --- |
+| `"lifespan"` | float | The particle lifespan in seconds. | 4 |
+| `"id"` | int | The unique object ID. | |
+
+***
+
+## **`set_obi_fluid_random_velocity`**
+
+Set a fluid emitter's random velocity. 
+
+- <font style="color:blue">**Obi**: This command initializes utilizes the Obi physics engine, which requires a specialized scene initialization process.See: [Obi documentation](../lessons/obi/obi.md)</font>
+
+```python
+{"$type": "set_obi_fluid_random_velocity", "id": 1}
+```
+
+```python
+{"$type": "set_obi_fluid_random_velocity", "id": 1, "random_velocity": 0}
+```
+
+| Parameter | Type | Description | Default |
+| --- | --- | --- | --- |
+| `"random_velocity"` | float | Random velocity of emitted particles. | 0 |
+| `"id"` | int | The unique object ID. | |
+
+***
+
+## **`set_obi_fluid_resolution`**
+
+Set a fluid emitter's resolution. 
+
+- <font style="color:blue">**Obi**: This command initializes utilizes the Obi physics engine, which requires a specialized scene initialization process.See: [Obi documentation](../lessons/obi/obi.md)</font>
+
+```python
+{"$type": "set_obi_fluid_resolution", "resolution": 0.125, "id": 1}
+```
+
+| Parameter | Type | Description | Default |
+| --- | --- | --- | --- |
+| `"resolution"` | float | The size and amount of particles in 1 cubic meter. A value of 1 will use 1000 particles per cubic meter. | |
+| `"id"` | int | The unique object ID. | |
+
+# ObiFluidFluidCommand
+
+These (admittedly awkwardly-named) commands affect an Obi fluid emitter's fluid. They can't be used if the emitter has a granular fluid.
+
+***
+
+## **`set_obi_fluid_smoothing`**
+
+Set a fluid's smoothing value. 
+
+- <font style="color:blue">**Obi**: This command initializes utilizes the Obi physics engine, which requires a specialized scene initialization process.See: [Obi documentation](../lessons/obi/obi.md)</font>
+
+```python
+{"$type": "set_obi_fluid_smoothing", "smoothing": 0.125, "id": 1}
+```
+
+| Parameter | Type | Description | Default |
+| --- | --- | --- | --- |
+| `"smoothing"` | float | A percentage of the particle radius used to define the radius of the zone around each particle when calculating fluid density. Larger values will create smoother fluids, which are also less performant. | |
+| `"id"` | int | The unique object ID. | |
+
+***
+
+## **`set_obi_fluid_vorticity`**
+
+Set a fluid's vorticity. 
+
+- <font style="color:blue">**Obi**: This command initializes utilizes the Obi physics engine, which requires a specialized scene initialization process.See: [Obi documentation](../lessons/obi/obi.md)</font>
+
+```python
+{"$type": "set_obi_fluid_vorticity", "vorticity": 0.125, "id": 1}
+```
+
+| Parameter | Type | Description | Default |
+| --- | --- | --- | --- |
+| `"vorticity"` | float | Amount of vorticity confinement, it will contribute to maintain vortical details in the fluid. This value should always be between approximately 0 and 0.5. | |
+| `"id"` | int | The unique object ID. | |
+
+# ReplicantBaseCommand
+
+These commands affect a Replicant currently in the scene.
+
+***
+
+## **`parent_avatar_to_replicant`**
+
+Parent an avatar to a Replicant. The avatar's position and rotation will always be relative to the Replicant's head. Usually you'll want to do this to add a camera to the Replicant.
+
+
+```python
+{"$type": "parent_avatar_to_replicant", "position": {"x": 1.1, "y": 0.0, "z": 0}, "id": 1}
+```
+
+```python
+{"$type": "parent_avatar_to_replicant", "position": {"x": 1.1, "y": 0.0, "z": 0}, "id": 1, "avatar_id": "a"}
+```
+
+| Parameter | Type | Description | Default |
+| --- | --- | --- | --- |
+| `"avatar_id"` | string | The ID of the avatar. It must already exist in the scene. | "a" |
+| `"position"` | Vector3 | The position of the avatar relative to the Replicant's head. | |
+| `"id"` | int | The unique object ID. | |
+
+***
+
+## **`replicant_resolve_collider_intersections`**
+
+Try to resolve intersections between the Replicant's colliders and any other colliders. If there are other objects intersecting with the Replicant, the objects will be moved away along a given directional vector.
+
+
+```python
+{"$type": "replicant_resolve_collider_intersections", "direction": {"x": 1.1, "y": 0.0, "z": 0}, "id": 1}
+```
+
+| Parameter | Type | Description | Default |
+| --- | --- | --- | --- |
+| `"direction"` | Vector3 | The direction along which objects should be moved. | |
+| `"id"` | int | The unique object ID. | |
+
+***
+
+## **`replicant_step`**
+
+Advance the Replicant's IK solvers by 1 frame.
+
+
+```python
+{"$type": "replicant_step", "id": 1}
+```
+
+| Parameter | Type | Description | Default |
+| --- | --- | --- | --- |
+| `"id"` | int | The unique object ID. | |
+
+# ReplicantBaseArmCommand
+
+These commands involve a Replicant's arm.
+
+***
+
+## **`replicant_drop_object`**
+
+Drop a held object. 
+
+- <font style="color:green">**Replicant status**: This command will sometimes set the action status of the Replicant in the `Replicant` output data. This is usually desirable. In some cases, namely when you're calling several of these commands in sequence, you might want only the last command to set the status. See the `set_status` parameter, below.</font>
+
+```python
+{"$type": "replicant_drop_object", "arm": "left", "id": 1}
+```
+
+```python
+{"$type": "replicant_drop_object", "arm": "left", "id": 1, "offset_distance": 0.1, "set_status": True}
+```
+
+| Parameter | Type | Description | Default |
+| --- | --- | --- | --- |
+| `"offset_distance"` | float | Prior to being dropped, the object will be moved by this distance along its forward directional vector. | 0.1 |
+| `"set_status"` | bool | If True, when this command ends, it will set the Replicant output data's status. | True |
+| `"arm"` | Arm | The arm doing the action. | |
+| `"id"` | int | The unique object ID. | |
+
+#### Arm
+
+A left or right arm.
+
+| Value | Description |
+| --- | --- |
+| `"left"` |  |
+| `"right"` |  |
+
+***
+
+## **`replicant_grasp_object`**
+
+Grasp a target object. 
+
+- <font style="color:green">**Replicant status**: This command will sometimes set the action status of the Replicant in the `Replicant` output data. This is usually desirable. In some cases, namely when you're calling several of these commands in sequence, you might want only the last command to set the status. See the `set_status` parameter, below.</font>
+
+```python
+{"$type": "replicant_grasp_object", "object_id": 1, "offset": 0.125, "arm": "left", "id": 1}
+```
+
+```python
+{"$type": "replicant_grasp_object", "object_id": 1, "offset": 0.125, "arm": "left", "id": 1, "set_status": True}
+```
+
+| Parameter | Type | Description | Default |
+| --- | --- | --- | --- |
+| `"object_id"` | int | The target object ID. | |
+| `"set_status"` | bool | If True, when this command ends, it will set the Replicant output data's status. | True |
+| `"offset"` | float | Offset the object from the hand by this distance. | |
+| `"arm"` | Arm | The arm doing the action. | |
+| `"id"` | int | The unique object ID. | |
+
+#### Arm
+
+A left or right arm.
+
+| Value | Description |
+| --- | --- |
+| `"left"` |  |
+| `"right"` |  |
+
+***
+
+## **`replicant_set_grasped_object_rotation`**
+
+Start to rotate a grasped object relative to the rotation of the hand. This will update per communicate() call until the object is dropped. 
+
+- <font style="color:green">**Replicant status**: This command will sometimes set the action status of the Replicant in the `Replicant` output data. This is usually desirable. In some cases, namely when you're calling several of these commands in sequence, you might want only the last command to set the status. See the `set_status` parameter, below.</font>
+
+```python
+{"$type": "replicant_set_grasped_object_rotation", "angle": 0.125, "axis": "pitch", "arm": "left", "id": 1}
+```
+
+```python
+{"$type": "replicant_set_grasped_object_rotation", "angle": 0.125, "axis": "pitch", "arm": "left", "id": 1, "relative_to_hand": True, "set_status": True}
+```
+
+| Parameter | Type | Description | Default |
+| --- | --- | --- | --- |
+| `"angle"` | float | Rotate the object by this many degrees relative to the hand's rotation. | |
+| `"axis"` | Axis | Rotate the object around this axis relative to the hand's rotation. | |
+| `"relative_to_hand"` | bool | If True, rotate the object relative to the hand that is holding it. If false, rotate relative to the Replicant. | True |
+| `"set_status"` | bool | If True, when this command ends, it will set the Replicant output data's status. | True |
+| `"arm"` | Arm | The arm doing the action. | |
+| `"id"` | int | The unique object ID. | |
+
+#### Arm
+
+A left or right arm.
+
+| Value | Description |
+| --- | --- |
+| `"left"` |  |
+| `"right"` |  |
+
+#### Axis
+
+An axis of rotation.
+
+| Value | Description |
+| --- | --- |
+| `"pitch"` | Nod your head "yes". |
+| `"yaw"` | Shake your head "no". |
+| `"roll"` | Put your ear to your shoulder. |
+
+# ReplicantArmCommand
+
+These commands involve a Replicant's arm.
+
+# ReplicantArmMotionCommand
+
+These commands involve the motion of a Replicant's arm.
+
+***
+
+## **`replicant_reset_arm`**
+
+Tell the Replicant to start to reset the arm to its neutral position. 
+
+- <font style="color:green">**Replicant motion**: This tells the Replicant to begin a motion. The Replicant will continue the motion per communicate() call until the motion is complete.</font>
+- <font style="color:green">**Replicant status**: This command will sometimes set the action status of the Replicant in the `Replicant` output data. This is usually desirable. In some cases, namely when you're calling several of these commands in sequence, you might want only the last command to set the status. See the `set_status` parameter, below.</font>
+
+```python
+{"$type": "replicant_reset_arm", "duration": 0.125, "arm": "left", "id": 1}
+```
+
+```python
+{"$type": "replicant_reset_arm", "duration": 0.125, "arm": "left", "id": 1, "set_status": True}
+```
+
+| Parameter | Type | Description | Default |
+| --- | --- | --- | --- |
+| `"set_status"` | bool | If True, when this command ends, it will set the Replicant output data's status. | True |
+| `"duration"` | float | The duration of the motion in seconds. | |
+| `"arm"` | Arm | The arm doing the action. | |
+| `"id"` | int | The unique object ID. | |
+
+#### Arm
+
+A left or right arm.
+
+| Value | Description |
+| --- | --- |
+| `"left"` |  |
+| `"right"` |  |
+
+# ReplicantReachForCommand
+
+These commands instruct a replicant to start to reach for a target.
+
+***
+
+## **`replicant_reach_for_object`**
+
+Tell the Replicant to start to reach for a target object. The Replicant will try to reach for the nearest empty object attached to the target. If there aren't any empty objects, the Replicant will reach for the nearest bounds position. 
+
+- <font style="color:green">**Replicant motion**: This tells the Replicant to begin a motion. The Replicant will continue the motion per communicate() call until the motion is complete.</font>
+- <font style="color:green">**Replicant status**: This command will sometimes set the action status of the Replicant in the `Replicant` output data. This is usually desirable. In some cases, namely when you're calling several of these commands in sequence, you might want only the last command to set the status. See the `set_status` parameter, below.</font>
+
+```python
+{"$type": "replicant_reach_for_object", "object_id": 1, "duration": 0.125, "arm": "left", "id": 1}
+```
+
+```python
+{"$type": "replicant_reach_for_object", "object_id": 1, "duration": 0.125, "arm": "left", "id": 1, "max_distance": 1.5, "arrived_at": 0.02, "set_status": True, "offset": {"x": 0, "y": 0, "z": 0}, "offhand_follows": False}
+```
+
+| Parameter | Type | Description | Default |
+| --- | --- | --- | --- |
+| `"object_id"` | int | The target object ID. | |
+| `"max_distance"` | float | The maximum distance that the Replicant can reach. | 1.5 |
+| `"arrived_at"` | float | If the hand is this distance from the target position or less, the action succeeded. | 0.02 |
+| `"set_status"` | bool | If True, when this command ends, it will set the Replicant output data's status. | True |
+| `"offset"` | Vector3 | This offset will be applied to the target position. | {"x": 0, "y": 0, "z": 0} |
+| `"offhand_follows"` | bool | If True, the offhand will follow the primary hand, meaning that it will maintain the same relative position. | False |
+| `"duration"` | float | The duration of the motion in seconds. | |
+| `"arm"` | Arm | The arm doing the action. | |
+| `"id"` | int | The unique object ID. | |
+
+#### Arm
+
+A left or right arm.
+
+| Value | Description |
+| --- | --- |
+| `"left"` |  |
+| `"right"` |  |
+
+***
+
+## **`replicant_reach_for_position`**
+
+Tell a Replicant to start to reach for a target position. 
+
+- <font style="color:green">**Replicant motion**: This tells the Replicant to begin a motion. The Replicant will continue the motion per communicate() call until the motion is complete.</font>
+- <font style="color:green">**Replicant status**: This command will sometimes set the action status of the Replicant in the `Replicant` output data. This is usually desirable. In some cases, namely when you're calling several of these commands in sequence, you might want only the last command to set the status. See the `set_status` parameter, below.</font>
+
+```python
+{"$type": "replicant_reach_for_position", "position": {"x": 1.1, "y": 0.0, "z": 0}, "duration": 0.125, "arm": "left", "id": 1}
+```
+
+```python
+{"$type": "replicant_reach_for_position", "position": {"x": 1.1, "y": 0.0, "z": 0}, "duration": 0.125, "arm": "left", "id": 1, "max_distance": 1.5, "arrived_at": 0.02, "set_status": True, "offset": {"x": 0, "y": 0, "z": 0}, "offhand_follows": False}
+```
+
+| Parameter | Type | Description | Default |
+| --- | --- | --- | --- |
+| `"position"` | Vector3 | The target position. | |
+| `"max_distance"` | float | The maximum distance that the Replicant can reach. | 1.5 |
+| `"arrived_at"` | float | If the hand is this distance from the target position or less, the action succeeded. | 0.02 |
+| `"set_status"` | bool | If True, when this command ends, it will set the Replicant output data's status. | True |
+| `"offset"` | Vector3 | This offset will be applied to the target position. | {"x": 0, "y": 0, "z": 0} |
+| `"offhand_follows"` | bool | If True, the offhand will follow the primary hand, meaning that it will maintain the same relative position. | False |
+| `"duration"` | float | The duration of the motion in seconds. | |
+| `"arm"` | Arm | The arm doing the action. | |
+| `"id"` | int | The unique object ID. | |
+
+#### Arm
+
+A left or right arm.
+
+| Value | Description |
+| --- | --- |
+| `"left"` |  |
+| `"right"` |  |
+
+***
+
+## **`replicant_reach_for_relative_position`**
+
+Instruct a Replicant to start to reach for a target position relative to the Replicant. 
+
+- <font style="color:green">**Replicant motion**: This tells the Replicant to begin a motion. The Replicant will continue the motion per communicate() call until the motion is complete.</font>
+- <font style="color:green">**Replicant status**: This command will sometimes set the action status of the Replicant in the `Replicant` output data. This is usually desirable. In some cases, namely when you're calling several of these commands in sequence, you might want only the last command to set the status. See the `set_status` parameter, below.</font>
+
+```python
+{"$type": "replicant_reach_for_relative_position", "position": {"x": 1.1, "y": 0.0, "z": 0}, "duration": 0.125, "arm": "left", "id": 1}
+```
+
+```python
+{"$type": "replicant_reach_for_relative_position", "position": {"x": 1.1, "y": 0.0, "z": 0}, "duration": 0.125, "arm": "left", "id": 1, "max_distance": 1.5, "arrived_at": 0.02, "set_status": True, "offset": {"x": 0, "y": 0, "z": 0}, "offhand_follows": False}
+```
+
+| Parameter | Type | Description | Default |
+| --- | --- | --- | --- |
+| `"position"` | Vector3 | The target position relative to the Replicant. | |
+| `"max_distance"` | float | The maximum distance that the Replicant can reach. | 1.5 |
+| `"arrived_at"` | float | If the hand is this distance from the target position or less, the action succeeded. | 0.02 |
+| `"set_status"` | bool | If True, when this command ends, it will set the Replicant output data's status. | True |
+| `"offset"` | Vector3 | This offset will be applied to the target position. | {"x": 0, "y": 0, "z": 0} |
+| `"offhand_follows"` | bool | If True, the offhand will follow the primary hand, meaning that it will maintain the same relative position. | False |
+| `"duration"` | float | The duration of the motion in seconds. | |
+| `"arm"` | Arm | The arm doing the action. | |
+| `"id"` | int | The unique object ID. | |
+
+#### Arm
+
+A left or right arm.
+
+| Value | Description |
+| --- | --- |
+| `"left"` |  |
+| `"right"` |  |
+
+# WheelchairReplicantArmCommand
+
+These commands involve a WheelchairReplicant's arm.
+
+# WheelchairReplicantReachForCommand
+
+These commands instruct a replicant to start to reach for a target.
+
+***
+
+## **`wheelchair_replicant_reach_for_object`**
+
+Tell a WheelchairReplicant to start to reach for a target object. The WheelchairReplicant will try to reach for the nearest empty object attached to the target. If there aren't any empty objects, the Replicant will reach for the nearest bounds position. 
+
+- <font style="color:green">**Replicant motion**: This tells the Replicant to begin a motion. The Replicant will continue the motion per communicate() call until the motion is complete.</font>
+- <font style="color:green">**Replicant status**: This command will sometimes set the action status of the Replicant in the `Replicant` output data. This is usually desirable. In some cases, namely when you're calling several of these commands in sequence, you might want only the last command to set the status. See the `set_status` parameter, below.</font>
+
+```python
+{"$type": "wheelchair_replicant_reach_for_object", "object_id": 1, "duration": 0.125, "arm": "left", "id": 1}
+```
+
+```python
+{"$type": "wheelchair_replicant_reach_for_object", "object_id": 1, "duration": 0.125, "arm": "left", "id": 1, "max_distance": 1.5, "arrived_at": 0.02, "set_status": True, "offset": {"x": 0, "y": 0, "z": 0}, "offhand_follows": False}
+```
+
+| Parameter | Type | Description | Default |
+| --- | --- | --- | --- |
+| `"object_id"` | int | The target object ID. | |
+| `"max_distance"` | float | The maximum distance that the Replicant can reach. | 1.5 |
+| `"arrived_at"` | float | If the hand is this distance from the target position or less, the action succeeded. | 0.02 |
+| `"set_status"` | bool | If True, when this command ends, it will set the Replicant output data's status. | True |
+| `"offset"` | Vector3 | This offset will be applied to the target position. | {"x": 0, "y": 0, "z": 0} |
+| `"duration"` | float | The duration of the motion in seconds. | |
+| `"offhand_follows"` | bool | If True, the offhand will follow the primary hand, meaning that it will maintain the same relative position. | False |
+| `"arm"` | Arm | The arm doing the action. | |
+| `"id"` | int | The unique object ID. | |
+
+#### Arm
+
+A left or right arm.
+
+| Value | Description |
+| --- | --- |
+| `"left"` |  |
+| `"right"` |  |
+
+***
+
+## **`wheelchair_replicant_reach_for_position`**
+
+Tell a WheelchairReplicant to start to reach for a target position. 
+
+- <font style="color:green">**Replicant motion**: This tells the Replicant to begin a motion. The Replicant will continue the motion per communicate() call until the motion is complete.</font>
+- <font style="color:green">**Replicant status**: This command will sometimes set the action status of the Replicant in the `Replicant` output data. This is usually desirable. In some cases, namely when you're calling several of these commands in sequence, you might want only the last command to set the status. See the `set_status` parameter, below.</font>
+
+```python
+{"$type": "wheelchair_replicant_reach_for_position", "position": {"x": 1.1, "y": 0.0, "z": 0}, "absolute": True, "duration": 0.125, "arm": "left", "id": 1}
+```
+
+```python
+{"$type": "wheelchair_replicant_reach_for_position", "position": {"x": 1.1, "y": 0.0, "z": 0}, "absolute": True, "duration": 0.125, "arm": "left", "id": 1, "max_distance": 1.5, "arrived_at": 0.02, "set_status": True, "offset": {"x": 0, "y": 0, "z": 0}, "offhand_follows": False}
+```
+
+| Parameter | Type | Description | Default |
+| --- | --- | --- | --- |
+| `"position"` | Vector3 | The target position. | |
+| `"absolute"` | bool | If True, the target position is in absolute world space coordinates. If False, it's in local space coordinates. | |
+| `"max_distance"` | float | The maximum distance that the Replicant can reach. | 1.5 |
+| `"arrived_at"` | float | If the hand is this distance from the target position or less, the action succeeded. | 0.02 |
+| `"set_status"` | bool | If True, when this command ends, it will set the Replicant output data's status. | True |
+| `"offset"` | Vector3 | This offset will be applied to the target position. | {"x": 0, "y": 0, "z": 0} |
+| `"duration"` | float | The duration of the motion in seconds. | |
+| `"offhand_follows"` | bool | If True, the offhand will follow the primary hand, meaning that it will maintain the same relative position. | False |
+| `"arm"` | Arm | The arm doing the action. | |
+| `"id"` | int | The unique object ID. | |
+
+#### Arm
+
+A left or right arm.
+
+| Value | Description |
+| --- | --- |
+| `"left"` |  |
+| `"right"` |  |
+
+***
+
+## **`wheelchair_replicant_reset_arm`**
+
+Tell a WheelchairReplicant to start to reset the arm to its neutral position. 
+
+- <font style="color:green">**Replicant motion**: This tells the Replicant to begin a motion. The Replicant will continue the motion per communicate() call until the motion is complete.</font>
+- <font style="color:green">**Replicant status**: This command will sometimes set the action status of the Replicant in the `Replicant` output data. This is usually desirable. In some cases, namely when you're calling several of these commands in sequence, you might want only the last command to set the status. See the `set_status` parameter, below.</font>
+
+```python
+{"$type": "wheelchair_replicant_reset_arm", "duration": 0.125, "arm": "left", "id": 1}
+```
+
+```python
+{"$type": "wheelchair_replicant_reset_arm", "duration": 0.125, "arm": "left", "id": 1, "max_distance": 1.5, "arrived_at": 0.02, "set_status": True, "offset": {"x": 0, "y": 0, "z": 0}, "offhand_follows": False}
+```
+
+| Parameter | Type | Description | Default |
+| --- | --- | --- | --- |
+| `"max_distance"` | float | The maximum distance that the Replicant can reach. | 1.5 |
+| `"arrived_at"` | float | If the hand is this distance from the target position or less, the action succeeded. | 0.02 |
+| `"set_status"` | bool | If True, when this command ends, it will set the Replicant output data's status. | True |
+| `"offset"` | Vector3 | This offset will be applied to the target position. | {"x": 0, "y": 0, "z": 0} |
+| `"duration"` | float | The duration of the motion in seconds. | |
+| `"offhand_follows"` | bool | If True, the offhand will follow the primary hand, meaning that it will maintain the same relative position. | False |
+| `"arm"` | Arm | The arm doing the action. | |
+| `"id"` | int | The unique object ID. | |
+
+#### Arm
+
+A left or right arm.
+
+| Value | Description |
+| --- | --- |
+| `"left"` |  |
+| `"right"` |  |
+
+# ReplicantLookAtCommand
+
+These commands tell a Replicant to look at a target position or object.
+
+***
+
+## **`replicant_look_at_object`**
+
+Tell the Replicant to start to look at an object. 
+
+- <font style="color:green">**Replicant motion**: This tells the Replicant to begin a motion. The Replicant will continue the motion per communicate() call until the motion is complete.</font>
+- <font style="color:green">**Replicant status**: This command will sometimes set the action status of the Replicant in the `Replicant` output data. This is usually desirable. In some cases, namely when you're calling several of these commands in sequence, you might want only the last command to set the status. See the `set_status` parameter, below.</font>
+
+```python
+{"$type": "replicant_look_at_object", "object_id": 1, "id": 1}
+```
+
+```python
+{"$type": "replicant_look_at_object", "object_id": 1, "id": 1, "use_centroid": True, "duration": 0.1, "set_status": True}
+```
+
+| Parameter | Type | Description | Default |
+| --- | --- | --- | --- |
+| `"object_id"` | int | The ID of the target object. | |
+| `"use_centroid"` | bool | If True, look at the centroid of the object. If False, look at the position of the object (y=0). | True |
+| `"duration"` | float | The duration of the motion. | 0.1 |
+| `"set_status"` | bool | If True, when this command ends, it will set the Replicant output data's status. | True |
+| `"id"` | int | The unique object ID. | |
+
+***
+
+## **`replicant_look_at_position`**
+
+Tell the Replicant to start to look at a position. 
+
+- <font style="color:green">**Replicant motion**: This tells the Replicant to begin a motion. The Replicant will continue the motion per communicate() call until the motion is complete.</font>
+- <font style="color:green">**Replicant status**: This command will sometimes set the action status of the Replicant in the `Replicant` output data. This is usually desirable. In some cases, namely when you're calling several of these commands in sequence, you might want only the last command to set the status. See the `set_status` parameter, below.</font>
+
+```python
+{"$type": "replicant_look_at_position", "position": {"x": 1.1, "y": 0.0, "z": 0}, "id": 1}
+```
+
+```python
+{"$type": "replicant_look_at_position", "position": {"x": 1.1, "y": 0.0, "z": 0}, "id": 1, "duration": 0.1, "set_status": True}
+```
+
+| Parameter | Type | Description | Default |
+| --- | --- | --- | --- |
+| `"position"` | Vector3 | The position. | |
+| `"duration"` | float | The duration of the motion. | 0.1 |
+| `"set_status"` | bool | If True, when this command ends, it will set the Replicant output data's status. | True |
+| `"id"` | int | The unique object ID. | |
+
+***
+
+## **`replicant_reset_head`**
+
+Tell the Replicant to start to reset its head to its neutral position. 
+
+- <font style="color:green">**Replicant motion**: This tells the Replicant to begin a motion. The Replicant will continue the motion per communicate() call until the motion is complete.</font>
+- <font style="color:green">**Replicant status**: This command will sometimes set the action status of the Replicant in the `Replicant` output data. This is usually desirable. In some cases, namely when you're calling several of these commands in sequence, you might want only the last command to set the status. See the `set_status` parameter, below.</font>
+
+```python
+{"$type": "replicant_reset_head", "id": 1}
+```
+
+```python
+{"$type": "replicant_reset_head", "id": 1, "duration": 0.1, "set_status": True}
+```
+
+| Parameter | Type | Description | Default |
+| --- | --- | --- | --- |
+| `"duration"` | float | The duration of the motion. | 0.1 |
+| `"set_status"` | bool | If True, when this command ends, it will set the Replicant output data's status. | True |
+| `"id"` | int | The unique object ID. | |
+
+***
+
+## **`replicant_rotate_head_by`**
+
+Rotate the Replicant's head by an angle around an axis.
+
+
+```python
+{"$type": "replicant_rotate_head_by", "angle": 0.125, "id": 1}
+```
+
+```python
+{"$type": "replicant_rotate_head_by", "angle": 0.125, "id": 1, "axis": "yaw", "duration": 0.1, "set_status": True}
+```
+
+| Parameter | Type | Description | Default |
+| --- | --- | --- | --- |
+| `"axis"` | Axis | The axis of rotation. | "yaw" |
+| `"angle"` | float | The angle of rotation in degrees. | |
+| `"duration"` | float | The duration of the motion. | 0.1 |
+| `"set_status"` | bool | If True, when this command ends, it will set the Replicant output data's status. | True |
+| `"id"` | int | The unique object ID. | |
+
+#### Axis
+
+An axis of rotation.
+
+| Value | Description |
+| --- | --- |
+| `"pitch"` | Nod your head "yes". |
+| `"yaw"` | Shake your head "no". |
+| `"roll"` | Put your ear to your shoulder. |
+
+# ReplicantCommand
+
+These commands affect a Replicant currently in the scene.
+
+***
+
+## **`add_replicant_rigidbody`**
+
+Add a Rigidbody to a Replicant.
+
+
+```python
+{"$type": "add_replicant_rigidbody", "id": 1}
+```
+
+```python
+{"$type": "add_replicant_rigidbody", "id": 1, "is_kinematic": True, "use_gravity": False}
+```
+
+| Parameter | Type | Description | Default |
+| --- | --- | --- | --- |
+| `"is_kinematic"` | bool | If True, the Rigidbody will be kinematic, and won't respond to physics. | True |
+| `"use_gravity"` | bool | If True, the object will respond to gravity. | False |
+| `"id"` | int | The unique object ID. | |
+
+***
+
+## **`play_replicant_animation`**
+
+Play a Replicant animation. Optionally, maintain the positions and rotations of specified body parts as set in the IK sub-step prior to the animation sub-step.
+
+
+```python
+{"$type": "play_replicant_animation", "name": "string", "loop": True, "id": 1}
+```
+
+```python
+{"$type": "play_replicant_animation", "name": "string", "loop": True, "id": 1, "framerate": -1, "forward": True, "ik_body_parts": []}
+```
+
+| Parameter | Type | Description | Default |
+| --- | --- | --- | --- |
+| `"name"` | string | The name of the animation clip to play. | |
+| `"framerate"` | int | If greater than zero, play the animation at this framerate instead of the animation's framerate. | -1 |
+| `"forward"` | bool | If True, play the animation normally. If False, play the naimation in reverse. | True |
+| `"ik_body_parts"` | ReplicantBodyPart [] | These body parts will maintain their positions based on inverse kinematics (IK). | [] |
+| `"loop"` | bool | If True, this animation will loop without announcing that it's done. | |
+| `"id"` | int | The unique object ID. | |
+
+***
+
+## **`stop_replicant_animation`**
+
+Stop an ongoing Replicant animation.
+
+
+```python
+{"$type": "stop_replicant_animation", "id": 1}
+```
+
+| Parameter | Type | Description | Default |
+| --- | --- | --- | --- |
+| `"id"` | int | The unique object ID. | |
+
+# SubObjectCommand
+
+These commands can only be used for sub-objects of a composite object. Additionally, these commands may require the object to be a particular "machine type". To determine which objects are sub-objects of a given parent, send send_composite_objects to receive CompositeObjects output data.
+
+***
+
+## **`set_hinge_limits`**
+
+Set the angle limits of a hinge joint. This will work with hinges, motors, and springs. 
+
+- <font style="color:deepskyblue">**Sub-Object**: This command will only work with a sub-object of a Composite Object. The sub-object must be of the correct type. To determine which Composite Objects are currently in the scene, and the types of their sub-objects, send the [send_composite_objects](#send_composite_objects) command.</font>
+
+    - <font style="color:deepskyblue">**Type:** `hinge`</font>
+
+```python
+{"$type": "set_hinge_limits", "id": 1}
+```
+
+```python
+{"$type": "set_hinge_limits", "id": 1, "min_limit": 0, "max_limit": 0}
+```
+
+| Parameter | Type | Description | Default |
+| --- | --- | --- | --- |
+| `"min_limit"` | float | The minimum angle in degrees. | 0 |
+| `"max_limit"` | float | The maximum angle in degrees. | 0 |
+| `"id"` | int | The unique object ID. | |
+
+***
+
+## **`set_motor_force`**
+
+Set the force a motor. 
+
+- <font style="color:deepskyblue">**Sub-Object**: This command will only work with a sub-object of a Composite Object. The sub-object must be of the correct type. To determine which Composite Objects are currently in the scene, and the types of their sub-objects, send the [send_composite_objects](#send_composite_objects) command.</font>
+
+    - <font style="color:deepskyblue">**Type:** `motor`</font>
+
+```python
+{"$type": "set_motor_force", "force": 0.125, "id": 1}
+```
+
+| Parameter | Type | Description | Default |
+| --- | --- | --- | --- |
+| `"force"` | float | The force of the motor. | |
+| `"id"` | int | The unique object ID. | |
+
+***
+
+## **`set_motor_target_velocity`**
+
+Set the target velocity a motor. 
+
+- <font style="color:deepskyblue">**Sub-Object**: This command will only work with a sub-object of a Composite Object. The sub-object must be of the correct type. To determine which Composite Objects are currently in the scene, and the types of their sub-objects, send the [send_composite_objects](#send_composite_objects) command.</font>
+
+    - <font style="color:deepskyblue">**Type:** `motor`</font>
+
+```python
+{"$type": "set_motor_target_velocity", "target_velocity": 0.125, "id": 1}
+```
+
+| Parameter | Type | Description | Default |
+| --- | --- | --- | --- |
+| `"target_velocity"` | float | The target velocity of the motor. | |
+| `"id"` | int | The unique object ID. | |
+
+***
+
+## **`set_spring_damper`**
+
+Set the damper value of a spring. 
+
+- <font style="color:deepskyblue">**Sub-Object**: This command will only work with a sub-object of a Composite Object. The sub-object must be of the correct type. To determine which Composite Objects are currently in the scene, and the types of their sub-objects, send the [send_composite_objects](#send_composite_objects) command.</font>
+
+    - <font style="color:deepskyblue">**Type:** `spring`</font>
+
+```python
+{"$type": "set_spring_damper", "damper": 0.125, "id": 1}
+```
+
+| Parameter | Type | Description | Default |
+| --- | --- | --- | --- |
+| `"damper"` | float | The damper value of the spring. | |
+| `"id"` | int | The unique object ID. | |
+
+***
+
+## **`set_spring_force`**
+
+Set the force of a spring. 
+
+- <font style="color:deepskyblue">**Sub-Object**: This command will only work with a sub-object of a Composite Object. The sub-object must be of the correct type. To determine which Composite Objects are currently in the scene, and the types of their sub-objects, send the [send_composite_objects](#send_composite_objects) command.</font>
+
+    - <font style="color:deepskyblue">**Type:** `spring`</font>
+
+```python
+{"$type": "set_spring_force", "spring_force": 0.125, "id": 1}
+```
+
+| Parameter | Type | Description | Default |
+| --- | --- | --- | --- |
+| `"spring_force"` | float | The force of the spring. | |
+| `"id"` | int | The unique object ID. | |
+
+***
+
+## **`set_spring_target_position`**
+
+Set the target position of a spring. 
+
+- <font style="color:deepskyblue">**Sub-Object**: This command will only work with a sub-object of a Composite Object. The sub-object must be of the correct type. To determine which Composite Objects are currently in the scene, and the types of their sub-objects, send the [send_composite_objects](#send_composite_objects) command.</font>
+
+    - <font style="color:deepskyblue">**Type:** `spring`</font>
+
+```python
+{"$type": "set_spring_target_position", "target_position": 0.125, "id": 1}
+```
+
+| Parameter | Type | Description | Default |
+| --- | --- | --- | --- |
+| `"target_position"` | float | The target position of the spring, expressed as degrees in a circle. | |
+| `"id"` | int | The unique object ID. | |
+
+***
+
+## **`set_sub_object_light`**
+
+Turn a light on or off. 
+
+- <font style="color:deepskyblue">**Sub-Object**: This command will only work with a sub-object of a Composite Object. The sub-object must be of the correct type. To determine which Composite Objects are currently in the scene, and the types of their sub-objects, send the [send_composite_objects](#send_composite_objects) command.</font>
+
+    - <font style="color:deepskyblue">**Type:** `light`</font>
+
+```python
+{"$type": "set_sub_object_light", "is_on": True, "id": 1}
+```
+
+| Parameter | Type | Description | Default |
+| --- | --- | --- | --- |
+| `"is_on"` | bool | If true, the light will be on. | |
+| `"id"` | int | The unique object ID. | |
+
+# VehicleCommand
+
+These commands affect a vehicle currently in the scene.
+
+***
+
+## **`apply_vehicle_brake`**
+
+Set the vehicle's brake value.
+
+
+```python
+{"$type": "apply_vehicle_brake", "id": 1}
+```
+
+```python
+{"$type": "apply_vehicle_brake", "id": 1, "force": 0}
+```
+
+| Parameter | Type | Description | Default |
+| --- | --- | --- | --- |
+| `"force"` | float | The force value. Must be between -1 and 1. | 0 |
+| `"id"` | int | The unique object ID. | |
+
+***
+
+## **`apply_vehicle_drive`**
+
+Move the vehicle forward or backward.
+
+
+```python
+{"$type": "apply_vehicle_drive", "id": 1}
+```
+
+```python
+{"$type": "apply_vehicle_drive", "id": 1, "force": 0}
+```
+
+| Parameter | Type | Description | Default |
+| --- | --- | --- | --- |
+| `"force"` | float | The force value. Must be between -1 and 1. | 0 |
+| `"id"` | int | The unique object ID. | |
+
+***
+
+## **`apply_vehicle_turn`**
+
+Turn the vehicle left or right.
+
+
+```python
+{"$type": "apply_vehicle_turn", "id": 1}
+```
+
+```python
+{"$type": "apply_vehicle_turn", "id": 1, "force": 0}
+```
+
+| Parameter | Type | Description | Default |
+| --- | --- | --- | --- |
+| `"force"` | float | The force value. Must be between -1 and 1. | 0 |
+| `"id"` | int | The unique object ID. | |
+
+***
+
+## **`parent_avatar_to_vehicle`**
+
+Parent an avatar to the vehicle. Usually you'll want to do this to add a camera to the vehicle.
+
+
+```python
+{"$type": "parent_avatar_to_vehicle", "id": 1}
+```
+
+```python
+{"$type": "parent_avatar_to_vehicle", "id": 1, "avatar_id": "a", "position": {"x": 0, "y": 0, "z": 0}}
+```
+
+| Parameter | Type | Description | Default |
+| --- | --- | --- | --- |
+| `"avatar_id"` | string | The ID of the avatar. It must already exist in the scene. | "a" |
+| `"position"` | Vector3 | The camera position. | {"x": 0, "y": 0, "z": 0} |
+| `"id"` | int | The unique object ID. | |
+
+# VisualMaterialCommand
+
+Commands that involve the visual material(s) of an object. See MongoDBRecord.ObjectMaterialData for data of the object's hierarchical substructure.
+
+***
+
+## **`set_texture_scale`**
+
+Set the scale of the tiling of the material's main texture.
+
+
+```python
+{"$type": "set_texture_scale", "object_name": "string", "id": 1}
+```
+
+```python
+{"$type": "set_texture_scale", "object_name": "string", "id": 1, "scale": {"x": 1, "y": 1}}
+```
+
+| Parameter | Type | Description | Default |
+| --- | --- | --- | --- |
+| `"scale"` | Vector2 | The tiling scale of the material. Generally (but by no means always), the default tiling scale of a texture is {"x": 1, "y": 1} | {"x": 1, "y": 1} |
+| `"object_name"` | string | The name of the sub-object. | |
+| `"id"` | int | The unique object ID. | |
+
+***
+
+## **`set_visual_material`**
+
+Set a visual material of an object or one of its sub-objects. 
+
+- <font style="color:darkslategray">**Requires a material asset bundle**: To use this command, you must first download an load a material. Send the [add_material](#add_material) command first.</font>
+
+```python
+{"$type": "set_visual_material", "material_index": 1, "material_name": "string", "object_name": "string", "id": 1}
+```
+
+| Parameter | Type | Description | Default |
+| --- | --- | --- | --- |
+| `"material_index"` | int | The index of the material in the sub-object's list of materials. | |
+| `"material_name"` | string | The name of the material. | |
+| `"object_name"` | string | The name of the sub-object. | |
+| `"id"` | int | The unique object ID. | |
+
+***
+
+## **`set_visual_material_smoothness`**
+
+Set the smoothness (glossiness) of an object's visual material.
+
+
+```python
+{"$type": "set_visual_material_smoothness", "object_name": "string", "id": 1}
+```
+
+```python
+{"$type": "set_visual_material_smoothness", "object_name": "string", "id": 1, "smoothness": 0, "material_index": 0}
+```
+
+| Parameter | Type | Description | Default |
+| --- | --- | --- | --- |
+| `"smoothness"` | float | The material smoothness. Must be between 0 and 1. | 0 |
+| `"material_index"` | int | The index of the material in the sub-object's list of materials. | 0 |
+| `"object_name"` | string | The name of the sub-object. | |
+| `"id"` | int | The unique object ID. | |
+
+***
+
+## **`set_wireframe_material`**
+
+Set the visual material of an object or one of its sub-objects to wireframe. 
+
+- <font style="color:darkslategray">**Requires a material asset bundle**: To use this command, you must first download an load a material. Send the [add_material](#add_material) command first.</font>
+
+```python
+{"$type": "set_wireframe_material", "material_index": 1, "color": {"r": 0.219607845, "g": 0.0156862754, "b": 0.6901961, "a": 1.0}, "object_name": "string", "id": 1}
+```
+
+```python
+{"$type": "set_wireframe_material", "material_index": 1, "color": {"r": 0.219607845, "g": 0.0156862754, "b": 0.6901961, "a": 1.0}, "object_name": "string", "id": 1, "thickness": 0.02}
+```
+
+| Parameter | Type | Description | Default |
+| --- | --- | --- | --- |
+| `"material_index"` | int | The index of the material in the sub-object's list of materials. | |
+| `"thickness"` | float | The thickness of the wireframe lines. | 0.02 |
+| `"color"` | Color | The new RGBA color of the wireframe. | |
+| `"object_name"` | string | The name of the sub-object. | |
+| `"id"` | int | The unique object ID. | |
+
+# WheelchairReplicantCommand
+
+These commands affect a WheelchairReplicant currently in the scene.
+
+***
+
+## **`set_wheelchair_brake_torque`**
+
+Set the brake torque of the wheelchair's wheels.
+
+
+```python
+{"$type": "set_wheelchair_brake_torque", "torque": 0.125, "id": 1}
+```
+
+| Parameter | Type | Description | Default |
+| --- | --- | --- | --- |
+| `"torque"` | float | The torque. | |
+| `"id"` | int | The unique object ID. | |
+
+***
+
+## **`set_wheelchair_motor_torque`**
+
+Set the motor torque of the wheelchair's rear wheels.
+
+
+```python
+{"$type": "set_wheelchair_motor_torque", "left": 0.125, "right": 0.125, "id": 1}
+```
+
+| Parameter | Type | Description | Default |
+| --- | --- | --- | --- |
+| `"left"` | float | The torque for the left rear wheel. | |
+| `"right"` | float | The torque for the right rear wheel. | |
+| `"id"` | int | The unique object ID. | |
+
+***
+
+## **`set_wheelchair_steer_angle`**
+
+Set the steer angle of the wheelchair's front wheels.
+
+
+```python
+{"$type": "set_wheelchair_steer_angle", "angle": 0.125, "id": 1}
+```
+
+| Parameter | Type | Description | Default |
+| --- | --- | --- | --- |
+| `"angle"` | float | The angle in degrees. | |
+| `"id"` | int | The unique object ID. | |
+
+# SetFlexActor
+
+These commands create a new FlexActor of type T with a FlexAsset of type U, or to modify an object that already has a component of type T. This command must be sent before applying any other Flex commands to an object. You probably will want to send set_kinematic_state prior to sending this command.
+
+***
+
+## **`set_flex_cloth_actor`**
+
+Create or adjust a FlexClothActor for the object. 
+
+- <font style="color:orange">**Expensive**: This command is computationally expensive.</font>
+- <font style="color:blue">**NVIDIA Flex**: This command initializes Flex, or requires Flex to be initialized. See: [Flex documentation](../lessons/flex/flex.md)</font>
+- <font style="color:orange">**Deprecated**: This command has been deprecated. In the next major TDW update (1.x.0), this command will be removed.</font>
+
+```python
+{"$type": "set_flex_cloth_actor", "id": 1}
+```
+
+```python
+{"$type": "set_flex_cloth_actor", "id": 1, "mesh_tesselation": 1, "stretch_stiffness": 0.1, "bend_stiffness": 0.1, "tether_stiffness": 0.0, "tether_give": 0.0, "pressure": 0.0, "self_collide": False, "mass_scale": 1, "draw_particles": False}
+```
+
+| Parameter | Type | Description | Default |
+| --- | --- | --- | --- |
+| `"mesh_tesselation"` | int | The Tesselation factor for the cloth. | 1 |
+| `"stretch_stiffness"` | float | The stiffness coefficient for stretch constraints. | 0.1 |
+| `"bend_stiffness"` | float | The stiffness coefficient used for bending constraints. | 0.1 |
+| `"tether_stiffness"` | float | If > 0.0f then the function will create tethers attached to particles with zero inverse mass. These are unilateral, long-range attachments, which can greatly reduce stretching even at low iteration counts. | 0.0 |
+| `"tether_give"` | float | Because tether constraints are so effective at reducing stiffness, it can be useful to allow a small amount of extension before the constraint activates. | 0.0 |
+| `"pressure"` | float | If > 0.0f then a volume (pressure) constraint will also be added to the asset. The rest volume and stiffness will be automatically computed by this function. | 0.0 |
+| `"self_collide"` | bool | If true, the object will handle self-collisions. | False |
+| `"mass_scale"` | float | The mass scale factor. | 1 |
+| `"draw_particles"` | bool | Debug drawing of particles. | False |
+| `"id"` | int | The unique object ID. | |
+
+***
+
+## **`set_flex_fluid_actor`**
+
+Create or adjust a FlexArrayActor as a fluid object. 
+
+- <font style="color:orange">**Expensive**: This command is computationally expensive.</font>
+- <font style="color:blue">**NVIDIA Flex**: This command initializes Flex, or requires Flex to be initialized. See: [Flex documentation](../lessons/flex/flex.md)</font>
+- <font style="color:orange">**Deprecated**: This command has been deprecated. In the next major TDW update (1.x.0), this command will be removed.</font>
+
+```python
+{"$type": "set_flex_fluid_actor", "id": 1}
+```
+
+```python
+{"$type": "set_flex_fluid_actor", "id": 1, "mesh_expansion": 0, "max_particles": 10000, "particle_spacing": 0.125, "mass_scale": 1, "draw_particles": False}
+```
+
+| Parameter | Type | Description | Default |
+| --- | --- | --- | --- |
+| `"mesh_expansion"` | float | Mesh local scale of the FlexArrayAsset. | 0 |
+| `"max_particles"` | int | Maximum number of particles for the Flex Asset. | 10000 |
+| `"particle_spacing"` | float | Particle spacing of the Flex Asset. | 0.125 |
+| `"mass_scale"` | float | The mass scale factor. | 1 |
+| `"draw_particles"` | bool | Debug drawing of particles. | False |
+| `"id"` | int | The unique object ID. | |
+
+***
+
+## **`set_flex_fluid_source_actor`**
+
+Create or adjust a FlexSourceActor as a fluid "hose pipe" source. 
+
+- <font style="color:orange">**Expensive**: This command is computationally expensive.</font>
+- <font style="color:blue">**NVIDIA Flex**: This command initializes Flex, or requires Flex to be initialized. See: [Flex documentation](../lessons/flex/flex.md)</font>
+- <font style="color:orange">**Deprecated**: This command has been deprecated. In the next major TDW update (1.x.0), this command will be removed.</font>
+
+```python
+{"$type": "set_flex_fluid_source_actor", "id": 1}
+```
+
+```python
+{"$type": "set_flex_fluid_source_actor", "id": 1, "start_speed": 10.0, "lifetime": 2.0, "mesh_tesselation": 2, "mass_scale": 1, "draw_particles": False}
+```
+
+| Parameter | Type | Description | Default |
+| --- | --- | --- | --- |
+| `"start_speed"` | float | Rate of fluid particle generation. | 10.0 |
+| `"lifetime"` | float | Lifetime of fluid particles. | 2.0 |
+| `"mesh_tesselation"` | int | Mesh tesselation of the FlexSourceAsset. | 2 |
+| `"mass_scale"` | float | The mass scale factor. | 1 |
+| `"draw_particles"` | bool | Debug drawing of particles. | False |
+| `"id"` | int | The unique object ID. | |
+
+***
+
+## **`set_flex_soft_actor`**
+
+Create or adjust a FlexSoftActor for the object. 
+
+- <font style="color:orange">**Expensive**: This command is computationally expensive.</font>
+- <font style="color:blue">**NVIDIA Flex**: This command initializes Flex, or requires Flex to be initialized. See: [Flex documentation](../lessons/flex/flex.md)</font>
+
+```python
+{"$type": "set_flex_soft_actor", "id": 1}
+```
+
+```python
+{"$type": "set_flex_soft_actor", "id": 1, "volume_sampling": 2.0, "surface_sampling": 0, "cluster_spacing": 0.2, "cluster_radius": 0.2, "cluster_stiffness": 0.2, "link_radius": 0.1, "link_stiffness": 0.5, "particle_spacing": 0.02, "skinning_falloff": 1.0, "mass_scale": 1, "draw_particles": False}
+```
+
+| Parameter | Type | Description | Default |
+| --- | --- | --- | --- |
+| `"volume_sampling"` | float | The volumne sampling factor. | 2.0 |
+| `"surface_sampling"` | float | The surface sampling factor. | 0 |
+| `"cluster_spacing"` | float | The cluster spacing. | 0.2 |
+| `"cluster_radius"` | float | The cluster radius. | 0.2 |
+| `"cluster_stiffness"` | float | The cluster stiffness. | 0.2 |
+| `"link_radius"` | float | The link radius. | 0.1 |
+| `"link_stiffness"` | float | The link stiffness. | 0.5 |
+| `"particle_spacing"` | float | Particle spacing of the Flex Asset. | 0.02 |
+| `"skinning_falloff"` | float | Skinning falloff of the FlexSoftSkinning component. | 1.0 |
+| `"mass_scale"` | float | The mass scale factor. | 1 |
+| `"draw_particles"` | bool | Debug drawing of particles. | False |
+| `"id"` | int | The unique object ID. | |
+
+***
+
+## **`set_flex_solid_actor`**
+
+Create or adjust a FlexSolidActor for the object. 
+
+- <font style="color:orange">**Expensive**: This command is computationally expensive.</font>
+- <font style="color:blue">**NVIDIA Flex**: This command initializes Flex, or requires Flex to be initialized. See: [Flex documentation](../lessons/flex/flex.md)</font>
+
+```python
+{"$type": "set_flex_solid_actor", "id": 1}
+```
+
+```python
+{"$type": "set_flex_solid_actor", "id": 1, "mesh_expansion": 0, "particle_spacing": 0.125, "mass_scale": 1, "draw_particles": False}
+```
+
+| Parameter | Type | Description | Default |
+| --- | --- | --- | --- |
+| `"mesh_expansion"` | float | Mesh local scale of the FlexSolidAsset. | 0 |
+| `"particle_spacing"` | float | Particle spacing of the Flex Asset. | 0.125 |
+| `"mass_scale"` | float | The mass scale factor. | 1 |
+| `"draw_particles"` | bool | Debug drawing of particles. | False |
+| `"id"` | int | The unique object ID. | |
+
+# ShowHideObject
+
+Show or hide and object.
+
+***
+
+## **`hide_object`**
+
+Hide the object.
+
+
+```python
+{"$type": "hide_object", "id": 1}
+```
+
+| Parameter | Type | Description | Default |
+| --- | --- | --- | --- |
+| `"id"` | int | The unique object ID. | |
+
+***
+
+## **`show_object`**
+
+Show the object.
+
+
+```python
+{"$type": "show_object", "id": 1}
+```
+
+| Parameter | Type | Description | Default |
+| --- | --- | --- | --- |
+| `"id"` | int | The unique object ID. | |
+
+# PlayAudioCommand
+
+These commands create audio clips and play them.
+
+# PlayAudioDataCommand
+
+Play audio at a position.
+
+***
+
+## **`play_audio_data`**
+
+Play a sound at a position using audio sample data sent over from the controller.
+
+
+```python
+{"$type": "play_audio_data", "wav_data": "string", "num_frames": 1, "id": 1}
+```
+
+```python
+{"$type": "play_audio_data", "wav_data": "string", "num_frames": 1, "id": 1, "spatialize": True, "frame_rate": 44100, "num_channels": 1, "position": {"x": 0, "y": 0, "z": 0}, "loop": False}
+```
+
+| Parameter | Type | Description | Default |
+| --- | --- | --- | --- |
+| `"spatialize"` | bool | If True, the audio is spatialized. If False, the audio is environment audio and the position is ignored. | True |
+| `"wav_data"` | string | Base64 string representation of an audio data byte array. | |
+| `"num_frames"` | int | The number of audio frames in the audio data. | |
+| `"frame_rate"` | int | The sample rate of the audio data (default = 44100). | 44100 |
+| `"num_channels"` | int | The number of audio channels (1 or 2; default = 1). | 1 |
+| `"id"` | int | A unique ID for this audio source. | |
+| `"position"` | Vector3 | The position of the audio source. | {"x": 0, "y": 0, "z": 0} |
+| `"loop"` | bool | If True, play the audio in a continuous loop. | False |
+
+***
+
+## **`play_audio_from_streaming_assets`**
+
+Load an audio clip from the StreamingAssets directory and play it.
+
+
+```python
+{"$type": "play_audio_from_streaming_assets", "path": "string", "wav_data": "string", "num_frames": 1, "id": 1}
+```
+
+```python
+{"$type": "play_audio_from_streaming_assets", "path": "string", "wav_data": "string", "num_frames": 1, "id": 1, "spatialize": True, "frame_rate": 44100, "num_channels": 1, "position": {"x": 0, "y": 0, "z": 0}, "loop": False}
+```
+
+| Parameter | Type | Description | Default |
+| --- | --- | --- | --- |
+| `"path"` | string | The path to the file relative to streaming assets, for example "audio/sound.wav". The file must be a .wav file. | |
+| `"spatialize"` | bool | If True, the audio is spatialized. If False, the audio is environment audio and the position is ignored. | True |
+| `"wav_data"` | string | Base64 string representation of an audio data byte array. | |
+| `"num_frames"` | int | The number of audio frames in the audio data. | |
+| `"frame_rate"` | int | The sample rate of the audio data (default = 44100). | 44100 |
+| `"num_channels"` | int | The number of audio channels (1 or 2; default = 1). | 1 |
+| `"id"` | int | A unique ID for this audio source. | |
+| `"position"` | Vector3 | The position of the audio source. | {"x": 0, "y": 0, "z": 0} |
+| `"loop"` | bool | If True, play the audio in a continuous loop. | False |
+
+***
+
+## **`play_point_source_data`**
+
+Make this object a ResonanceAudioSoundSource and play the audio data.
+
+
+```python
+{"$type": "play_point_source_data", "wav_data": "string", "num_frames": 1, "id": 1}
+```
+
+```python
+{"$type": "play_point_source_data", "wav_data": "string", "num_frames": 1, "id": 1, "frame_rate": 44100, "num_channels": 1, "position": {"x": 0, "y": 0, "z": 0}, "loop": False}
+```
+
+| Parameter | Type | Description | Default |
+| --- | --- | --- | --- |
+| `"wav_data"` | string | Base64 string representation of an audio data byte array. | |
+| `"num_frames"` | int | The number of audio frames in the audio data. | |
+| `"frame_rate"` | int | The sample rate of the audio data (default = 44100). | 44100 |
+| `"num_channels"` | int | The number of audio channels (1 or 2; default = 1). | 1 |
+| `"id"` | int | A unique ID for this audio source. | |
+| `"position"` | Vector3 | The position of the audio source. | {"x": 0, "y": 0, "z": 0} |
+| `"loop"` | bool | If True, play the audio in a continuous loop. | False |
+
+# PostProcessCommand
+
+These commands adjust post-processing values.
+
+***
+
+## **`set_ambient_occlusion_intensity`**
+
+Set the intensity (darkness) of the Ambient Occlusion effect.
+
+
+```python
+{"$type": "set_ambient_occlusion_intensity"}
+```
+
+```python
+{"$type": "set_ambient_occlusion_intensity", "intensity": 0.25}
+```
+
+| Parameter | Type | Description | Default |
+| --- | --- | --- | --- |
+| `"intensity"` | float | The intensity (darkness) of the ambient occlusion. | 0.25 |
+
+***
+
+## **`set_ambient_occlusion_thickness_modifier`**
+
+Set the Thickness Modifier for the Ambient Occlusion effect<ndash /> controls "spread" of the effect out from corners.
+
+
+```python
+{"$type": "set_ambient_occlusion_thickness_modifier"}
+```
+
+```python
+{"$type": "set_ambient_occlusion_thickness_modifier", "thickness": 1.25}
+```
+
+| Parameter | Type | Description | Default |
+| --- | --- | --- | --- |
+| `"thickness"` | float | Thickness modifer for ambient occlusion. | 1.25 |
+
+***
+
+## **`set_aperture`**
+
+Set the depth-of-field aperture in post processing volume. 
+
+- <font style="color:darkcyan">**Depth of Field**: This command modifies the post-processing depth of field. See: [Depth of Field and Image Blurriness](../lessons/photorealism/depth_of_field.md).</font>
+
+```python
+{"$type": "set_aperture"}
+```
+
+```python
+{"$type": "set_aperture", "aperture": 4.0}
+```
+
+| Parameter | Type | Description | Default |
+| --- | --- | --- | --- |
+| `"aperture"` | float | Aperture for depth of field. | 4.0 |
+
+***
+
+## **`set_contrast`**
+
+Set the contrast value of the post-processing color grading.
+
+
+```python
+{"$type": "set_contrast"}
+```
+
+```python
+{"$type": "set_contrast", "contrast": 20}
+```
+
+| Parameter | Type | Description | Default |
+| --- | --- | --- | --- |
+| `"contrast"` | float | The contrast of the post-processing. | 20 |
+
+***
+
+## **`set_focus_distance`**
+
+Set the depth-of-field focus distance in post processing volume. 
+
+- <font style="color:darkcyan">**Depth of Field**: This command modifies the post-processing depth of field. See: [Depth of Field and Image Blurriness](../lessons/photorealism/depth_of_field.md).</font>
+
+```python
+{"$type": "set_focus_distance"}
+```
+
+```python
+{"$type": "set_focus_distance", "focus_distance": 2.0}
+```
+
+| Parameter | Type | Description | Default |
+| --- | --- | --- | --- |
+| `"focus_distance"` | float | Focus distance for depth of field. | 2.0 |
+
+***
+
+## **`set_post_exposure`**
+
+Set the post-exposure value of the post-processing. A higher value will create a brighter image. We don't recommend values less than 0, or greater than 2.
+
+
+```python
+{"$type": "set_post_exposure"}
+```
+
+```python
+{"$type": "set_post_exposure", "post_exposure": 0}
+```
+
+| Parameter | Type | Description | Default |
+| --- | --- | --- | --- |
+| `"post_exposure"` | float | The post-exposure value. | 0 |
+
+***
+
+## **`set_saturation`**
+
+Set the saturation value of the post-processing color grading.
+
+
+```python
+{"$type": "set_saturation"}
+```
+
+```python
+{"$type": "set_saturation", "saturation": -20}
+```
+
+| Parameter | Type | Description | Default |
+| --- | --- | --- | --- |
+| `"saturation"` | float | The saturation of the post-processing. | -20 |
+
+***
+
+## **`set_screen_space_reflections`**
+
+Turn ScreenSpaceReflections on or off.
+
+
+```python
+{"$type": "set_screen_space_reflections"}
+```
+
+```python
+{"$type": "set_screen_space_reflections", "enabled": True}
+```
+
+| Parameter | Type | Description | Default |
+| --- | --- | --- | --- |
+| `"enabled"` | bool | If true, screen space reflections are enabled. | True |
+
+***
+
+## **`set_vignette`**
+
+Enable or disable the vignette, which darkens the image at the edges.
+
+
+```python
+{"$type": "set_vignette"}
+```
+
+```python
+{"$type": "set_vignette", "enabled": False}
+```
+
+| Parameter | Type | Description | Default |
+| --- | --- | --- | --- |
+| `"enabled"` | bool | If true, vignette is enabled. | False |
+
+# ProcGenRoomCommand
+
+These commands can be used to procedurally create a room on a spatial grid. You must initialize a room by sending create_exterior_walls. The procedural generation of the room's layout must be handled in the controller, but the build will handle how corners, floor, ceiling, etc. are placed.
+
+***
+
+## **`convexify_proc_gen_room`**
+
+Set all environment colliders (walls, ceilings, and floor) to convex. This command only affects existing objects, and won't continuously convexify new objects. You should only use this command when using Flex objects, as some objects with convex colliders won't behave as expected. 
+
+- <font style="color:orange">**Expensive**: This command is computationally expensive.</font>
+
+```python
+{"$type": "convexify_proc_gen_room"}
+```
+
+***
+
+## **`create_proc_gen_ceiling`**
+
+Create a ceiling for the procedurally generated room. The ceiling is divided into 1x1 "tiles", which can be manipulated with Proc Gen Ceiling Tiles Commands (see below). 
+
+- <font style="color:orange">**Expensive**: This command is computationally expensive.</font>
+
+```python
+{"$type": "create_proc_gen_ceiling"}
+```
+
+***
+
+## **`destroy_proc_gen_ceiling`**
+
+Destroy all ceiling tiles in a procedurally-generated room.
+
+
+```python
+{"$type": "destroy_proc_gen_ceiling"}
+```
+
+***
+
+## **`set_proc_gen_ceiling_color`**
+
+Set the albedo RGBA color of the ceiling. 
+
+- <font style="color:orange">**Expensive**: This command is computationally expensive.</font>
+
+```python
+{"$type": "set_proc_gen_ceiling_color", "color": {"r": 0.219607845, "g": 0.0156862754, "b": 0.6901961, "a": 1.0}}
+```
+
+| Parameter | Type | Description | Default |
+| --- | --- | --- | --- |
+| `"color"` | Color | The new albedo RGBA color of the ceiling. | |
+
+***
+
+## **`set_proc_gen_ceiling_height`**
+
+Set the height of all ceiling tiles in a proc-gen room.
+
+
+```python
+{"$type": "set_proc_gen_ceiling_height"}
+```
+
+```python
+{"$type": "set_proc_gen_ceiling_height", "height": 2.85}
+```
+
+| Parameter | Type | Description | Default |
+| --- | --- | --- | --- |
+| `"height"` | float | The y value of all ceiling tiles. | 2.85 |
+
+***
+
+## **`set_proc_gen_ceiling_texture_scale`**
+
+Set the scale of the tiling of the ceiling material's main texture.
+
+
+```python
+{"$type": "set_proc_gen_ceiling_texture_scale"}
+```
+
+```python
+{"$type": "set_proc_gen_ceiling_texture_scale", "scale": {"x": 1, "y": 1}}
+```
+
+| Parameter | Type | Description | Default |
+| --- | --- | --- | --- |
+| `"scale"` | Vector2 | The tiling scale of the material. Generally (but by no means always), the default tiling scale of a texture is {"x": 1, "y": 1} | {"x": 1, "y": 1} |
+
+***
+
+## **`set_proc_gen_walls_color`**
+
+Set the albedo RGBA color of the walls.
+
+
+```python
+{"$type": "set_proc_gen_walls_color", "color": {"r": 0.219607845, "g": 0.0156862754, "b": 0.6901961, "a": 1.0}}
+```
+
+| Parameter | Type | Description | Default |
+| --- | --- | --- | --- |
+| `"color"` | Color | The new albedo RGBA color of the walls. | |
+
+***
+
+## **`set_proc_gen_walls_texture_scale`**
+
+Set the texture scale of all walls in a proc-gen room.
+
+
+```python
+{"$type": "set_proc_gen_walls_texture_scale"}
+```
+
+```python
+{"$type": "set_proc_gen_walls_texture_scale", "scale": {"x": 1, "y": 1}}
+```
+
+| Parameter | Type | Description | Default |
+| --- | --- | --- | --- |
+| `"scale"` | Vector2 | The tiling scale of the material. Generally (but by no means always), the default tiling scale of a texture is {"x": 1, "y": 1} | {"x": 1, "y": 1} |
+
+# ProcGenCeilingTilesCommand
+
+These commands affect specific ceiling tiles. To use these commands, you must create a ceiling first by sending create_proc_gen_ceiling.
+
+***
+
+## **`create_proc_gen_ceiling_tiles`**
+
+Create new ceiling tiles in a procedurally generated room. If you just want to fill the ceiling with tiles, send the command create_ceiling instead. 
+
+- <font style="color:orange">**Expensive**: This command is computationally expensive.</font>
+
+```python
+{"$type": "create_proc_gen_ceiling_tiles", "ceiling_tiles": [{"x": 0, "y": 1}, {"x": 2, "y": 12}]}
+```
+
+| Parameter | Type | Description | Default |
+| --- | --- | --- | --- |
+| `"ceiling_tiles"` | GridPoint[] | The list of ceiling tile positions. | |
+
+***
+
+## **`destroy_proc_gen_ceiling_tiles`**
+
+Destroy ceiling tiles from a procedurally-created ceiling. 
+
+- <font style="color:orange">**Expensive**: This command is computationally expensive.</font>
+
+```python
+{"$type": "destroy_proc_gen_ceiling_tiles", "ceiling_tiles": [{"x": 0, "y": 1}, {"x": 2, "y": 12}]}
+```
+
+| Parameter | Type | Description | Default |
+| --- | --- | --- | --- |
+| `"ceiling_tiles"` | GridPoint[] | The list of ceiling tile positions. | |
+
+# ProcGenFloorCommand
+
+These commands modify the floor of a procedurally-generated room.
+
+# ProcGenMaterialCommand
+
+These commands add a material to part of the proc-gen room.
+
+***
+
+## **`set_proc_gen_ceiling_material`**
+
+Set the material of a procedurally-generated ceiling. 
+
+- <font style="color:darkslategray">**Requires a material asset bundle**: To use this command, you must first download an load a material. Send the [add_material](#add_material) command first.</font>
+
+```python
+{"$type": "set_proc_gen_ceiling_material", "name": "string"}
+```
+
+| Parameter | Type | Description | Default |
+| --- | --- | --- | --- |
+| `"name"` | string | The name of the material. The material must already be loaded in memory. | |
+
+***
+
+## **`set_proc_gen_walls_material`**
+
+Set the material of all procedurally-generated walls. 
+
+- <font style="color:darkslategray">**Requires a material asset bundle**: To use this command, you must first download an load a material. Send the [add_material](#add_material) command first.</font>
+
+```python
+{"$type": "set_proc_gen_walls_material", "name": "string"}
+```
+
+| Parameter | Type | Description | Default |
+| --- | --- | --- | --- |
+| `"name"` | string | The name of the material. The material must already be loaded in memory. | |
+
+# ProcGenWallsCommand
+
+These commands involve placing walls in a procedural room. (See description for Proc Gen Room Command.)
+
+***
+
+## **`create_exterior_walls`**
+
+Create the exterior walls. This must be called before all other ProcGenRoomCommands. 
+
+- <font style="color:orange">**Expensive**: This command is computationally expensive.</font>
+
+```python
+{"$type": "create_exterior_walls", "walls": [{"x": 0, "y": 1}, {"x": 2, "y": 12}]}
+```
+
+| Parameter | Type | Description | Default |
+| --- | --- | --- | --- |
+| `"walls"` | GridPoint[] | List of walls as (x, y) points on a grid. | |
+
+***
+
+## **`create_interior_walls`**
+
+Create the interior walls. 
+
+- <font style="color:orange">**Expensive**: This command is computationally expensive.</font>
+
+```python
+{"$type": "create_interior_walls", "walls": [{"x": 0, "y": 1}, {"x": 2, "y": 12}]}
+```
+
+| Parameter | Type | Description | Default |
+| --- | --- | --- | --- |
+| `"walls"` | GridPoint[] | List of walls as (x, y) points on a grid. | |
+
+***
+
+## **`set_proc_gen_walls_scale`**
+
+Set the scale of proc-gen wall sections.
+
+
+```python
+{"$type": "set_proc_gen_walls_scale", "walls": [{"x": 0, "y": 1}, {"x": 2, "y": 12}]}
+```
+
+```python
+{"$type": "set_proc_gen_walls_scale", "walls": [{"x": 0, "y": 1}, {"x": 2, "y": 12}], "scale": {"x": 1, "y": 1, "z": 1}}
+```
+
+| Parameter | Type | Description | Default |
+| --- | --- | --- | --- |
+| `"scale"` | Vector3 | The new scale of each wall section. By default, the scale of a wall section is (1, 1, 1). | {"x": 1, "y": 1, "z": 1} |
+| `"walls"` | GridPoint[] | List of walls as (x, y) points on a grid. | |
+
+# RobotCommand
+
+These commands affect robots currently in the scene. To add a robot, send the add_robot command. For further documentation, see: Documentation/misc_frontend/robots.md
+
+***
+
+## **`create_robot_obi_colliders`**
+
+Create Obi colliders for a robot if there aren't any. 
+
+- <font style="color:blue">**Obi**: This command initializes utilizes the Obi physics engine, which requires a specialized scene initialization process.See: [Obi documentation](../lessons/obi/obi.md)</font>
+
+```python
+{"$type": "create_robot_obi_colliders"}
+```
+
+```python
+{"$type": "create_robot_obi_colliders", "id": 0}
+```
+
+| Parameter | Type | Description | Default |
+| --- | --- | --- | --- |
+| `"id"` | int | The ID of the robot in the scene. | 0 |
+
+***
+
+## **`destroy_robot`**
+
+Destroy a robot in the scene.
+
+
+```python
+{"$type": "destroy_robot"}
+```
+
+```python
+{"$type": "destroy_robot", "id": 0}
+```
+
+| Parameter | Type | Description | Default |
+| --- | --- | --- | --- |
+| `"id"` | int | The ID of the robot in the scene. | 0 |
+
+***
+
+## **`make_robot_nav_mesh_obstacle`**
+
+Make a specific robot a NavMesh obstacle. If it is already a NavMesh obstacle, change its properties. 
+
+- <font style="color:blue">**Requires a NavMesh**: This command requires a NavMesh.Scenes created via [add_scene](#add_scene) already have NavMeshes.Proc-gen scenes don't; send [bake_nav_mesh](#bake_nav_mesh) to create one.</font>
+
+```python
+{"$type": "make_robot_nav_mesh_obstacle"}
+```
+
+```python
+{"$type": "make_robot_nav_mesh_obstacle", "carve_type": "all", "scale": 1, "shape": "box", "id": 0}
+```
+
+| Parameter | Type | Description | Default |
+| --- | --- | --- | --- |
+| `"carve_type"` | CarveType | How the robot will "carve" holes in the NavMesh. | "all" |
+| `"scale"` | float | The scale of the obstacle relative to the size of the robot. Set this lower to account for the additional space that the robot will carve. | 1 |
+| `"shape"` | CarveShape | The shape of the carver. | "box" |
+| `"id"` | int | The ID of the robot in the scene. | 0 |
+
+#### CarveShape
+
+The shape of a NavMesh carver.
+
+| Value | Description |
+| --- | --- |
+| `"box"` |  |
+| `"capsule"` |  |
+
+#### CarveType
+
+How objects in the scene will "carve" the NavMesh.
+
+| Value | Description |
+| --- | --- |
+| `"all"` | Each object will carve a large hole in the NavMesh. If an object moves, the hole will move too. This is the most performance-intensive option. |
+| `"stationary"` | Each object will initially carve a large hole in the NavMesh. If an objects moves, it won't "re-carve" the NavMesh. A small hole will remain in its original position. |
+| `"none"` | Each object will carve small holes in the NavMesh. If an objects moves, it won't "re-carve" the NavMesh. A small hole will remain in its original position. |
+
+***
+
+## **`parent_avatar_to_robot`**
+
+Parent an avatar to a robot. The avatar's position and rotation will always be relative to the robot. Usually you'll want to do this to add a camera to the robot.
+
+
+```python
+{"$type": "parent_avatar_to_robot", "position": {"x": 1.1, "y": 0.0, "z": 0}, "body_part_id": 1}
+```
+
+```python
+{"$type": "parent_avatar_to_robot", "position": {"x": 1.1, "y": 0.0, "z": 0}, "body_part_id": 1, "avatar_id": "a", "id": 0}
+```
+
+| Parameter | Type | Description | Default |
+| --- | --- | --- | --- |
+| `"avatar_id"` | string | The ID of the avatar. It must already exist in the scene. | "a" |
+| `"position"` | Vector3 | The position of the avatar relative to the robot. | |
+| `"body_part_id"` | int | Parent the avatar to a body part of this robot with this ID. Send send_static_robots to get the IDs and names of this robot's body parts. | |
+| `"id"` | int | The ID of the robot in the scene. | 0 |
+
+***
+
+## **`remove_robot_nav_mesh_obstacle`**
+
+Remove a NavMesh obstacle from a robot (see make_robot_nav_mesh_obstacle). 
+
+- <font style="color:blue">**Requires a NavMesh**: This command requires a NavMesh.Scenes created via [add_scene](#add_scene) already have NavMeshes.Proc-gen scenes don't; send [bake_nav_mesh](#bake_nav_mesh) to create one.</font>
+
+```python
+{"$type": "remove_robot_nav_mesh_obstacle"}
+```
+
+```python
+{"$type": "remove_robot_nav_mesh_obstacle", "id": 0}
+```
+
+| Parameter | Type | Description | Default |
+| --- | --- | --- | --- |
+| `"id"` | int | The ID of the robot in the scene. | 0 |
+
+***
+
+## **`set_immovable`**
+
+Set whether or not the root object of the robot is immovable. Its joints will still be moveable.
+
+
+```python
+{"$type": "set_immovable"}
+```
+
+```python
+{"$type": "set_immovable", "immovable": True, "id": 0}
+```
+
+| Parameter | Type | Description | Default |
+| --- | --- | --- | --- |
+| `"immovable"` | bool | If true, the root object of the robot is immovable. | True |
+| `"id"` | int | The ID of the robot in the scene. | 0 |
+
+***
+
+## **`set_robot_color`**
+
+Set the visual color of a robot in the scene.
+
+
+```python
+{"$type": "set_robot_color", "color": {"r": 0.219607845, "g": 0.0156862754, "b": 0.6901961, "a": 1.0}}
+```
+
+```python
+{"$type": "set_robot_color", "color": {"r": 0.219607845, "g": 0.0156862754, "b": 0.6901961, "a": 1.0}, "id": 0}
+```
+
+| Parameter | Type | Description | Default |
+| --- | --- | --- | --- |
+| `"color"` | Color | The new color of the robot. | |
+| `"id"` | int | The ID of the robot in the scene. | 0 |
+
+***
+
+## **`set_robot_joint_id`**
+
+Set the ID of a robot joint. This can be useful when loading saved data that contains robot joint IDs. Note that the <computeroutput>id</computeroutput> parameter is for the parent robot, not the joint. The joint is located via <computeroutput>joint_name</computeroutput>. Accordingly, this command only works when all of the names of a robot's joints are unique. 
+
+- <font style="color:orange">**Deprecated**: This command has been deprecated. In the next major TDW update (1.x.0), this command will be removed.</font>
+
+```python
+{"$type": "set_robot_joint_id", "joint_name": "string", "joint_id": 1}
+```
+
+```python
+{"$type": "set_robot_joint_id", "joint_name": "string", "joint_id": 1, "id": 0}
+```
+
+| Parameter | Type | Description | Default |
+| --- | --- | --- | --- |
+| `"joint_name"` | string | The exected name of the joint. | |
+| `"joint_id"` | int | The new ID of the joint. | |
+| `"id"` | int | The ID of the robot in the scene. | 0 |
+
+***
+
+## **`set_robot_obi_collision_material`**
+
+Set the Obi collision material of a robot. 
+
+- <font style="color:blue">**Obi**: This command initializes utilizes the Obi physics engine, which requires a specialized scene initialization process.See: [Obi documentation](../lessons/obi/obi.md)</font>
+
+```python
+{"$type": "set_robot_obi_collision_material"}
+```
+
+```python
+{"$type": "set_robot_obi_collision_material", "dynamic_friction": 0.3, "static_friction": 0.3, "stickiness": 0, "stick_distance": 0, "friction_combine": "average", "stickiness_combine": "average", "id": 0}
+```
+
+| Parameter | Type | Description | Default |
+| --- | --- | --- | --- |
+| `"dynamic_friction"` | float | Percentage of relative tangential velocity removed in a collision, once the static friction threshold has been surpassed and the particle is moving relative to the surface. 0 means things will slide as if made of ice, 1 will result in total loss of tangential velocity. | 0.3 |
+| `"static_friction"` | float | Percentage of relative tangential velocity removed in a collision. 0 means things will slide as if made of ice, 1 will result in total loss of tangential velocity. | 0.3 |
+| `"stickiness"` | float | Amount of inward normal force applied between objects in a collision. 0 means no force will be applied, 1 will keep objects from separating once they collide. | 0 |
+| `"stick_distance"` | float | Maximum distance between objects at which sticky forces are applied. Since contacts will be generated between bodies within the stick distance, it should be kept as small as possible to reduce the amount of contacts generated. | 0 |
+| `"friction_combine"` | MaterialCombineMode | How is the friction coefficient calculated when two objects involved in a collision have different coefficients. If both objects have different friction combine modes, the mode with the lowest enum index is used. | "average" |
+| `"stickiness_combine"` | MaterialCombineMode | How is the stickiness coefficient calculated when two objects involved in a collision have different coefficients. If both objects have different stickiness combine modes, the mode with the lowest enum index is used. | "average" |
+| `"id"` | int | The ID of the robot in the scene. | 0 |
+
+#### MaterialCombineMode
+
+Obi collision maerial combine modes.
+
+| Value | Description |
+| --- | --- |
+| `"average"` |  |
+| `"minimum"` |  |
+| `"multiply"` |  |
+| `"maximum"` |  |
+
+***
+
+## **`teleport_robot`**
+
+Teleport the robot to a new position and rotation. This is a sudden movement that might disrupt the physics simulation. You should only use this command if you really need to (for example, if the robot falls over).
+
+
+```python
+{"$type": "teleport_robot"}
+```
+
+```python
+{"$type": "teleport_robot", "position": {"x": 0, "y": 0, "z": 0}, "rotation": {"w": 1, "x": 0, "y": 0, "z": 0}, "id": 0}
+```
+
+| Parameter | Type | Description | Default |
+| --- | --- | --- | --- |
+| `"position"` | Vector3 | The position of the robot. | {"x": 0, "y": 0, "z": 0} |
+| `"rotation"` | Quaternion | The rotation of the robot. | {"w": 1, "x": 0, "y": 0, "z": 0} |
+| `"id"` | int | The ID of the robot in the scene. | 0 |
+
+# MagnebotCommand
+
+These commands are for a Magnebot currently in the scene. For further documentation, see: Documentation/misc_frontend/robots.md For a high-level API, see: <ulink url="https://github.com/alters-mit/magnebot">https://github.com/alters-mit/magnebot</ulink>
+
+***
+
+## **`detach_from_magnet`**
+
+Detach an object from a Magnebot magnet.
+
+
+```python
+{"$type": "detach_from_magnet", "object_id": 1}
+```
+
+```python
+{"$type": "detach_from_magnet", "object_id": 1, "arm": "left", "id": 0}
+```
+
+| Parameter | Type | Description | Default |
+| --- | --- | --- | --- |
+| `"arm"` | Arm | The magnet's arm. | "left" |
+| `"object_id"` | int | The ID of the held object. | |
+| `"id"` | int | The ID of the robot in the scene. | 0 |
+
+#### Arm
+
+A left or right arm.
+
+| Value | Description |
+| --- | --- |
+| `"left"` |  |
+| `"right"` |  |
+
+***
+
+## **`set_magnet_targets`**
+
+Set the objects that the Magnebot magnet will try to pick up.
+
+
+```python
+{"$type": "set_magnet_targets"}
+```
+
+```python
+{"$type": "set_magnet_targets", "arm": "left", "targets": [], "id": 0}
+```
+
+| Parameter | Type | Description | Default |
+| --- | --- | --- | --- |
+| `"arm"` | Arm | The magnet's arm. | "left" |
+| `"targets"` | int[] | The IDs of the target objects. If a magnet collides with an object, it'll "stick" only if the object ID is in this list. If the magnet is holding an object not in this list, it will continue to do hold it. | [] |
+| `"id"` | int | The ID of the robot in the scene. | 0 |
+
+#### Arm
+
+A left or right arm.
+
+| Value | Description |
+| --- | --- |
+| `"left"` |  |
+| `"right"` |  |
+
+# MagnebotWheelsCommand
+
+These commands set the friction coefficient of a Magnebot's wheels over time given the distance to a target. These commands must be sent per-frame. These commands will check if the Magnebot is at the target per PHYSICS frame, INCLUDING frames skipped by step_physics. This greatly increases the precision of a Magnebot simulation.
+
+***
+
+## **`set_magnebot_wheels_during_move`**
+
+Set the friction coefficients of the Magnebot's wheels during a move_by() or move_to() action, given a target position. The friction coefficients will increase as the Magnebot approaches the target position and the command will announce if the Magnebot arrives at the target position. 
+
+- <font style="color:red">**Rarely used**: This command is very specialized; it's unlikely that this is the command you want to use.</font>
+
+    - <font style="color:red">**Use this command instead:** `set_robot_joint_friction`</font>
+- <font style="color:green">**Sends data**: This command instructs the build to send output data.</font>
+
+    - <font style="color:green">**Exactly once**</font>
+
+    - <font style="color:green">**Type:** [`MagnebotWheels`](output_data.md#MagnebotWheels)</font>
+
+```python
+{"$type": "set_magnebot_wheels_during_move", "position": {"x": 1.1, "y": 0.0, "z": 0}, "origin": {"x": 1.1, "y": 0.0, "z": 0}}
+```
+
+```python
+{"$type": "set_magnebot_wheels_during_move", "position": {"x": 1.1, "y": 0.0, "z": 0}, "origin": {"x": 1.1, "y": 0.0, "z": 0}, "brake_distance": 0.1, "arrived_at": 0.01, "minimum_friction": 0.05, "maximum_friction": 1, "id": 0}
+```
+
+| Parameter | Type | Description | Default |
+| --- | --- | --- | --- |
+| `"position"` | Vector3 | The target destination of the Magnebot. | |
+| `"origin"` | Vector3 | The origin of the Magnebot at the start of the action (not its current position). | |
+| `"brake_distance"` | float | The distance at which the Magnebot should start to brake, in meters. | 0.1 |
+| `"arrived_at"` | float | The threshold for determining whether the Magnebot is at the target. | 0.01 |
+| `"minimum_friction"` | float | The minimum friction coefficient for the wheels. The default value (0.05) is also the default friction coefficient of the wheels. | 0.05 |
+| `"maximum_friction"` | float | The maximum friction coefficient for the wheels when slowing down. | 1 |
+| `"id"` | int | The ID of the robot in the scene. | 0 |
+
+# MagnebotWheelsTurnCommand
+
+These commands set the friction coefficients of the Magnebot's wheels during a turn action.
+
+***
+
+## **`set_magnebot_wheels_during_turn_by`**
+
+Set the friction coefficients of the Magnebot's wheels during a turn_by() action, given a target angle. The friction coefficients will increase as the Magnebot approaches the target angle and the command will announce if the Magnebot aligns with the target angle. 
+
+- <font style="color:red">**Rarely used**: This command is very specialized; it's unlikely that this is the command you want to use.</font>
+
+    - <font style="color:red">**Use this command instead:** `set_robot_joint_friction`</font>
+- <font style="color:green">**Sends data**: This command instructs the build to send output data.</font>
+
+    - <font style="color:green">**Exactly once**</font>
+
+    - <font style="color:green">**Type:** [`MagnebotWheels`](output_data.md#MagnebotWheels)</font>
+
+```python
+{"$type": "set_magnebot_wheels_during_turn_by", "angle": 0.125, "origin": {"x": 1.1, "y": 0.0, "z": 0}}
+```
+
+```python
+{"$type": "set_magnebot_wheels_during_turn_by", "angle": 0.125, "origin": {"x": 1.1, "y": 0.0, "z": 0}, "brake_angle": 0.1, "arrived_at": 0.01, "minimum_friction": 0.05, "maximum_friction": 1, "id": 0}
+```
+
+| Parameter | Type | Description | Default |
+| --- | --- | --- | --- |
+| `"angle"` | float | The target angle of the Magnebot in degrees. | |
+| `"origin"` | Vector3 | The starting forward directional vector of the Magnebot at the start of the action (not its current forward directional vector). | |
+| `"brake_angle"` | float | The angle at which the Magnebot should start to brake, in degrees. | 0.1 |
+| `"arrived_at"` | float | The threshold for determining whether the Magnebot is at the target. | 0.01 |
+| `"minimum_friction"` | float | The minimum friction coefficient for the wheels. The default value (0.05) is also the default friction coefficient of the wheels. | 0.05 |
+| `"maximum_friction"` | float | The maximum friction coefficient for the wheels when slowing down. | 1 |
+| `"id"` | int | The ID of the robot in the scene. | 0 |
+
+***
+
+## **`set_magnebot_wheels_during_turn_to`**
+
+Set the friction coefficients of the Magnebot's wheels during a turn_to() action, given a target angle. The friction coefficients will increase as the Magnebot approaches the target angle and the command will announce if the Magnebot aligns with the target angle. Because the Magnebot will move slightly while rotating, this command has an additional position parameter to re-check for alignment with the target. 
+
+- <font style="color:red">**Rarely used**: This command is very specialized; it's unlikely that this is the command you want to use.</font>
+
+    - <font style="color:red">**Use this command instead:** `set_robot_joint_friction`</font>
+- <font style="color:green">**Sends data**: This command instructs the build to send output data.</font>
+
+    - <font style="color:green">**Exactly once**</font>
+
+    - <font style="color:green">**Type:** [`MagnebotWheels`](output_data.md#MagnebotWheels)</font>
+
+```python
+{"$type": "set_magnebot_wheels_during_turn_to", "position": {"x": 1.1, "y": 0.0, "z": 0}, "angle": 0.125, "origin": {"x": 1.1, "y": 0.0, "z": 0}}
+```
+
+```python
+{"$type": "set_magnebot_wheels_during_turn_to", "position": {"x": 1.1, "y": 0.0, "z": 0}, "angle": 0.125, "origin": {"x": 1.1, "y": 0.0, "z": 0}, "brake_angle": 0.1, "arrived_at": 0.01, "minimum_friction": 0.05, "maximum_friction": 1, "id": 0}
+```
+
+| Parameter | Type | Description | Default |
+| --- | --- | --- | --- |
+| `"position"` | Vector3 | The target position that the Magnebot is turning to. | |
+| `"angle"` | float | The target angle of the Magnebot in degrees. | |
+| `"origin"` | Vector3 | The starting forward directional vector of the Magnebot at the start of the action (not its current forward directional vector). | |
+| `"brake_angle"` | float | The angle at which the Magnebot should start to brake, in degrees. | 0.1 |
+| `"arrived_at"` | float | The threshold for determining whether the Magnebot is at the target. | 0.01 |
+| `"minimum_friction"` | float | The minimum friction coefficient for the wheels. The default value (0.05) is also the default friction coefficient of the wheels. | 0.05 |
+| `"maximum_friction"` | float | The maximum friction coefficient for the wheels when slowing down. | 1 |
+| `"id"` | int | The ID of the robot in the scene. | 0 |
+
+# RobotJointCommand
+
+These commands set joint targets or parameters for a robot in the scene.
+
+***
+
+## **`clatterize_robot_joint`**
+
+Make a robot respond to Clatter audio by setting its audio values and adding a ClatterObject component. You must send ClatterizeObject for each robot prior to sending InitializeClatter (though they can all be in the same list of commands).
+
+
+```python
+{"$type": "clatterize_robot_joint", "impact_material": "wood_medium", "size": 1, "amp": 0.125, "resonance": 0.125, "fake_mass": 0.125, "joint_id": 1}
+```
+
+```python
+{"$type": "clatterize_robot_joint", "impact_material": "wood_medium", "size": 1, "amp": 0.125, "resonance": 0.125, "fake_mass": 0.125, "joint_id": 1, "has_scrape_material": False, "scrape_material": "ceramic", "set_fake_mass": False, "id": 0}
+```
+
+| Parameter | Type | Description | Default |
+| --- | --- | --- | --- |
+| `"impact_material"` | ImpactMaterialUnsized | The impact material. See: tdw.physics_audio.audio_material (which is the same thing as an impact material). | |
+| `"size"` | int | The size bucket value (0-5); smaller objects should use smaller values. | |
+| `"amp"` | float | The audio amplitude (0-1). | |
+| `"resonance"` | float | The resonance value (0-1). | |
+| `"has_scrape_material"` | bool | If true, the object has a scrape material. | False |
+| `"scrape_material"` | ScrapeMaterial | The object's scrape material. Ignored if has_scrape_material == False. See: tdw.physics_audio.scrape_material | "ceramic" |
+| `"set_fake_mass"` | bool | If True, set a fake audio mass (see below). | False |
+| `"fake_mass"` | float | If set_fake_mass == True, this is the fake mass, which will be used for audio synthesis instead of the true mass. | |
+| `"joint_id"` | int | The ID of the joint. | |
+| `"id"` | int | The ID of the robot in the scene. | 0 |
+
+***
+
+## **`set_robot_joint_drive`**
+
+Set static joint drive parameters for a robot joint. Use the StaticRobot output data to determine which drives (x, y, and z) the joint has and what their default values are.
+
+
+```python
+{"$type": "set_robot_joint_drive", "joint_id": 1}
+```
+
+```python
+{"$type": "set_robot_joint_drive", "joint_id": 1, "axis": "x", "lower_limit": 0, "upper_limit": 0, "force_limit": 3, "stiffness": 1000, "damping": 300, "id": 0}
+```
+
+| Parameter | Type | Description | Default |
+| --- | --- | --- | --- |
+| `"axis"` | DriveAxis | The axis of the drive. | "x" |
+| `"lower_limit"` | float | The lower limit of the drive in degrees. If this and upper_limit are 0, the joint movement is unlimited. | 0 |
+| `"upper_limit"` | float | The upper limit of the drive in degrees. If this and lower_limit are 0, the joint movement is unlimited. | 0 |
+| `"force_limit"` | float | The force limit. | 3 |
+| `"stiffness"` | float | The stiffness of the drive. | 1000 |
+| `"damping"` | float | The damping of the drive. | 300 |
+| `"joint_id"` | int | The ID of the joint. | |
+| `"id"` | int | The ID of the robot in the scene. | 0 |
+
+#### DriveAxis
+
+| Value | Description |
+| --- | --- |
+| `"x"` |  |
+| `"y"` |  |
+| `"z"` |  |
+
+***
+
+## **`set_robot_joint_friction`**
+
+Set the friction coefficient of a robot joint.
+
+
+```python
+{"$type": "set_robot_joint_friction", "joint_id": 1}
+```
+
+```python
+{"$type": "set_robot_joint_friction", "joint_id": 1, "friction": 0.05, "id": 0}
+```
+
+| Parameter | Type | Description | Default |
+| --- | --- | --- | --- |
+| `"friction"` | float | The friction coefficient. | 0.05 |
+| `"joint_id"` | int | The ID of the joint. | |
+| `"id"` | int | The ID of the robot in the scene. | 0 |
+
+***
+
+## **`set_robot_joint_mass`**
+
+Set the mass of a robot joint. To get the default mass, see the StaticRobot output data.
+
+
+```python
+{"$type": "set_robot_joint_mass", "mass": 0.125, "joint_id": 1}
+```
+
+```python
+{"$type": "set_robot_joint_mass", "mass": 0.125, "joint_id": 1, "id": 0}
+```
+
+| Parameter | Type | Description | Default |
+| --- | --- | --- | --- |
+| `"mass"` | float | The mass of the joint. | |
+| `"joint_id"` | int | The ID of the joint. | |
+| `"id"` | int | The ID of the robot in the scene. | 0 |
+
+***
+
+## **`set_robot_joint_physic_material`**
+
+Set the physic material of a robot joint and apply friction and bounciness values to the joint. These settings can be overriden by sending the command again.
+
+
+```python
+{"$type": "set_robot_joint_physic_material", "dynamic_friction": 0.125, "static_friction": 0.125, "bounciness": 0.125, "joint_id": 1}
+```
+
+```python
+{"$type": "set_robot_joint_physic_material", "dynamic_friction": 0.125, "static_friction": 0.125, "bounciness": 0.125, "joint_id": 1, "id": 0}
+```
+
+| Parameter | Type | Description | Default |
+| --- | --- | --- | --- |
+| `"dynamic_friction"` | float | Friction when the joint is already moving. A higher value means that the joint will come to rest very quickly. Must be between 0 and 1. | |
+| `"static_friction"` | float | Friction when the joint is not moving. A higher value means that a lot of force will be needed to make the joint start moving. Must be between 0 and 1. | |
+| `"bounciness"` | float | The bounciness of the joint. A higher value means that the joint will bounce without losing much energy. Must be between 0 and 1. | |
+| `"joint_id"` | int | The ID of the joint. | |
+| `"id"` | int | The ID of the robot in the scene. | 0 |
+
+# RobotJointTargetCommand
+
+These commands set target angles for each of the joint's drives. To get the type of joint and its drives, see the send_static_robots command and the StaticRobot output data.
+
+***
+
+## **`add_force_to_prismatic`**
+
+Add a force to a prismatic joint.
+
+
+```python
+{"$type": "add_force_to_prismatic", "force": 0.125, "joint_id": 1}
+```
+
+```python
+{"$type": "add_force_to_prismatic", "force": 0.125, "joint_id": 1, "id": 0}
+```
+
+| Parameter | Type | Description | Default |
+| --- | --- | --- | --- |
+| `"force"` | float | The force in Newtons. | |
+| `"joint_id"` | int | The ID of the joint. | |
+| `"id"` | int | The ID of the robot in the scene. | 0 |
+
+***
+
+## **`add_torque_to_revolute`**
+
+Add a torque to a revolute joint.
+
+
+```python
+{"$type": "add_torque_to_revolute", "torque": 0.125, "joint_id": 1}
+```
+
+```python
+{"$type": "add_torque_to_revolute", "torque": 0.125, "joint_id": 1, "id": 0}
+```
+
+| Parameter | Type | Description | Default |
+| --- | --- | --- | --- |
+| `"torque"` | float | The torque in Newtons. | |
+| `"joint_id"` | int | The ID of the joint. | |
+| `"id"` | int | The ID of the robot in the scene. | 0 |
+
+***
+
+## **`add_torque_to_spherical`**
+
+Add a torque to a spherical joint.
+
+
+```python
+{"$type": "add_torque_to_spherical", "torque": {"x": 1.1, "y": 0.0, "z": 0}, "joint_id": 1}
+```
+
+```python
+{"$type": "add_torque_to_spherical", "torque": {"x": 1.1, "y": 0.0, "z": 0}, "joint_id": 1, "id": 0}
+```
+
+| Parameter | Type | Description | Default |
+| --- | --- | --- | --- |
+| `"torque"` | Vector3 | The (x, y, z) torques in Newtons. | |
+| `"joint_id"` | int | The ID of the joint. | |
+| `"id"` | int | The ID of the robot in the scene. | 0 |
+
+***
+
+## **`set_prismatic_target`**
+
+Set the target position of a prismatic robot joint. Per frame, the joint will move towards the target until it is either no longer possible to do so (i.e. due to physics) or because it has reached the target position.
+
+
+```python
+{"$type": "set_prismatic_target", "target": 0.125, "joint_id": 1}
+```
+
+```python
+{"$type": "set_prismatic_target", "target": 0.125, "joint_id": 1, "id": 0}
+```
+
+| Parameter | Type | Description | Default |
+| --- | --- | --- | --- |
+| `"target"` | float | The target position on the prismatic joint. | |
+| `"joint_id"` | int | The ID of the joint. | |
+| `"id"` | int | The ID of the robot in the scene. | 0 |
+
+***
+
+## **`set_revolute_target`**
+
+Set the target angle of a revolute robot joint. Per frame, the joint will revolve towards the target until it is either no longer possible to do so (i.e. due to physics) or because it has reached the target angle.
+
+
+```python
+{"$type": "set_revolute_target", "target": 0.125, "joint_id": 1}
+```
+
+```python
+{"$type": "set_revolute_target", "target": 0.125, "joint_id": 1, "id": 0}
+```
+
+| Parameter | Type | Description | Default |
+| --- | --- | --- | --- |
+| `"target"` | float | The target angle in degrees. | |
+| `"joint_id"` | int | The ID of the joint. | |
+| `"id"` | int | The ID of the robot in the scene. | 0 |
+
+***
+
+## **`set_spherical_target`**
+
+Set the target angles (x, y, z) of a spherical robot joint. Per frame, the joint will revolve towards the targets until it is either no longer possible to do so (i.e. due to physics) or because it has reached the target angles.
+
+
+```python
+{"$type": "set_spherical_target", "target": {"x": 1.1, "y": 0.0, "z": 0}, "joint_id": 1}
+```
+
+```python
+{"$type": "set_spherical_target", "target": {"x": 1.1, "y": 0.0, "z": 0}, "joint_id": 1, "id": 0}
+```
+
+| Parameter | Type | Description | Default |
+| --- | --- | --- | --- |
+| `"target"` | Vector3 | The target angles in degrees for the (x, y, z) drives. | |
+| `"joint_id"` | int | The ID of the joint. | |
+| `"id"` | int | The ID of the robot in the scene. | 0 |
+
+# SetRobotJointPositionCommand
+
+These commands instantaneously set the robot joint angles and positions. These commands SHOULD NOT be used in place of physics-based motion. Unity will interpret these commands as a VERY fast motion. These commands should only be used when a robot is first created in order to set an initial pose.
+
+***
+
+## **`set_prismatic_position`**
+
+Instantaneously set the position of a prismatic joint. Only use this command to set an initial pose for a robot. 
+
+- <font style="color:red">**Rarely used**: This command is very specialized; it's unlikely that this is the command you want to use.</font>
+
+    - <font style="color:red">**Use this command instead:** `set_prismatic_target`</font>
+
+```python
+{"$type": "set_prismatic_position", "position": 0.125, "joint_id": 1}
+```
+
+```python
+{"$type": "set_prismatic_position", "position": 0.125, "joint_id": 1, "id": 0}
+```
+
+| Parameter | Type | Description | Default |
+| --- | --- | --- | --- |
+| `"position"` | float | The position in meters. | |
+| `"joint_id"` | int | The ID of the joint. | |
+| `"id"` | int | The ID of the robot in the scene. | 0 |
+
+***
+
+## **`set_revolute_angle`**
+
+Instantaneously set the angle of a revolute joint. Only use this command to set an initial pose for a robot. 
+
+- <font style="color:red">**Rarely used**: This command is very specialized; it's unlikely that this is the command you want to use.</font>
+
+    - <font style="color:red">**Use this command instead:** `set_revolute_target`</font>
+
+```python
+{"$type": "set_revolute_angle", "angle": 0.125, "joint_id": 1}
+```
+
+```python
+{"$type": "set_revolute_angle", "angle": 0.125, "joint_id": 1, "id": 0}
+```
+
+| Parameter | Type | Description | Default |
+| --- | --- | --- | --- |
+| `"angle"` | float | The angle in degrees. | |
+| `"joint_id"` | int | The ID of the joint. | |
+| `"id"` | int | The ID of the robot in the scene. | 0 |
+
+***
+
+## **`set_spherical_angles`**
+
+Instantaneously set the angles of a spherical joint. Only use this command to set an initial pose for a robot. 
+
+- <font style="color:red">**Rarely used**: This command is very specialized; it's unlikely that this is the command you want to use.</font>
+
+    - <font style="color:red">**Use this command instead:** `set_spherical_target`</font>
+
+```python
+{"$type": "set_spherical_angles", "angles": {"x": 1.1, "y": 0.0, "z": 0}, "joint_id": 1}
+```
+
+```python
+{"$type": "set_spherical_angles", "angles": {"x": 1.1, "y": 0.0, "z": 0}, "joint_id": 1, "id": 0}
+```
+
+| Parameter | Type | Description | Default |
+| --- | --- | --- | --- |
+| `"angles"` | Vector3 | The angles in degrees. | |
+| `"joint_id"` | int | The ID of the joint. | |
+| `"id"` | int | The ID of the robot in the scene. | 0 |
+
+# SendMultipleDataOnceCommand
+
+These commands send data exactly once to the controller (not per-frame). Unlike most output data such as Tranforms, there can be more than one output data object of this type in the build's response. For example, the build can send multiple Raycast objects in the same list.
+
+***
+
+## **`send_nav_mesh_path`**
+
+Tell the build to send data of a path on the NavMesh from the origin to the destination. 
+
+- <font style="color:blue">**Requires a NavMesh**: This command requires a NavMesh.Scenes created via [add_scene](#add_scene) already have NavMeshes.Proc-gen scenes don't; send [bake_nav_mesh](#bake_nav_mesh) to create one.</font>
+- <font style="color:green">**Sends data**: This command instructs the build to send output data.</font>
+
+    - <font style="color:green">**Exactly once**</font>
+
+    - <font style="color:green">**Type:** [`NavMeshPath`](output_data.md#NavMeshPath)</font>
+
+```python
+{"$type": "send_nav_mesh_path", "origin": {"x": 1.1, "y": 0.0, "z": 0}, "destination": {"x": 1.1, "y": 0.0, "z": 0}}
+```
+
+```python
+{"$type": "send_nav_mesh_path", "origin": {"x": 1.1, "y": 0.0, "z": 0}, "destination": {"x": 1.1, "y": 0.0, "z": 0}, "id": 0}
+```
+
+| Parameter | Type | Description | Default |
+| --- | --- | --- | --- |
+| `"origin"` | Vector3 | The origin of the path. | |
+| `"destination"` | Vector3 | The destination of the path. | |
+| `"id"` | int | The ID of the output data object. This can be used to match the output data back to the command that created it. | 0 |
+
+# SendOverlapCommand
+
+These commands create an overlap shape and then check which objects are within that shape.
+
+***
+
+## **`send_overlap_box`**
+
+Check which objects a box-shaped space overlaps with. 
+
+- <font style="color:green">**Sends data**: This command instructs the build to send output data.</font>
+
+    - <font style="color:green">**Exactly once**</font>
+
+    - <font style="color:green">**Type:** [`Overlap`](output_data.md#Overlap)</font>
+
+```python
+{"$type": "send_overlap_box", "half_extents": {"x": 1.1, "y": 0.0, "z": 0}, "rotation": {"w": 0.6, "x": 3.5, "y": -45, "z": 0}, "position": {"x": 1.1, "y": 0.0, "z": 0}}
+```
+
+```python
+{"$type": "send_overlap_box", "half_extents": {"x": 1.1, "y": 0.0, "z": 0}, "rotation": {"w": 0.6, "x": 3.5, "y": -45, "z": 0}, "position": {"x": 1.1, "y": 0.0, "z": 0}, "id": 0}
+```
+
+| Parameter | Type | Description | Default |
+| --- | --- | --- | --- |
+| `"half_extents"` | Vector3 | Half of the extents of the box (i.e. half the scale of an object). | |
+| `"rotation"` | Quaternion | The rotation of the box. | |
+| `"position"` | Vector3 | The center of the shape. | |
+| `"id"` | int | The ID of the output data object. This can be used to match the output data back to the command that created it. | 0 |
+
+***
+
+## **`send_overlap_capsule`**
+
+Check which objects a capsule-shaped space overlaps with. 
+
+- <font style="color:green">**Sends data**: This command instructs the build to send output data.</font>
+
+    - <font style="color:green">**Exactly once**</font>
+
+    - <font style="color:green">**Type:** [`Overlap`](output_data.md#Overlap)</font>
+
+```python
+{"$type": "send_overlap_capsule", "end": {"x": 1.1, "y": 0.0, "z": 0}, "radius": 0.125, "position": {"x": 1.1, "y": 0.0, "z": 0}}
+```
+
+```python
+{"$type": "send_overlap_capsule", "end": {"x": 1.1, "y": 0.0, "z": 0}, "radius": 0.125, "position": {"x": 1.1, "y": 0.0, "z": 0}, "id": 0}
+```
+
+| Parameter | Type | Description | Default |
+| --- | --- | --- | --- |
+| `"end"` | Vector3 | The top of the capsule. (The position parameter is the bottom of the capsule). | |
+| `"radius"` | float | The radius of the capsule. | |
+| `"position"` | Vector3 | The center of the shape. | |
+| `"id"` | int | The ID of the output data object. This can be used to match the output data back to the command that created it. | 0 |
+
+***
+
+## **`send_overlap_sphere`**
+
+Check which objects a sphere-shaped space overlaps with. 
+
+- <font style="color:green">**Sends data**: This command instructs the build to send output data.</font>
+
+    - <font style="color:green">**Exactly once**</font>
+
+    - <font style="color:green">**Type:** [`Overlap`](output_data.md#Overlap)</font>
+
+```python
+{"$type": "send_overlap_sphere", "radius": 0.125, "position": {"x": 1.1, "y": 0.0, "z": 0}}
+```
+
+```python
+{"$type": "send_overlap_sphere", "radius": 0.125, "position": {"x": 1.1, "y": 0.0, "z": 0}, "id": 0}
+```
+
+| Parameter | Type | Description | Default |
+| --- | --- | --- | --- |
+| `"radius"` | float | The radius of the sphere. | |
+| `"position"` | Vector3 | The center of the shape. | |
+| `"id"` | int | The ID of the output data object. This can be used to match the output data back to the command that created it. | 0 |
+
+# SendRaycastCommand
+
+These commands cast different types of rays and send the results to the controller.
+
+***
+
+## **`send_boxcast`**
+
+Cast a box along a direction and return the results. The can be multiple hits, each of which will be sent to the controller as Raycast data. 
+
+- <font style="color:green">**Sends data**: This command instructs the build to send output data.</font>
+
+    - <font style="color:green">**Exactly once**</font>
+
+    - <font style="color:green">**Type:** [`Raycast`](output_data.md#Raycast)</font>
+
+```python
+{"$type": "send_boxcast", "half_extents": {"x": 1.1, "y": 0.0, "z": 0}}
+```
+
+```python
+{"$type": "send_boxcast", "half_extents": {"x": 1.1, "y": 0.0, "z": 0}, "origin": {"x": 0, "y": 0, "z": 0}, "destination": {"x": 1, "y": 1, "z": 1}, "id": 0}
+```
+
+| Parameter | Type | Description | Default |
+| --- | --- | --- | --- |
+| `"half_extents"` | Vector3 | The half-extents of the box. | |
+| `"origin"` | Vector3 | The origin of the raycast. | {"x": 0, "y": 0, "z": 0} |
+| `"destination"` | Vector3 | The destination of the raycast. | {"x": 1, "y": 1, "z": 1} |
+| `"id"` | int | The ID of the output data object. This can be used to match the output data back to the command that created it. | 0 |
+
+***
+
+## **`send_mouse_raycast`**
+
+Raycast from a camera through the mouse screen position. 
+
+- <font style="color:green">**Sends data**: This command instructs the build to send output data.</font>
+
+    - <font style="color:green">**Exactly once**</font>
+
+    - <font style="color:green">**Type:** [`Raycast`](output_data.md#Raycast)</font>
+
+```python
+{"$type": "send_mouse_raycast"}
+```
+
+```python
+{"$type": "send_mouse_raycast", "avatar_id": "a", "origin": {"x": 0, "y": 0, "z": 0}, "destination": {"x": 1, "y": 1, "z": 1}, "id": 0}
+```
+
+| Parameter | Type | Description | Default |
+| --- | --- | --- | --- |
+| `"avatar_id"` | string | The ID of the avatar of the rendering camera. | "a" |
+| `"origin"` | Vector3 | The origin of the raycast. | {"x": 0, "y": 0, "z": 0} |
+| `"destination"` | Vector3 | The destination of the raycast. | {"x": 1, "y": 1, "z": 1} |
+| `"id"` | int | The ID of the output data object. This can be used to match the output data back to the command that created it. | 0 |
+
+***
+
+## **`send_raycast`**
+
+Cast a ray from the origin to the destination. 
+
+- <font style="color:green">**Sends data**: This command instructs the build to send output data.</font>
+
+    - <font style="color:green">**Exactly once**</font>
+
+    - <font style="color:green">**Type:** [`Raycast`](output_data.md#Raycast)</font>
+
+```python
+{"$type": "send_raycast"}
+```
+
+```python
+{"$type": "send_raycast", "origin": {"x": 0, "y": 0, "z": 0}, "destination": {"x": 1, "y": 1, "z": 1}, "id": 0}
+```
+
+| Parameter | Type | Description | Default |
+| --- | --- | --- | --- |
+| `"origin"` | Vector3 | The origin of the raycast. | {"x": 0, "y": 0, "z": 0} |
+| `"destination"` | Vector3 | The destination of the raycast. | {"x": 1, "y": 1, "z": 1} |
+| `"id"` | int | The ID of the output data object. This can be used to match the output data back to the command that created it. | 0 |
+
+***
+
+## **`send_spherecast`**
+
+Cast a sphere along a direction and return the results. The can be multiple hits, each of which will be sent to the controller as Raycast data. 
+
+- <font style="color:green">**Sends data**: This command instructs the build to send output data.</font>
+
+    - <font style="color:green">**Exactly once**</font>
+
+    - <font style="color:green">**Type:** [`Raycast`](output_data.md#Raycast)</font>
+
+```python
+{"$type": "send_spherecast", "radius": 0.125}
+```
+
+```python
+{"$type": "send_spherecast", "radius": 0.125, "origin": {"x": 0, "y": 0, "z": 0}, "destination": {"x": 1, "y": 1, "z": 1}, "id": 0}
+```
+
+| Parameter | Type | Description | Default |
+| --- | --- | --- | --- |
+| `"radius"` | float | The radius of the sphere. | |
+| `"origin"` | Vector3 | The origin of the raycast. | {"x": 0, "y": 0, "z": 0} |
+| `"destination"` | Vector3 | The destination of the raycast. | {"x": 1, "y": 1, "z": 1} |
+| `"id"` | int | The ID of the output data object. This can be used to match the output data back to the command that created it. | 0 |
+
+# SingletonSubscriberCommand
+
+These commands act as singletons and can subscribe to events.
+
+***
+
+## **`send_collisions`**
+
+Send collision data for all objects and avatars <emphasis>currently</emphasis> in the scene. 
+
+- <font style="color:green">**Sends data**: This command instructs the build to send output data.</font>
+
+    - <font style="color:green">**Type:** [`Collision`](output_data.md#Collision), [`EnvironmentCollision`](output_data.md#EnvironmentCollision)</font>
+
+```python
+{"$type": "send_collisions"}
+```
+
+```python
+{"$type": "send_collisions", "enter": True, "stay": False, "exit": False, "collision_types": ["obj"]}
+```
+
+| Parameter | Type | Description | Default |
+| --- | --- | --- | --- |
+| `"enter"` | bool | If True, listen for when objects enter a collision. | True |
+| `"stay"` | bool | If True, listen for when objects stay in a collision. WARNING: Setting this to True will generate a LOT of data. | False |
+| `"exit"` | bool | If True, listen for when objects exit a collision. | False |
+| `"collision_types"` | CollisionType [] | The types of collisions that objects will listen for per frame. | ["obj"] |
+
+***
+
+## **`send_log_messages`**
+
+Send log messages to the controller. 
+
+- <font style="color:green">**Sends data**: This command instructs the build to send output data.</font>
+
+    - <font style="color:green">**Type:** [`LogMessage`](output_data.md#LogMessage)</font>
+
+```python
+{"$type": "send_log_messages"}
+```
+
+# SendDataCommand
+
+These commands send data to the controller.
+
+***
+
+## **`send_collider_intersections`**
+
+Send data for collider intersections between pairs of objects and between single objects and the environment (e.g. walls). Note that each intersection is a separate output data object, and that each pair of objects/environment meshes might intersect more than once because they might have more than one collider. 
+
+- <font style="color:magenta">**Debug-only**: This command is only intended for use as a debug tool or diagnostic tool. It is not compatible with ordinary TDW usage.</font>
+- <font style="color:green">**Sends data**: This command instructs the build to send output data.</font>
+
+    - <font style="color:green">**Type:** [`ObjectColliderIntersection`](output_data.md#ObjectColliderIntersection), [`EnvironmentColliderIntersection`](output_data.md#EnvironmentColliderIntersection)</font>
+
+```python
+{"$type": "send_collider_intersections"}
+```
+
+```python
+{"$type": "send_collider_intersections", "obj_intersection_ids": [], "env_intersection_ids": [], "frequency": "once"}
+```
+
+| Parameter | Type | Description | Default |
+| --- | --- | --- | --- |
+| `"obj_intersection_ids"` | int [] | Pairs of object IDs, for example <computeroutput>[[0, 1], [0, 2]]</computeroutput>. Object IDs pairs in this array will be tested for collider intersections with each other. | [] |
+| `"env_intersection_ids"` | int [] | A one-dimensional list of object IDs, for example <computeroutput>[0, 1, 2]</computeroutput>. Object IDs in this list will be tested for collider intersections with the environment. | [] |
+| `"frequency"` | Frequency | The frequency at which data is sent. | "once" |
+
+#### Frequency
+
+Options for when to send data.
+
+| Value | Description |
+| --- | --- |
+| `"once"` | Send the data for this frame only. |
+| `"always"` | Send the data every frame. |
+| `"never"` | Never send the data. |
+
+***
+
+## **`send_containment`**
+
+Send containment data using container shapes. See: <computeroutput>add_box_container</computeroutput>, <computeroutput>add_cylinder_container</computeroutput>, and <computeroutput>add_sphere_container</computeroutput>. Container shapes will check for overlaps with other objects. 
+
+- <font style="color:green">**Sends data**: This command instructs the build to send output data.</font>
+
+    - <font style="color:green">**Type:** [`Containment`](output_data.md#Containment)</font>
+
+```python
+{"$type": "send_containment"}
+```
+
+```python
+{"$type": "send_containment", "frequency": "once"}
+```
+
+| Parameter | Type | Description | Default |
+| --- | --- | --- | --- |
+| `"frequency"` | Frequency | The frequency at which data is sent. | "once" |
+
+#### Frequency
+
+Options for when to send data.
+
+| Value | Description |
+| --- | --- |
+| `"once"` | Send the data for this frame only. |
+| `"always"` | Send the data every frame. |
+| `"never"` | Never send the data. |
+
+***
+
+## **`send_magnebots`**
+
+Send data for each Magnebot in the scene. 
+
+- <font style="color:green">**Sends data**: This command instructs the build to send output data.</font>
+
+    - <font style="color:green">**Type:** [`Magnebot`](output_data.md#Magnebot)</font>
+
+```python
+{"$type": "send_magnebots"}
+```
+
+```python
+{"$type": "send_magnebots", "ids": [], "frequency": "once"}
+```
+
+| Parameter | Type | Description | Default |
+| --- | --- | --- | --- |
+| `"ids"` | int[] | The IDs of the Magnebots. If this list is undefined or empty, the build will return data for all Magnebots. | [] |
+| `"frequency"` | Frequency | The frequency at which data is sent. | "once" |
+
+#### Frequency
+
+Options for when to send data.
+
+| Value | Description |
+| --- | --- |
+| `"once"` | Send the data for this frame only. |
+| `"always"` | Send the data every frame. |
+| `"never"` | Never send the data. |
+
+***
+
+## **`send_occupancy_map`**
+
+Request an occupancy map, which will divide the environment into a grid with values indicating whether each cell is occupied or free. 
+
+- <font style="color:orange">**Expensive**: This command is computationally expensive.</font>
+- <font style="color:green">**Sends data**: This command instructs the build to send output data.</font>
+
+    - <font style="color:green">**Type:** [`OccupancyMap`](output_data.md#OccupancyMap)</font>
+
+```python
+{"$type": "send_occupancy_map"}
+```
+
+```python
+{"$type": "send_occupancy_map", "cell_size": 0.5, "raycast_y": 2.5, "ignore_objects": [], "frequency": "once"}
+```
+
+| Parameter | Type | Description | Default |
+| --- | --- | --- | --- |
+| `"cell_size"` | float | The size of each cell in meters. | 0.5 |
+| `"raycast_y"` | float | When calculating the occupancy map, rays will be cast from this height in meters. | 2.5 |
+| `"ignore_objects"` | int [] | Object IDs in this array won't cause a cell to be marked as occupied. | [] |
+| `"frequency"` | Frequency | The frequency at which data is sent. | "once" |
+
+#### Frequency
+
+Options for when to send data.
+
+| Value | Description |
+| --- | --- |
+| `"once"` | Send the data for this frame only. |
+| `"always"` | Send the data every frame. |
+| `"never"` | Never send the data. |
+
+***
+
+## **`send_robot_joint_velocities`**
+
+Send velocity data for each joint of each robot in the scene. This is separate from DynamicRobots output data for the sake of speed in certain simulations. 
+
+- <font style="color:green">**Sends data**: This command instructs the build to send output data.</font>
+
+    - <font style="color:green">**Type:** [`RobotJointVelocities`](output_data.md#RobotJointVelocities)</font>
+- <font style="color:red">**Rarely used**: This command is very specialized; it's unlikely that this is the command you want to use.</font>
+
+    - <font style="color:red">**Use this command instead:** `send_dynamic_robots`</font>
+- <font style="color:orange">**Deprecated**: This command has been deprecated. In the next major TDW update (1.x.0), this command will be removed.</font>
+
+```python
+{"$type": "send_robot_joint_velocities"}
+```
+
+```python
+{"$type": "send_robot_joint_velocities", "frequency": "once"}
+```
+
+| Parameter | Type | Description | Default |
+| --- | --- | --- | --- |
+| `"frequency"` | Frequency | The frequency at which data is sent. | "once" |
+
+#### Frequency
+
+Options for when to send data.
+
+| Value | Description |
+| --- | --- |
+| `"once"` | Send the data for this frame only. |
+| `"always"` | Send the data every frame. |
+| `"never"` | Never send the data. |
+
+***
+
+## **`send_static_robots`**
+
+Send static data that doesn't update per frame (such as segmentation colors) for each robot in the scene. See also: send_robots 
+
+- <font style="color:green">**Sends data**: This command instructs the build to send output data.</font>
+
+    - <font style="color:green">**Type:** [`StaticRobot`](output_data.md#StaticRobot)</font>
+
+```python
+{"$type": "send_static_robots"}
+```
+
+```python
+{"$type": "send_static_robots", "frequency": "once"}
+```
+
+| Parameter | Type | Description | Default |
+| --- | --- | --- | --- |
+| `"frequency"` | Frequency | The frequency at which data is sent. | "once" |
+
+#### Frequency
+
+Options for when to send data.
+
+| Value | Description |
+| --- | --- |
+| `"once"` | Send the data for this frame only. |
+| `"always"` | Send the data every frame. |
+| `"never"` | Never send the data. |
+
+***
+
+## **`send_substructure`**
+
+Send visual material substructure data for a single object. 
+
+- <font style="color:magenta">**Debug-only**: This command is only intended for use as a debug tool or diagnostic tool. It is not compatible with ordinary TDW usage.</font>
+- <font style="color:green">**Sends data**: This command instructs the build to send output data.</font>
+
+    - <font style="color:green">**Type:** [`Substructure`](output_data.md#Substructure)</font>
+- <font style="color:orange">**Expensive**: This command is computationally expensive.</font>
+
+```python
+{"$type": "send_substructure", "id": 1}
+```
+
+```python
+{"$type": "send_substructure", "id": 1, "frequency": "once"}
+```
+
+| Parameter | Type | Description | Default |
+| --- | --- | --- | --- |
+| `"id"` | int | The unique ID of the object. | |
+| `"frequency"` | Frequency | The frequency at which data is sent. | "once" |
+
+#### Frequency
+
+Options for when to send data.
+
+| Value | Description |
+| --- | --- |
+| `"once"` | Send the data for this frame only. |
+| `"always"` | Send the data every frame. |
+| `"never"` | Never send the data. |
+
+# SendAvatarsCommand
+
+These commands send data about avatars in the scene.
+
+***
+
+## **`send_avatars`**
+
+Send data for avatars in the scene. 
+
+- <font style="color:green">**Sends data**: This command instructs the build to send output data.</font>
+
+    - <font style="color:green">**Type:** [`AvatarKinematic`](output_data.md#AvatarKinematic), [`AvatarSimpleBody`](output_data.md#AvatarSimpleBody)</font>
+
+```python
+{"$type": "send_avatars"}
+```
+
+```python
+{"$type": "send_avatars", "ids": [], "frequency": "once"}
+```
+
+| Parameter | Type | Description | Default |
+| --- | --- | --- | --- |
+| `"ids"` | string[] | The IDs of the avatars. If this list is undefined or empty, the build will return data for all avatars. | [] |
+| `"frequency"` | Frequency | The frequency at which data is sent. | "once" |
+
+#### Frequency
+
+Options for when to send data.
+
+| Value | Description |
+| --- | --- |
+| `"once"` | Send the data for this frame only. |
+| `"always"` | Send the data every frame. |
+| `"never"` | Never send the data. |
+
+***
+
+## **`send_avatar_segmentation_colors`**
+
+Send avatar segmentation color data. 
+
+- <font style="color:green">**Sends data**: This command instructs the build to send output data.</font>
+
+    - <font style="color:green">**Type:** [`AvatarColorSegmentation`](output_data.md#AvatarColorSegmentation), [`StickyMittenAvatarColorSegmentation`](output_data.md#StickyMittenAvatarColorSegmentation)</font>
+
+```python
+{"$type": "send_avatar_segmentation_colors"}
+```
+
+```python
+{"$type": "send_avatar_segmentation_colors", "ids": [], "frequency": "once"}
+```
+
+| Parameter | Type | Description | Default |
+| --- | --- | --- | --- |
+| `"ids"` | string[] | The IDs of the avatars. If this list is undefined or empty, the build will return data for all avatars. | [] |
+| `"frequency"` | Frequency | The frequency at which data is sent. | "once" |
+
+#### Frequency
+
+Options for when to send data.
+
+| Value | Description |
+| --- | --- |
+| `"once"` | Send the data for this frame only. |
+| `"always"` | Send the data every frame. |
+| `"never"` | Never send the data. |
+
+***
+
+## **`send_camera_matrices`**
+
+Send camera matrix data for each camera. 
+
+- <font style="color:green">**Sends data**: This command instructs the build to send output data.</font>
+
+    - <font style="color:green">**Type:** [`CameraMatrices`](output_data.md#CameraMatrices)</font>
+
+```python
+{"$type": "send_camera_matrices"}
+```
+
+```python
+{"$type": "send_camera_matrices", "ids": [], "frequency": "once"}
+```
+
+| Parameter | Type | Description | Default |
+| --- | --- | --- | --- |
+| `"ids"` | string[] | The IDs of the avatars. If this list is undefined or empty, the build will return data for all avatars. | [] |
+| `"frequency"` | Frequency | The frequency at which data is sent. | "once" |
+
+#### Frequency
+
+Options for when to send data.
+
+| Value | Description |
+| --- | --- |
+| `"once"` | Send the data for this frame only. |
+| `"always"` | Send the data every frame. |
+| `"never"` | Never send the data. |
+
+***
+
+## **`send_field_of_view`**
+
+Send field of view for each camera. 
+
+- <font style="color:green">**Sends data**: This command instructs the build to send output data.</font>
+
+    - <font style="color:green">**Type:** [`FieldOfView`](output_data.md#FieldOfView)</font>
+
+```python
+{"$type": "send_field_of_view"}
+```
+
+```python
+{"$type": "send_field_of_view", "ids": [], "frequency": "once"}
+```
+
+| Parameter | Type | Description | Default |
+| --- | --- | --- | --- |
+| `"ids"` | string[] | The IDs of the avatars. If this list is undefined or empty, the build will return data for all avatars. | [] |
+| `"frequency"` | Frequency | The frequency at which data is sent. | "once" |
+
+#### Frequency
+
+Options for when to send data.
+
+| Value | Description |
+| --- | --- |
+| `"once"` | Send the data for this frame only. |
+| `"always"` | Send the data every frame. |
+| `"never"` | Never send the data. |
+
+***
+
+## **`send_id_pass_grayscale`**
+
+Send the average grayscale value of an _id pass. 
+
+- <font style="color:green">**Sends data**: This command instructs the build to send output data.</font>
+
+    - <font style="color:green">**Type:** [`IdPassGrayscale`](output_data.md#IdPassGrayscale)</font>
+
+```python
+{"$type": "send_id_pass_grayscale"}
+```
+
+```python
+{"$type": "send_id_pass_grayscale", "ids": [], "frequency": "once"}
+```
+
+| Parameter | Type | Description | Default |
+| --- | --- | --- | --- |
+| `"ids"` | string[] | The IDs of the avatars. If this list is undefined or empty, the build will return data for all avatars. | [] |
+| `"frequency"` | Frequency | The frequency at which data is sent. | "once" |
+
+#### Frequency
+
+Options for when to send data.
+
+| Value | Description |
+| --- | --- |
+| `"once"` | Send the data for this frame only. |
+| `"always"` | Send the data every frame. |
+| `"never"` | Never send the data. |
+
+***
+
+## **`send_id_pass_segmentation_colors`**
+
+Send all unique colors in an _id pass. 
+
+- <font style="color:green">**Sends data**: This command instructs the build to send output data.</font>
+
+    - <font style="color:green">**Type:** [`IdPassSegmentationColors`](output_data.md#IdPassSegmentationColors)</font>
+
+```python
+{"$type": "send_id_pass_segmentation_colors"}
+```
+
+```python
+{"$type": "send_id_pass_segmentation_colors", "ids": [], "frequency": "once"}
+```
+
+| Parameter | Type | Description | Default |
+| --- | --- | --- | --- |
+| `"ids"` | string[] | The IDs of the avatars. If this list is undefined or empty, the build will return data for all avatars. | [] |
+| `"frequency"` | Frequency | The frequency at which data is sent. | "once" |
+
+#### Frequency
+
+Options for when to send data.
+
+| Value | Description |
+| --- | --- |
+| `"once"` | Send the data for this frame only. |
+| `"always"` | Send the data every frame. |
+| `"never"` | Never send the data. |
+
+***
+
+## **`send_images`**
+
+Send images and metadata. 
+
+- <font style="color:green">**Sends data**: This command instructs the build to send output data.</font>
+
+    - <font style="color:green">**Type:** [`Images`](output_data.md#Images)</font>
+
+```python
+{"$type": "send_images"}
+```
+
+```python
+{"$type": "send_images", "ids": [], "frequency": "once"}
+```
+
+| Parameter | Type | Description | Default |
+| --- | --- | --- | --- |
+| `"ids"` | string[] | The IDs of the avatars. If this list is undefined or empty, the build will return data for all avatars. | [] |
+| `"frequency"` | Frequency | The frequency at which data is sent. | "once" |
+
+#### Frequency
+
+Options for when to send data.
+
+| Value | Description |
+| --- | --- |
+| `"once"` | Send the data for this frame only. |
+| `"always"` | Send the data every frame. |
+| `"never"` | Never send the data. |
+
+***
+
+## **`send_image_sensors`**
+
+Send data about each of the avatar's ImageSensors. 
+
+- <font style="color:green">**Sends data**: This command instructs the build to send output data.</font>
+
+    - <font style="color:green">**Type:** [`ImageSensors`](output_data.md#ImageSensors)</font>
+
+```python
+{"$type": "send_image_sensors"}
+```
+
+```python
+{"$type": "send_image_sensors", "ids": [], "frequency": "once"}
+```
+
+| Parameter | Type | Description | Default |
+| --- | --- | --- | --- |
+| `"ids"` | string[] | The IDs of the avatars. If this list is undefined or empty, the build will return data for all avatars. | [] |
+| `"frequency"` | Frequency | The frequency at which data is sent. | "once" |
+
+#### Frequency
+
+Options for when to send data.
+
+| Value | Description |
+| --- | --- |
+| `"once"` | Send the data for this frame only. |
+| `"always"` | Send the data every frame. |
+| `"never"` | Never send the data. |
+
+***
+
+## **`send_occlusion`**
+
+Send the extent to which the scene environment is occluding objects in the frame. 
+
+- <font style="color:green">**Sends data**: This command instructs the build to send output data.</font>
+
+    - <font style="color:green">**Type:** [`Occlusion`](output_data.md#Occlusion)</font>
+
+```python
+{"$type": "send_occlusion"}
+```
+
+```python
+{"$type": "send_occlusion", "object_ids": [], "ids": [], "frequency": "once"}
+```
+
+| Parameter | Type | Description | Default |
+| --- | --- | --- | --- |
+| `"object_ids"` | int [] | If None or empty, all objects in the camera viewport will be tested for occlusion. Otherwise, if an object isn't in this list, it will be treated as an occluder (if this was a _mask pass, it would appear black instead of red). This parameter can be used to test occlusion for specific objects, but it is somewhat slower than testing for all. | [] |
+| `"ids"` | string[] | The IDs of the avatars. If this list is undefined or empty, the build will return data for all avatars. | [] |
+| `"frequency"` | Frequency | The frequency at which data is sent. | "once" |
+
+#### Frequency
+
+Options for when to send data.
+
+| Value | Description |
+| --- | --- |
+| `"once"` | Send the data for this frame only. |
+| `"always"` | Send the data every frame. |
+| `"never"` | Never send the data. |
+
+***
+
+## **`send_screen_positions`**
+
+Given a list of worldspace positions, return the screenspace positions according to each of the avatar's camera. 
+
+- <font style="color:green">**Sends data**: This command instructs the build to send output data.</font>
+
+    - <font style="color:green">**Type:** [`ScreenPosition`](output_data.md#ScreenPosition)</font>
+
+```python
+{"$type": "send_screen_positions", "position_ids": [0, 1, 2], "positions": [{"x": 1.1, "y": 0.0, "z": 0}, {"x": 2, "y": 0, "z": -1}]}
+```
+
+```python
+{"$type": "send_screen_positions", "position_ids": [0, 1, 2], "positions": [{"x": 1.1, "y": 0.0, "z": 0}, {"x": 2, "y": 0, "z": -1}], "ids": [], "frequency": "once"}
+```
+
+| Parameter | Type | Description | Default |
+| --- | --- | --- | --- |
+| `"position_ids"` | int [] | The unique IDs of each screen position output data. Use this to map the output data to the original worldspace position. | |
+| `"positions"` | Vector3 [] | The worldspace positions. | |
+| `"ids"` | string[] | The IDs of the avatars. If this list is undefined or empty, the build will return data for all avatars. | [] |
+| `"frequency"` | Frequency | The frequency at which data is sent. | "once" |
+
+#### Frequency
+
+Options for when to send data.
+
+| Value | Description |
+| --- | --- |
+| `"once"` | Send the data for this frame only. |
+| `"always"` | Send the data every frame. |
+| `"never"` | Never send the data. |
+
+# SendSingleDataCommand
+
+These commands send a single data object.
+
+***
+
+## **`send_audio_sources`**
+
+Send data regarding whether each object in the scene is currently playing a sound. 
+
+- <font style="color:green">**Sends data**: This command instructs the build to send output data.</font>
+
+    - <font style="color:green">**Type:** [`AudioSources`](output_data.md#AudioSources)</font>
+
+```python
+{"$type": "send_audio_sources"}
+```
+
+```python
+{"$type": "send_audio_sources", "frequency": "once"}
+```
+
+| Parameter | Type | Description | Default |
+| --- | --- | --- | --- |
+| `"frequency"` | Frequency | The frequency at which data is sent. | "once" |
+
+#### Frequency
+
+Options for when to send data.
+
+| Value | Description |
+| --- | --- |
+| `"once"` | Send the data for this frame only. |
+| `"always"` | Send the data every frame. |
+| `"never"` | Never send the data. |
+
+***
+
+## **`send_avatar_transform_matrices`**
+
+Send 4x4 transform matrix data for all avatars in the scene. 
+
+- <font style="color:green">**Sends data**: This command instructs the build to send output data.</font>
+
+    - <font style="color:green">**Type:** [`AvatarTransformMatrices`](output_data.md#AvatarTransformMatrices)</font>
+- <font style="color:red">**Rarely used**: This command is very specialized; it's unlikely that this is the command you want to use.</font>
+
+    - <font style="color:red">**Use this command instead:** `send_avatars`</font>
+
+```python
+{"$type": "send_avatar_transform_matrices"}
+```
+
+```python
+{"$type": "send_avatar_transform_matrices", "frequency": "once"}
+```
+
+| Parameter | Type | Description | Default |
+| --- | --- | --- | --- |
+| `"frequency"` | Frequency | The frequency at which data is sent. | "once" |
+
+#### Frequency
+
+Options for when to send data.
+
+| Value | Description |
+| --- | --- |
+| `"once"` | Send the data for this frame only. |
+| `"always"` | Send the data every frame. |
+| `"never"` | Never send the data. |
+
+***
+
+## **`send_categories`**
+
+Send data for the category names and colors of each object in the scene. 
+
+- <font style="color:green">**Sends data**: This command instructs the build to send output data.</font>
+
+    - <font style="color:green">**Type:** [`Categories`](output_data.md#Categories)</font>
+
+```python
+{"$type": "send_categories"}
+```
+
+```python
+{"$type": "send_categories", "frequency": "once"}
+```
+
+| Parameter | Type | Description | Default |
+| --- | --- | --- | --- |
+| `"frequency"` | Frequency | The frequency at which data is sent. | "once" |
+
+#### Frequency
+
+Options for when to send data.
+
+| Value | Description |
+| --- | --- |
+| `"once"` | Send the data for this frame only. |
+| `"always"` | Send the data every frame. |
+| `"never"` | Never send the data. |
+
+***
+
+## **`send_drones`**
+
+Send data for each drone in the scene. 
+
+- <font style="color:green">**Sends data**: This command instructs the build to send output data.</font>
+
+    - <font style="color:green">**Type:** [`Drones`](output_data.md#Drones)</font>
+
+```python
+{"$type": "send_drones"}
+```
+
+```python
+{"$type": "send_drones", "frequency": "once"}
+```
+
+| Parameter | Type | Description | Default |
+| --- | --- | --- | --- |
+| `"frequency"` | Frequency | The frequency at which data is sent. | "once" |
+
+#### Frequency
+
+Options for when to send data.
+
+| Value | Description |
+| --- | --- |
+| `"once"` | Send the data for this frame only. |
+| `"always"` | Send the data every frame. |
+| `"never"` | Never send the data. |
+
+***
+
+## **`send_dynamic_composite_objects`**
+
+Send dynamic data for every composite object in the scene. 
+
+- <font style="color:green">**Sends data**: This command instructs the build to send output data.</font>
+
+    - <font style="color:green">**Type:** [`DynamicCompositeObjects`](output_data.md#DynamicCompositeObjects)</font>
+
+```python
+{"$type": "send_dynamic_composite_objects"}
+```
+
+```python
+{"$type": "send_dynamic_composite_objects", "frequency": "once"}
+```
+
+| Parameter | Type | Description | Default |
+| --- | --- | --- | --- |
+| `"frequency"` | Frequency | The frequency at which data is sent. | "once" |
+
+#### Frequency
+
+Options for when to send data.
+
+| Value | Description |
+| --- | --- |
+| `"once"` | Send the data for this frame only. |
+| `"always"` | Send the data every frame. |
+| `"never"` | Never send the data. |
+
+***
+
+## **`send_dynamic_empty_objects`**
+
+Send the positions of each empty object in the scene. 
+
+- <font style="color:green">**Sends data**: This command instructs the build to send output data.</font>
+
+    - <font style="color:green">**Type:** [`DynamicEmptyObjects`](output_data.md#DynamicEmptyObjects)</font>
+
+```python
+{"$type": "send_dynamic_empty_objects"}
+```
+
+```python
+{"$type": "send_dynamic_empty_objects", "frequency": "once"}
+```
+
+| Parameter | Type | Description | Default |
+| --- | --- | --- | --- |
+| `"frequency"` | Frequency | The frequency at which data is sent. | "once" |
+
+#### Frequency
+
+Options for when to send data.
+
+| Value | Description |
+| --- | --- |
+| `"once"` | Send the data for this frame only. |
+| `"always"` | Send the data every frame. |
+| `"never"` | Never send the data. |
+
+***
+
+## **`send_dynamic_robots`**
+
+Send dynamic robot data for each robot in the scene. 
+
+- <font style="color:green">**Sends data**: This command instructs the build to send output data.</font>
+
+    - <font style="color:green">**Type:** [`DynamicRobots`](output_data.md#DynamicRobots)</font>
+
+```python
+{"$type": "send_dynamic_robots"}
+```
+
+```python
+{"$type": "send_dynamic_robots", "frequency": "once"}
+```
+
+| Parameter | Type | Description | Default |
+| --- | --- | --- | --- |
+| `"frequency"` | Frequency | The frequency at which data is sent. | "once" |
+
+#### Frequency
+
+Options for when to send data.
+
+| Value | Description |
+| --- | --- |
+| `"once"` | Send the data for this frame only. |
+| `"always"` | Send the data every frame. |
+| `"never"` | Never send the data. |
+
+***
+
+## **`send_framerate`**
+
+Send the build's framerate information. 
+
+- <font style="color:green">**Sends data**: This command instructs the build to send output data.</font>
+
+    - <font style="color:green">**Type:** [`Framerate`](output_data.md#Framerate)</font>
+
+```python
+{"$type": "send_framerate"}
+```
+
+```python
+{"$type": "send_framerate", "frequency": "once"}
+```
+
+| Parameter | Type | Description | Default |
+| --- | --- | --- | --- |
+| `"frequency"` | Frequency | The frequency at which data is sent. | "once" |
+
+#### Frequency
+
+Options for when to send data.
+
+| Value | Description |
+| --- | --- |
+| `"once"` | Send the data for this frame only. |
+| `"always"` | Send the data every frame. |
+| `"never"` | Never send the data. |
+
+***
+
+## **`send_humanoids`**
+
+Send transform (position, rotation, etc.) data for humanoids in the scene. 
+
+- <font style="color:green">**Sends data**: This command instructs the build to send output data.</font>
+
+    - <font style="color:green">**Type:** [`Transforms`](output_data.md#Transforms)</font>
+
+```python
+{"$type": "send_humanoids", "ids": [0, 1, 2]}
+```
+
+```python
+{"$type": "send_humanoids", "ids": [0, 1, 2], "frequency": "once"}
+```
+
+| Parameter | Type | Description | Default |
+| --- | --- | --- | --- |
+| `"ids"` | int [] | The IDs of the humanoids. If this list is undefined or empty, the build will return data for all objects. | |
+| `"frequency"` | Frequency | The frequency at which data is sent. | "once" |
+
+#### Frequency
+
+Options for when to send data.
+
+| Value | Description |
+| --- | --- |
+| `"once"` | Send the data for this frame only. |
+| `"always"` | Send the data every frame. |
+| `"never"` | Never send the data. |
+
+***
+
+## **`send_junk`**
+
+Send junk data. 
+
+- <font style="color:magenta">**Debug-only**: This command is only intended for use as a debug tool or diagnostic tool. It is not compatible with ordinary TDW usage.</font>
+- <font style="color:green">**Sends data**: This command instructs the build to send output data.</font>
+
+    - <font style="color:green">**Type:** [`Junk`](output_data.md#Junk)</font>
+
+```python
+{"$type": "send_junk"}
+```
+
+```python
+{"$type": "send_junk", "length": 100000, "frequency": "once"}
+```
+
+| Parameter | Type | Description | Default |
+| --- | --- | --- | --- |
+| `"length"` | int | The amount of junk. | 100000 |
+| `"frequency"` | Frequency | The frequency at which data is sent. | "once" |
+
+#### Frequency
+
+Options for when to send data.
+
+| Value | Description |
+| --- | --- |
+| `"once"` | Send the data for this frame only. |
+| `"always"` | Send the data every frame. |
+| `"never"` | Never send the data. |
+
+***
+
+## **`send_keyboard`**
+
+Request keyboard input data. 
+
+- <font style="color:green">**Sends data**: This command instructs the build to send output data.</font>
+
+    - <font style="color:green">**Type:** [`Keyboard`](output_data.md#Keyboard)</font>
+
+```python
+{"$type": "send_keyboard"}
+```
+
+```python
+{"$type": "send_keyboard", "frequency": "once"}
+```
+
+| Parameter | Type | Description | Default |
+| --- | --- | --- | --- |
+| `"frequency"` | Frequency | The frequency at which data is sent. | "once" |
+
+#### Frequency
+
+Options for when to send data.
+
+| Value | Description |
+| --- | --- |
+| `"once"` | Send the data for this frame only. |
+| `"always"` | Send the data every frame. |
+| `"never"` | Never send the data. |
+
+***
+
+## **`send_lights`**
+
+Send data for each directional light and point light in the scene. 
+
+- <font style="color:green">**Sends data**: This command instructs the build to send output data.</font>
+
+    - <font style="color:green">**Type:** [`Lights`](output_data.md#Lights)</font>
+
+```python
+{"$type": "send_lights"}
+```
+
+```python
+{"$type": "send_lights", "frequency": "once"}
+```
+
+| Parameter | Type | Description | Default |
+| --- | --- | --- | --- |
+| `"frequency"` | Frequency | The frequency at which data is sent. | "once" |
+
+#### Frequency
+
+Options for when to send data.
+
+| Value | Description |
+| --- | --- |
+| `"once"` | Send the data for this frame only. |
+| `"always"` | Send the data every frame. |
+| `"never"` | Never send the data. |
+
+***
+
+## **`send_mouse`**
+
+Send mouse output data. 
+
+- <font style="color:green">**Sends data**: This command instructs the build to send output data.</font>
+
+    - <font style="color:green">**Type:** [`Mouse`](output_data.md#Mouse)</font>
+
+```python
+{"$type": "send_mouse"}
+```
+
+```python
+{"$type": "send_mouse", "frequency": "once"}
+```
+
+| Parameter | Type | Description | Default |
+| --- | --- | --- | --- |
+| `"frequency"` | Frequency | The frequency at which data is sent. | "once" |
+
+#### Frequency
+
+Options for when to send data.
+
+| Value | Description |
+| --- | --- |
+| `"once"` | Send the data for this frame only. |
+| `"always"` | Send the data every frame. |
+| `"never"` | Never send the data. |
+
+***
+
+## **`send_obi_particles`**
+
+Send particle data for all Obi actors in the scene. 
+
+- <font style="color:blue">**Obi**: This command initializes utilizes the Obi physics engine, which requires a specialized scene initialization process.See: [Obi documentation](../lessons/obi/obi.md)</font>
+- <font style="color:green">**Sends data**: This command instructs the build to send output data.</font>
+
+    - <font style="color:green">**Type:** [`ObiParticles`](output_data.md#ObiParticles)</font>
+
+```python
+{"$type": "send_obi_particles"}
+```
+
+```python
+{"$type": "send_obi_particles", "frequency": "once"}
+```
+
+| Parameter | Type | Description | Default |
+| --- | --- | --- | --- |
+| `"frequency"` | Frequency | The frequency at which data is sent. | "once" |
+
+#### Frequency
+
+Options for when to send data.
+
+| Value | Description |
+| --- | --- |
+| `"once"` | Send the data for this frame only. |
+| `"always"` | Send the data every frame. |
+| `"never"` | Never send the data. |
+
+***
+
+## **`send_replicant_segmentation_colors`**
+
+Send the segmentationColor of each Replicant in the scene. 
+
+- <font style="color:green">**Sends data**: This command instructs the build to send output data.</font>
+
+    - <font style="color:green">**Type:** [`ReplicantSegmentationColors`](output_data.md#ReplicantSegmentationColors)</font>
+
+```python
+{"$type": "send_replicant_segmentation_colors"}
+```
+
+```python
+{"$type": "send_replicant_segmentation_colors", "frequency": "once"}
+```
+
+| Parameter | Type | Description | Default |
+| --- | --- | --- | --- |
+| `"frequency"` | Frequency | The frequency at which data is sent. | "once" |
+
+#### Frequency
+
+Options for when to send data.
+
+| Value | Description |
+| --- | --- |
+| `"once"` | Send the data for this frame only. |
+| `"always"` | Send the data every frame. |
+| `"never"` | Never send the data. |
+
+***
+
+## **`send_scene_regions`**
+
+Receive data about the sub-regions within a scene in the scene. Only send this command after initializing the scene. 
+
+- <font style="color:green">**Sends data**: This command instructs the build to send output data.</font>
+
+    - <font style="color:green">**Type:** [`SceneRegions`](output_data.md#SceneRegions)</font>
+
+```python
+{"$type": "send_scene_regions"}
+```
+
+```python
+{"$type": "send_scene_regions", "frequency": "once"}
+```
+
+| Parameter | Type | Description | Default |
+| --- | --- | --- | --- |
+| `"frequency"` | Frequency | The frequency at which data is sent. | "once" |
+
+#### Frequency
+
+Options for when to send data.
+
+| Value | Description |
+| --- | --- |
+| `"once"` | Send the data for this frame only. |
+| `"always"` | Send the data every frame. |
+| `"never"` | Never send the data. |
+
+***
+
+## **`send_static_composite_objects`**
+
+Send static data for every composite object in the scene. 
+
+- <font style="color:green">**Sends data**: This command instructs the build to send output data.</font>
+
+    - <font style="color:green">**Type:** [`StaticCompositeObjects`](output_data.md#StaticCompositeObjects)</font>
+
+```python
+{"$type": "send_static_composite_objects"}
+```
+
+```python
+{"$type": "send_static_composite_objects", "frequency": "once"}
+```
+
+| Parameter | Type | Description | Default |
+| --- | --- | --- | --- |
+| `"frequency"` | Frequency | The frequency at which data is sent. | "once" |
+
+#### Frequency
+
+Options for when to send data.
+
+| Value | Description |
+| --- | --- |
+| `"once"` | Send the data for this frame only. |
+| `"always"` | Send the data every frame. |
+| `"never"` | Never send the data. |
+
+***
+
+## **`send_static_empty_objects`**
+
+Send the IDs of each empty object and the IDs of their parent objects. 
+
+- <font style="color:green">**Sends data**: This command instructs the build to send output data.</font>
+
+    - <font style="color:green">**Type:** [`StaticEmptyObjects`](output_data.md#StaticEmptyObjects)</font>
+
+```python
+{"$type": "send_static_empty_objects"}
+```
+
+```python
+{"$type": "send_static_empty_objects", "frequency": "once"}
+```
+
+| Parameter | Type | Description | Default |
+| --- | --- | --- | --- |
+| `"frequency"` | Frequency | The frequency at which data is sent. | "once" |
+
+#### Frequency
+
+Options for when to send data.
+
+| Value | Description |
+| --- | --- |
+| `"once"` | Send the data for this frame only. |
+| `"always"` | Send the data every frame. |
+| `"never"` | Never send the data. |
+
+***
+
+## **`send_version`**
+
+Receive data about the build version. 
+
+- <font style="color:green">**Sends data**: This command instructs the build to send output data.</font>
+
+    - <font style="color:green">**Type:** [`Version`](output_data.md#Version)</font>
+
+```python
+{"$type": "send_version"}
+```
+
+```python
+{"$type": "send_version", "log": True, "frequency": "once"}
+```
+
+| Parameter | Type | Description | Default |
+| --- | --- | --- | --- |
+| `"log"` | bool | If True, log the TDW version in the Player or Editor log. | True |
+| `"frequency"` | Frequency | The frequency at which data is sent. | "once" |
+
+#### Frequency
+
+Options for when to send data.
+
+| Value | Description |
+| --- | --- |
+| `"once"` | Send the data for this frame only. |
+| `"always"` | Send the data every frame. |
+| `"never"` | Never send the data. |
+
+***
+
+## **`send_vr_rig`**
+
+Send data for a VR Rig currently in the scene. 
+
+- <font style="color:green">**Sends data**: This command instructs the build to send output data.</font>
+
+    - <font style="color:green">**Type:** [`VRRig`](output_data.md#VRRig)</font>
+- <font style="color:green">**VR**: This command will only work if you've already sent [create_vr_rig](#create_vr_rig).</font>
+
+```python
+{"$type": "send_vr_rig"}
+```
+
+```python
+{"$type": "send_vr_rig", "frequency": "once"}
+```
+
+| Parameter | Type | Description | Default |
+| --- | --- | --- | --- |
+| `"frequency"` | Frequency | The frequency at which data is sent. | "once" |
+
+#### Frequency
+
+Options for when to send data.
+
+| Value | Description |
+| --- | --- |
+| `"once"` | Send the data for this frame only. |
+| `"always"` | Send the data every frame. |
+| `"never"` | Never send the data. |
+
+# SendObjectsBlockCommand
+
+These commands send data about cached objects (models, avatars, etc.)
+
+***
+
+## **`send_flex_particles`**
+
+Send Flex particles data. 
+
+- <font style="color:green">**Sends data**: This command instructs the build to send output data.</font>
+
+    - <font style="color:green">**Type:** [`FlexParticles`](output_data.md#FlexParticles)</font>
+
+```python
+{"$type": "send_flex_particles", "ids": [1, 2, 3]}
+```
+
+```python
+{"$type": "send_flex_particles", "ids": [1, 2, 3], "frequency": "once"}
+```
+
+| Parameter | Type | Description | Default |
+| --- | --- | --- | --- |
+| `"ids"` | int[] | The IDs of the objects. If this list is undefined or empty, the build will return data for all objects. | |
+| `"frequency"` | Frequency | The frequency at which data is sent. | "once" |
+
+#### Frequency
+
+Options for when to send data.
+
+| Value | Description |
+| --- | --- |
+| `"once"` | Send the data for this frame only. |
+| `"always"` | Send the data every frame. |
+| `"never"` | Never send the data. |
+
+***
+
+## **`send_meshes`**
+
+Send mesh data. All requested objects MUST have readable meshes; otherwise, this command will throw unhandled C++ errors. To determine whether an object has a readable mesh, check if: record.flex == True For more information, read: Documentation/python/librarian/model_librarian.md 
+
+- <font style="color:orange">**Expensive**: This command is computationally expensive.</font>
+- <font style="color:green">**Sends data**: This command instructs the build to send output data.</font>
+
+    - <font style="color:green">**Type:** [`Meshes`](output_data.md#Meshes)</font>
+
+```python
+{"$type": "send_meshes", "ids": [1, 2, 3]}
+```
+
+```python
+{"$type": "send_meshes", "ids": [1, 2, 3], "frequency": "once"}
+```
+
+| Parameter | Type | Description | Default |
+| --- | --- | --- | --- |
+| `"ids"` | int[] | The IDs of the objects. If this list is undefined or empty, the build will return data for all objects. | |
+| `"frequency"` | Frequency | The frequency at which data is sent. | "once" |
+
+#### Frequency
+
+Options for when to send data.
+
+| Value | Description |
+| --- | --- |
+| `"once"` | Send the data for this frame only. |
+| `"always"` | Send the data every frame. |
+| `"never"` | Never send the data. |
+
+# SendObjectsDataCommand
+
+These commands send data about cached objects (models, avatars, etc.)
+
+***
+
+## **`send_albedo_colors`**
+
+Send the main albedo color of each object in the scene. 
+
+- <font style="color:green">**Sends data**: This command instructs the build to send output data.</font>
+
+    - <font style="color:green">**Type:** [`SendAlbedoColors`](output_data.md#SendAlbedoColors)</font>
+
+```python
+{"$type": "send_albedo_colors", "ids": [0, 1, 2]}
+```
+
+```python
+{"$type": "send_albedo_colors", "ids": [0, 1, 2], "frequency": "once"}
+```
+
+| Parameter | Type | Description | Default |
+| --- | --- | --- | --- |
+| `"ids"` | int [] | The IDs of the objects. If this list is undefined or empty, the build will return data for all objects. | |
+| `"frequency"` | Frequency | The frequency at which data is sent. | "once" |
+
+#### Frequency
+
+Options for when to send data.
+
+| Value | Description |
+| --- | --- |
+| `"once"` | Send the data for this frame only. |
+| `"always"` | Send the data every frame. |
+| `"never"` | Never send the data. |
+
+***
+
+## **`send_bounds`**
+
+Send rotated bounds data of objects in the scene. 
+
+- <font style="color:green">**Sends data**: This command instructs the build to send output data.</font>
+
+    - <font style="color:green">**Type:** [`Bounds`](output_data.md#Bounds)</font>
+
+```python
+{"$type": "send_bounds", "ids": [0, 1, 2]}
+```
+
+```python
+{"$type": "send_bounds", "ids": [0, 1, 2], "frequency": "once"}
+```
+
+| Parameter | Type | Description | Default |
+| --- | --- | --- | --- |
+| `"ids"` | int [] | The IDs of the objects. If this list is undefined or empty, the build will return data for all objects. | |
+| `"frequency"` | Frequency | The frequency at which data is sent. | "once" |
+
+#### Frequency
+
+Options for when to send data.
+
+| Value | Description |
+| --- | --- |
+| `"once"` | Send the data for this frame only. |
+| `"always"` | Send the data every frame. |
+| `"never"` | Never send the data. |
+
+***
+
+## **`send_euler_angles`**
+
+Send the rotations of each object expressed as Euler angles. 
+
+- <font style="color:green">**Sends data**: This command instructs the build to send output data.</font>
+
+    - <font style="color:green">**Type:** [`EulerAngles`](output_data.md#EulerAngles)</font>
+- <font style="color:red">**Rarely used**: This command is very specialized; it's unlikely that this is the command you want to use.</font>
+
+    - <font style="color:red">**Use this command instead:** `send_transforms`</font>
+
+```python
+{"$type": "send_euler_angles", "ids": [0, 1, 2]}
+```
+
+```python
+{"$type": "send_euler_angles", "ids": [0, 1, 2], "frequency": "once"}
+```
+
+| Parameter | Type | Description | Default |
+| --- | --- | --- | --- |
+| `"ids"` | int [] | The IDs of the objects. If this list is undefined or empty, the build will return data for all objects. | |
+| `"frequency"` | Frequency | The frequency at which data is sent. | "once" |
+
+#### Frequency
+
+Options for when to send data.
+
+| Value | Description |
+| --- | --- |
+| `"once"` | Send the data for this frame only. |
+| `"always"` | Send the data every frame. |
+| `"never"` | Never send the data. |
+
+***
+
+## **`send_local_transforms`**
+
+Send Transform (position and rotation) data of objects in the scene relative to their parent object. 
+
+- <font style="color:green">**Sends data**: This command instructs the build to send output data.</font>
+
+    - <font style="color:green">**Type:** [`LocalTransforms`](output_data.md#LocalTransforms)</font>
+- <font style="color:red">**Rarely used**: This command is very specialized; it's unlikely that this is the command you want to use.</font>
+
+    - <font style="color:red">**Use this command instead:** `send_transforms`</font>
+
+```python
+{"$type": "send_local_transforms", "ids": [0, 1, 2]}
+```
+
+```python
+{"$type": "send_local_transforms", "ids": [0, 1, 2], "frequency": "once"}
+```
+
+| Parameter | Type | Description | Default |
+| --- | --- | --- | --- |
+| `"ids"` | int [] | The IDs of the objects. If this list is undefined or empty, the build will return data for all objects. | |
+| `"frequency"` | Frequency | The frequency at which data is sent. | "once" |
+
+#### Frequency
+
+Options for when to send data.
+
+| Value | Description |
+| --- | --- |
+| `"once"` | Send the data for this frame only. |
+| `"always"` | Send the data every frame. |
+| `"never"` | Never send the data. |
+
+***
+
+## **`send_rigidbodies`**
+
+Send Rigidbody (velocity, angular velocity, etc.) data of objects in the scene. 
+
+- <font style="color:green">**Sends data**: This command instructs the build to send output data.</font>
+
+    - <font style="color:green">**Type:** [`Rigidbodies`](output_data.md#Rigidbodies)</font>
+
+```python
+{"$type": "send_rigidbodies", "ids": [0, 1, 2]}
+```
+
+```python
+{"$type": "send_rigidbodies", "ids": [0, 1, 2], "frequency": "once"}
+```
+
+| Parameter | Type | Description | Default |
+| --- | --- | --- | --- |
+| `"ids"` | int [] | The IDs of the objects. If this list is undefined or empty, the build will return data for all objects. | |
+| `"frequency"` | Frequency | The frequency at which data is sent. | "once" |
+
+#### Frequency
+
+Options for when to send data.
+
+| Value | Description |
+| --- | --- |
+| `"once"` | Send the data for this frame only. |
+| `"always"` | Send the data every frame. |
+| `"never"` | Never send the data. |
+
+***
+
+## **`send_segmentation_colors`**
+
+Send segmentation color data for objects in the scene. 
+
+- <font style="color:green">**Sends data**: This command instructs the build to send output data.</font>
+
+    - <font style="color:green">**Type:** [`SegmentationColors`](output_data.md#SegmentationColors)</font>
+- <font style="color:orange">**Expensive**: This command is computationally expensive.</font>
+
+```python
+{"$type": "send_segmentation_colors", "ids": [0, 1, 2]}
+```
+
+```python
+{"$type": "send_segmentation_colors", "ids": [0, 1, 2], "frequency": "once"}
+```
+
+| Parameter | Type | Description | Default |
+| --- | --- | --- | --- |
+| `"ids"` | int [] | The IDs of the objects. If this list is undefined or empty, the build will return data for all objects. | |
+| `"frequency"` | Frequency | The frequency at which data is sent. | "once" |
+
+#### Frequency
+
+Options for when to send data.
+
+| Value | Description |
+| --- | --- |
+| `"once"` | Send the data for this frame only. |
+| `"always"` | Send the data every frame. |
+| `"never"` | Never send the data. |
+
+***
+
+## **`send_static_rigidbodies`**
+
+Send static rigidbody data (mass, kinematic state, etc.) of objects in the scene. 
+
+- <font style="color:green">**Sends data**: This command instructs the build to send output data.</font>
+
+    - <font style="color:green">**Type:** [`StaticRigidbodies`](output_data.md#StaticRigidbodies)</font>
+
+```python
+{"$type": "send_static_rigidbodies", "ids": [0, 1, 2]}
+```
+
+```python
+{"$type": "send_static_rigidbodies", "ids": [0, 1, 2], "frequency": "once"}
+```
+
+| Parameter | Type | Description | Default |
+| --- | --- | --- | --- |
+| `"ids"` | int [] | The IDs of the objects. If this list is undefined or empty, the build will return data for all objects. | |
+| `"frequency"` | Frequency | The frequency at which data is sent. | "once" |
+
+#### Frequency
+
+Options for when to send data.
+
+| Value | Description |
+| --- | --- |
+| `"once"` | Send the data for this frame only. |
+| `"always"` | Send the data every frame. |
+| `"never"` | Never send the data. |
+
+***
+
+## **`send_transforms`**
+
+Send Transform (position and rotation) data of objects in the scene. 
+
+- <font style="color:green">**Sends data**: This command instructs the build to send output data.</font>
+
+    - <font style="color:green">**Type:** [`Transforms`](output_data.md#Transforms)</font>
+
+```python
+{"$type": "send_transforms", "ids": [0, 1, 2]}
+```
+
+```python
+{"$type": "send_transforms", "ids": [0, 1, 2], "frequency": "once"}
+```
+
+| Parameter | Type | Description | Default |
+| --- | --- | --- | --- |
+| `"ids"` | int [] | The IDs of the objects. If this list is undefined or empty, the build will return data for all objects. | |
+| `"frequency"` | Frequency | The frequency at which data is sent. | "once" |
+
+#### Frequency
+
+Options for when to send data.
+
+| Value | Description |
+| --- | --- |
+| `"once"` | Send the data for this frame only. |
+| `"always"` | Send the data every frame. |
+| `"never"` | Never send the data. |
+
+***
+
+## **`send_transform_matrices`**
+
+Send 4x4 matrix data for each object, describing their positions and rotations. 
+
+- <font style="color:green">**Sends data**: This command instructs the build to send output data.</font>
+
+    - <font style="color:green">**Type:** [`TransformMatrices`](output_data.md#TransformMatrices)</font>
+- <font style="color:red">**Rarely used**: This command is very specialized; it's unlikely that this is the command you want to use.</font>
+
+    - <font style="color:red">**Use this command instead:** `send_transforms`</font>
+
+```python
+{"$type": "send_transform_matrices", "ids": [0, 1, 2]}
+```
+
+```python
+{"$type": "send_transform_matrices", "ids": [0, 1, 2], "frequency": "once"}
+```
+
+| Parameter | Type | Description | Default |
+| --- | --- | --- | --- |
+| `"ids"` | int [] | The IDs of the objects. If this list is undefined or empty, the build will return data for all objects. | |
+| `"frequency"` | Frequency | The frequency at which data is sent. | "once" |
+
+#### Frequency
+
+Options for when to send data.
+
+| Value | Description |
+| --- | --- |
+| `"once"` | Send the data for this frame only. |
+| `"always"` | Send the data every frame. |
+| `"never"` | Never send the data. |
+
+***
+
+## **`send_volumes`**
+
+Send spatial volume data of objects in the scene. Volume is calculated from the physics colliders; it is an approximate value. 
+
+- <font style="color:green">**Sends data**: This command instructs the build to send output data.</font>
+
+    - <font style="color:green">**Type:** [`Volumes`](output_data.md#Volumes)</font>
+- <font style="color:orange">**Expensive**: This command is computationally expensive.</font>
+- <font style="color:magenta">**Debug-only**: This command is only intended for use as a debug tool or diagnostic tool. It is not compatible with ordinary TDW usage.</font>
+
+```python
+{"$type": "send_volumes", "ids": [0, 1, 2]}
+```
+
+```python
+{"$type": "send_volumes", "ids": [0, 1, 2], "frequency": "once"}
+```
+
+| Parameter | Type | Description | Default |
+| --- | --- | --- | --- |
+| `"ids"` | int [] | The IDs of the objects. If this list is undefined or empty, the build will return data for all objects. | |
+| `"frequency"` | Frequency | The frequency at which data is sent. | "once" |
+
+#### Frequency
+
+Options for when to send data.
+
+| Value | Description |
+| --- | --- |
+| `"once"` | Send the data for this frame only. |
+| `"always"` | Send the data every frame. |
+| `"never"` | Never send the data. |
+
+# SendReplicantsCommand
+
+These commands send Replicants output data for different types of Replicants.
+
+***
+
+## **`send_replicants`**
+
+Send data of each Replicant in the scene. 
+
+- <font style="color:green">**Sends data**: This command instructs the build to send output data.</font>
+
+    - <font style="color:green">**Type:** [`Replicants`](output_data.md#Replicants)</font>
+
+```python
+{"$type": "send_replicants"}
+```
+
+```python
+{"$type": "send_replicants", "frequency": "once"}
+```
+
+| Parameter | Type | Description | Default |
+| --- | --- | --- | --- |
+| `"frequency"` | Frequency | The frequency at which data is sent. | "once" |
+
+#### Frequency
+
+Options for when to send data.
+
+| Value | Description |
+| --- | --- |
+| `"once"` | Send the data for this frame only. |
+| `"always"` | Send the data every frame. |
+| `"never"` | Never send the data. |
+
+***
+
+## **`send_wheelchair_replicants`**
+
+Send data of each WheelchairReplicant in the scene. 
+
+- <font style="color:green">**Sends data**: This command instructs the build to send output data.</font>
+
+    - <font style="color:green">**Type:** [`Replicants`](output_data.md#Replicants)</font>
+
+```python
+{"$type": "send_wheelchair_replicants"}
+```
+
+```python
+{"$type": "send_wheelchair_replicants", "frequency": "once"}
+```
+
+| Parameter | Type | Description | Default |
+| --- | --- | --- | --- |
+| `"frequency"` | Frequency | The frequency at which data is sent. | "once" |
+
+#### Frequency
+
+Options for when to send data.
+
+| Value | Description |
+| --- | --- |
+| `"once"` | Send the data for this frame only. |
+| `"always"` | Send the data every frame. |
+| `"never"` | Never send the data. |
+
+# SendVrCommand
+
+These commands send data that is specific to certain types of VR rigs.
+
+***
+
+## **`send_fove`**
+
+Send FOVE headset data. 
+
+- <font style="color:green">**Sends data**: This command instructs the build to send output data.</font>
+
+    - <font style="color:green">**Type:** [`Fove`](output_data.md#Fove)</font>
+
+```python
+{"$type": "send_fove"}
+```
+
+```python
+{"$type": "send_fove", "frequency": "once"}
+```
+
+| Parameter | Type | Description | Default |
+| --- | --- | --- | --- |
+| `"frequency"` | Frequency | The frequency at which data is sent. | "once" |
+
+#### Frequency
+
+Options for when to send data.
+
+| Value | Description |
+| --- | --- |
+| `"once"` | Send the data for this frame only. |
+| `"always"` | Send the data every frame. |
+| `"never"` | Never send the data. |
+
+***
+
+## **`send_leap_motion`**
+
+Send Leap Motion hand tracking data.
+
+
+```python
+{"$type": "send_leap_motion"}
+```
+
+```python
+{"$type": "send_leap_motion", "max_num_collisions_per_bone": 5, "frequency": "once"}
+```
+
+| Parameter | Type | Description | Default |
+| --- | --- | --- | --- |
+| `"max_num_collisions_per_bone"` | int | The maximum number of collisions per bone that will be returned in the output data. | 5 |
+| `"frequency"` | Frequency | The frequency at which data is sent. | "once" |
+
+#### Frequency
+
+Options for when to send data.
+
+| Value | Description |
+| --- | --- |
+| `"once"` | Send the data for this frame only. |
+| `"always"` | Send the data every frame. |
+| `"never"` | Never send the data. |
+
+***
+
+## **`send_oculus_touch_buttons`**
+
+Send data for buttons pressed on Oculus Touch controllers. 
+
+- <font style="color:green">**Sends data**: This command instructs the build to send output data.</font>
+
+    - <font style="color:green">**Type:** [`OculusTouchButtons`](output_data.md#OculusTouchButtons)</font>
+- <font style="color:green">**VR**: This command will only work if you've already sent [create_vr_rig](#create_vr_rig).</font>
+
+```python
+{"$type": "send_oculus_touch_buttons"}
+```
+
+```python
+{"$type": "send_oculus_touch_buttons", "frequency": "once"}
+```
+
+| Parameter | Type | Description | Default |
+| --- | --- | --- | --- |
+| `"frequency"` | Frequency | The frequency at which data is sent. | "once" |
+
+#### Frequency
+
+Options for when to send data.
+
+| Value | Description |
+| --- | --- |
+| `"once"` | Send the data for this frame only. |
+| `"always"` | Send the data every frame. |
+| `"never"` | Never send the data. |
+
+***
+
+## **`send_static_oculus_touch`**
+
+Send static data for the Oculus Touch rig. 
+
+- <font style="color:green">**Sends data**: This command instructs the build to send output data.</font>
+
+    - <font style="color:green">**Type:** [`StaticOculusTouch`](output_data.md#StaticOculusTouch)</font>
+- <font style="color:green">**VR**: This command will only work if you've already sent [create_vr_rig](#create_vr_rig).</font>
+
+```python
+{"$type": "send_static_oculus_touch"}
+```
+
+```python
+{"$type": "send_static_oculus_touch", "frequency": "once"}
+```
+
+| Parameter | Type | Description | Default |
+| --- | --- | --- | --- |
+| `"frequency"` | Frequency | The frequency at which data is sent. | "once" |
+
+#### Frequency
+
+Options for when to send data.
+
+| Value | Description |
+| --- | --- |
+| `"once"` | Send the data for this frame only. |
+| `"always"` | Send the data every frame. |
+| `"never"` | Never send the data. |
+
+# UiCommand
+
+These commands adjust the UI.
+
+***
+
+## **`add_ui_canvas`**
+
+Add a UI canvas to the scene. By default, the canvas will be an "overlay" and won't appear in image output data.
+
+
+```python
+{"$type": "add_ui_canvas"}
+```
+
+```python
+{"$type": "add_ui_canvas", "canvas_id": 0}
+```
+
+| Parameter | Type | Description | Default |
+| --- | --- | --- | --- |
+| `"canvas_id"` | int | The unique ID of the UI canvas. | 0 |
+
+***
+
+## **`attach_ui_canvas_to_avatar`**
+
+Attach a UI canvas to an avatar. This allows the UI to appear in image output data.
+
+
+```python
+{"$type": "attach_ui_canvas_to_avatar"}
+```
+
+```python
+{"$type": "attach_ui_canvas_to_avatar", "avatar_id": "a", "plane_distance": 0.101, "canvas_id": 0}
+```
+
+| Parameter | Type | Description | Default |
+| --- | --- | --- | --- |
+| `"avatar_id"` | string | The ID of the avatar. | "a" |
+| `"plane_distance"` | float | The distance from the camera to the UI canvas. This should be slightly further than the near clipping plane. | 0.101 |
+| `"canvas_id"` | int | The unique ID of the UI canvas. | 0 |
+
+***
+
+## **`attach_ui_canvas_to_vr_rig`**
+
+Attach a UI canvas to the head camera of a VR rig. 
+
+- <font style="color:green">**VR**: This command will only work if you've already sent [create_vr_rig](#create_vr_rig).</font>
+
+```python
+{"$type": "attach_ui_canvas_to_vr_rig"}
+```
+
+```python
+{"$type": "attach_ui_canvas_to_vr_rig", "plane_distance": 1, "canvas_id": 0}
+```
+
+| Parameter | Type | Description | Default |
+| --- | --- | --- | --- |
+| `"plane_distance"` | float | The distance from the camera to the UI canvas. | 1 |
+| `"canvas_id"` | int | The unique ID of the UI canvas. | 0 |
+
+***
+
+## **`destroy_all_ui_canvases`**
+
+Destroy all UI canvases in the scene. In this command, the canvas_id parameter is ignored.
+
+
+```python
+{"$type": "destroy_all_ui_canvases"}
+```
+
+```python
+{"$type": "destroy_all_ui_canvases", "canvas_id": 0}
+```
+
+| Parameter | Type | Description | Default |
+| --- | --- | --- | --- |
+| `"canvas_id"` | int | The unique ID of the UI canvas. | 0 |
+
+***
+
+## **`destroy_ui_canvas`**
+
+Destroy a UI canvas and all of its UI elements.
+
+
+```python
+{"$type": "destroy_ui_canvas"}
+```
+
+```python
+{"$type": "destroy_ui_canvas", "canvas_id": 0}
+```
+
+| Parameter | Type | Description | Default |
+| --- | --- | --- | --- |
+| `"canvas_id"` | int | The unique ID of the UI canvas. | 0 |
+
+# UiElementCommand
+
+These commands add or adjust UI elements such as text or images.
+
+# AddUiCommand
+
+These commands add UI elements to the scene.
+
+***
+
+## **`add_ui_text`**
+
+Add UI text to the scene.
+
+
+```python
+{"$type": "add_ui_text", "text": "string", "id": 1}
+```
+
+```python
+{"$type": "add_ui_text", "text": "string", "id": 1, "font_size": 14, "color": {"r": 1, "g": 1, "b": 1, "a": 1}, "anchor": {"x": 0.5, "y": 0.5}, "pivot": {"x": 0.5, "y": 0.5}, "position": {"x": 0, "y": 0}, "canvas_id": 0}
+```
+
+| Parameter | Type | Description | Default |
+| --- | --- | --- | --- |
+| `"text"` | string | The text. | |
+| `"font_size"` | int | The font size. | 14 |
+| `"color"` | Color | The color of the UI element. | {"r": 1, "g": 1, "b": 1, "a": 1} |
+| `"anchor"` | Vector2 | The anchor of the UI element. The values must be from 0 (left or bottom) to 1 (right or top). By default, the anchor is in the center. | {"x": 0.5, "y": 0.5} |
+| `"pivot"` | Vector2 | The pivot of the UI element. The values must be from 0 (left or bottom) to 1 (right or top). By default, the pivot is in the center. | {"x": 0.5, "y": 0.5} |
+| `"position"` | Vector2Int | The anchor position of the UI element in pixels. x is lateral, y is vertical. The anchor position is not the true pixel position. For example, if the anchor is {"x": 0, "y": 0} and the position is {"x": 0, "y": 0}, the UI element will be in the bottom-left of the screen. | {"x": 0, "y": 0} |
+| `"id"` | int | The unique ID of the UI element. | |
+| `"canvas_id"` | int | The unique ID of the UI canvas. | 0 |
+
+# AddUiImageCommand
+
+These commands add UI images to the scene.
+
+***
+
+## **`add_ui_cutout`**
+
+Add a UI "cutout" image to the scene. This will draw a hole in a base UI element. The cutout image must be RGBA32.
+
+
+```python
+{"$type": "add_ui_cutout", "base_id": 1, "image": "string", "size": {"x": 1, "y": 2}, "id": 1}
+```
+
+```python
+{"$type": "add_ui_cutout", "base_id": 1, "image": "string", "size": {"x": 1, "y": 2}, "id": 1, "scale_factor": {"x": 1, "y": 1}, "anchor": {"x": 0.5, "y": 0.5}, "pivot": {"x": 0.5, "y": 0.5}, "position": {"x": 0, "y": 0}, "canvas_id": 0}
+```
+
+| Parameter | Type | Description | Default |
+| --- | --- | --- | --- |
+| `"base_id"` | int | The cutout will draw a hole in the image with this ID. | |
+| `"image"` | string | base64 string representation of the image byte array. | |
+| `"size"` | Vector2Int | The actual pixel size of the image. | |
+| `"scale_factor"` | Vector2 | Scale the image by this factor. | {"x": 1, "y": 1} |
+| `"anchor"` | Vector2 | The anchor of the UI element. The values must be from 0 (left or bottom) to 1 (right or top). By default, the anchor is in the center. | {"x": 0.5, "y": 0.5} |
+| `"pivot"` | Vector2 | The pivot of the UI element. The values must be from 0 (left or bottom) to 1 (right or top). By default, the pivot is in the center. | {"x": 0.5, "y": 0.5} |
+| `"position"` | Vector2Int | The anchor position of the UI element in pixels. x is lateral, y is vertical. The anchor position is not the true pixel position. For example, if the anchor is {"x": 0, "y": 0} and the position is {"x": 0, "y": 0}, the UI element will be in the bottom-left of the screen. | {"x": 0, "y": 0} |
+| `"id"` | int | The unique ID of the UI element. | |
+| `"canvas_id"` | int | The unique ID of the UI canvas. | 0 |
+
+***
+
+## **`add_ui_image`**
+
+Add a UI image to the scene. Note that the size parameter must match the actual pixel size of the image.
+
+
+```python
+{"$type": "add_ui_image", "image": "string", "size": {"x": 1, "y": 2}, "id": 1}
+```
+
+```python
+{"$type": "add_ui_image", "image": "string", "size": {"x": 1, "y": 2}, "id": 1, "rgba": True, "color": {"r": 1, "g": 1, "b": 1, "a": 1}, "raycast_target": True, "scale_factor": {"x": 1, "y": 1}, "anchor": {"x": 0.5, "y": 0.5}, "pivot": {"x": 0.5, "y": 0.5}, "position": {"x": 0, "y": 0}, "canvas_id": 0}
+```
+
+| Parameter | Type | Description | Default |
+| --- | --- | --- | --- |
+| `"rgba"` | bool | If True, this is an RGBA image. If False, this is an RGB image. | True |
+| `"color"` | Color | The color of the UI element. | {"r": 1, "g": 1, "b": 1, "a": 1} |
+| `"raycast_target"` | bool | If True, raycasts will hit the UI element. | True |
+| `"image"` | string | base64 string representation of the image byte array. | |
+| `"size"` | Vector2Int | The actual pixel size of the image. | |
+| `"scale_factor"` | Vector2 | Scale the image by this factor. | {"x": 1, "y": 1} |
+| `"anchor"` | Vector2 | The anchor of the UI element. The values must be from 0 (left or bottom) to 1 (right or top). By default, the anchor is in the center. | {"x": 0.5, "y": 0.5} |
+| `"pivot"` | Vector2 | The pivot of the UI element. The values must be from 0 (left or bottom) to 1 (right or top). By default, the pivot is in the center. | {"x": 0.5, "y": 0.5} |
+| `"position"` | Vector2Int | The anchor position of the UI element in pixels. x is lateral, y is vertical. The anchor position is not the true pixel position. For example, if the anchor is {"x": 0, "y": 0} and the position is {"x": 0, "y": 0}, the UI element will be in the bottom-left of the screen. | {"x": 0, "y": 0} |
+| `"id"` | int | The unique ID of the UI element. | |
+| `"canvas_id"` | int | The unique ID of the UI canvas. | 0 |
+
+# SetUiElementCommand
+
+These commands set parameters of a UI element in the scene.
+
+***
+
+## **`destroy_ui_element`**
+
+Destroy a UI element in the scene.
+
+
+```python
+{"$type": "destroy_ui_element", "id": 1}
+```
+
+```python
+{"$type": "destroy_ui_element", "id": 1, "canvas_id": 0}
+```
+
+| Parameter | Type | Description | Default |
+| --- | --- | --- | --- |
+| `"id"` | int | The unique ID of the UI element. | |
+| `"canvas_id"` | int | The unique ID of the UI canvas. | 0 |
+
+***
+
+## **`set_ui_color`**
+
+Set the color of a UI image or text.
+
+
+```python
+{"$type": "set_ui_color", "color": {"r": 0.219607845, "g": 0.0156862754, "b": 0.6901961, "a": 1.0}, "id": 1}
+```
+
+```python
+{"$type": "set_ui_color", "color": {"r": 0.219607845, "g": 0.0156862754, "b": 0.6901961, "a": 1.0}, "id": 1, "canvas_id": 0}
+```
+
+| Parameter | Type | Description | Default |
+| --- | --- | --- | --- |
+| `"color"` | Color | The new color. | |
+| `"id"` | int | The unique ID of the UI element. | |
+| `"canvas_id"` | int | The unique ID of the UI canvas. | 0 |
+
+***
+
+## **`set_ui_element_depth`**
+
+Set the depth (z value) of a UI element relative its canvas (not its camera).
+
+
+```python
+{"$type": "set_ui_element_depth", "depth": 0.125, "id": 1}
+```
+
+```python
+{"$type": "set_ui_element_depth", "depth": 0.125, "id": 1, "canvas_id": 0}
+```
+
+| Parameter | Type | Description | Default |
+| --- | --- | --- | --- |
+| `"depth"` | float | The depth (z value) in meters. | |
+| `"id"` | int | The unique ID of the UI element. | |
+| `"canvas_id"` | int | The unique ID of the UI canvas. | 0 |
+
+***
+
+## **`set_ui_element_position`**
+
+Set the position of a UI element.
+
+
+```python
+{"$type": "set_ui_element_position", "id": 1}
+```
+
+```python
+{"$type": "set_ui_element_position", "id": 1, "position": {"x": 0, "y": 0}, "canvas_id": 0}
+```
+
+| Parameter | Type | Description | Default |
+| --- | --- | --- | --- |
+| `"position"` | Vector2Int | The anchor position of the UI element in pixels. x is lateral, y is vertical. The anchor position is not the true pixel position. For example, if the anchor is {"x": 0, "y": 0} and the position is {"x": 0, "y": 0}, the UI element will be in the bottom-left of the screen. | {"x": 0, "y": 0} |
+| `"id"` | int | The unique ID of the UI element. | |
+| `"canvas_id"` | int | The unique ID of the UI canvas. | 0 |
+
+***
+
+## **`set_ui_element_rotation`**
+
+Rotate a UI element to a new angle.
+
+
+```python
+{"$type": "set_ui_element_rotation", "angle": 0.125, "id": 1}
+```
+
+```python
+{"$type": "set_ui_element_rotation", "angle": 0.125, "id": 1, "canvas_id": 0}
+```
+
+| Parameter | Type | Description | Default |
+| --- | --- | --- | --- |
+| `"angle"` | float | The UI element's new rotation in degrees. | |
+| `"id"` | int | The unique ID of the UI element. | |
+| `"canvas_id"` | int | The unique ID of the UI canvas. | 0 |
+
+***
+
+## **`set_ui_element_size`**
+
+Set the size of a UI element.
+
+
+```python
+{"$type": "set_ui_element_size", "size": {"x": 1, "y": 2}, "id": 1}
+```
+
+```python
+{"$type": "set_ui_element_size", "size": {"x": 1, "y": 2}, "id": 1, "canvas_id": 0}
+```
+
+| Parameter | Type | Description | Default |
+| --- | --- | --- | --- |
+| `"size"` | Vector2Int | The pixel size of the UI element. | |
+| `"id"` | int | The unique ID of the UI element. | |
+| `"canvas_id"` | int | The unique ID of the UI canvas. | 0 |
+
+***
+
+## **`set_ui_text`**
+
+Set the text of a Text object that is already on the screen.
+
+
+```python
+{"$type": "set_ui_text", "text": "string", "id": 1}
+```
+
+```python
+{"$type": "set_ui_text", "text": "string", "id": 1, "canvas_id": 0}
+```
+
+| Parameter | Type | Description | Default |
+| --- | --- | --- | --- |
+| `"text"` | string | The new text. | |
+| `"id"` | int | The unique ID of the UI element. | |
+| `"canvas_id"` | int | The unique ID of the UI canvas. | 0 |
+
+# VideoCaptureCommand
+
+These commands start and stop audio-visual capture using ffmpeg. These commands assume that you've already installed ffmpeg on your computer.
+
+***
+
+## **`stop_video_capture`**
+
+Stop ongoing video capture.
+
+
+```python
+{"$type": "stop_video_capture"}
+```
+
+# StartVideoCaptureCommand
+
+These commands start video capture using ffmpeg. Because ffmpeg arguments are platform-specific, you must use the platform-specific command, e.g. start_video_capture_windows
+
+***
+
+## **`start_video_capture_linux`**
+
+Start video capture using ffmpeg. This command can only be used on Linux.
+
+
+```python
+{"$type": "start_video_capture_linux", "output_path": "string"}
+```
+
+```python
+{"$type": "start_video_capture_linux", "output_path": "string", "display": 0, "screen": 0, "audio_device": "alsa_output.pci-0000_00_1f.3.analog-stereo.monitor", "ffmpeg": "", "overwrite": True, "framerate": 60, "position": {"x": 0, "y": 0}, "audio": True, "audio_codec": "aac", "video_codec": "h264", "preset": "ultrafast", "qp": 1, "pixel_format": "yuv420p", "log_args": False, "override_args": ""}
+```
+
+| Parameter | Type | Description | Default |
+| --- | --- | --- | --- |
+| `"display"` | int | The X11 display index. To review your X11 setup: cat /etc/X11/xorg.conf | 0 |
+| `"screen"` | int | The X11 screen index. To review your X11 setup: cat /etc/X11/xorg.conf | 0 |
+| `"audio_device"` | string | The pulseaudio device name. Ignored if audio == False. To get a list of devices: pactl list sources | grep output | "alsa_output.pci-0000_00_1f.3.analog-stereo.monitor" |
+| `"output_path"` | string | The absolute path to the output file, e.g. /home/user/video.mp4 | |
+| `"ffmpeg"` | string | The path to the ffmpeg process. Set this parameter only if you're using a non-standard path. | "" |
+| `"overwrite"` | bool | If True, overwrite the video if it already exists. | True |
+| `"framerate"` | int | The framerate of the output video. | 60 |
+| `"position"` | Vector2Int | The top-left corner of the screen region that will be captured. On Windows, this is ignored if window_capture == True. | {"x": 0, "y": 0} |
+| `"audio"` | bool | If True, audio will be captured. | True |
+| `"audio_codec"` | string | The audio codec. You should usually keep this set to the default value. See: <ulink url="https://ffmpeg.org/ffmpeg-codecs.html">https://ffmpeg.org/ffmpeg-codecs.html</ulink> | "aac" |
+| `"video_codec"` | string | The video codec. You should usually keep this set to the default value. See: <ulink url="https://ffmpeg.org/ffmpeg-codecs.html">https://ffmpeg.org/ffmpeg-codecs.html</ulink> | "h264" |
+| `"preset"` | string | H.264 video encoding only. A preset of parameters that affect encoding speed and compression. See: <ulink url="https://trac.ffmpeg.org/wiki/Encode/H.264">https://trac.ffmpeg.org/wiki/Encode/H.264</ulink> | "ultrafast" |
+| `"qp"` | int | H.264 video encoding only. This controls the video quality. 0 is lossless. | 1 |
+| `"pixel_format"` | string | The pixel format. You should almost never need to set this to anything other than the default value. | "yuv420p" |
+| `"log_args"` | bool | If True, log the command-line arguments to the player log (this can additionally be received by the controller via the send_log_messages command). | False |
+| `"override_args"` | string | If not empty, replace the ffmpeg arguments with this string. Usually, you won't want to set this. If you want to use ffmpeg for something other than screen recording, consider launching it from a Python script using subprocess.call(). | "" |
+
+***
+
+## **`start_video_capture_osx`**
+
+Start video capture using ffmpeg. This command can only be used on OS X.
+
+
+```python
+{"$type": "start_video_capture_osx", "output_path": "string"}
+```
+
+```python
+{"$type": "start_video_capture_osx", "output_path": "string", "video_device": 1, "audio_device": 0, "size_scale_factor": 2, "position_scale_factor": 2, "ffmpeg": "", "overwrite": True, "framerate": 60, "position": {"x": 0, "y": 0}, "audio": True, "audio_codec": "aac", "video_codec": "h264", "preset": "ultrafast", "qp": 1, "pixel_format": "yuv420p", "log_args": False, "override_args": ""}
+```
+
+| Parameter | Type | Description | Default |
+| --- | --- | --- | --- |
+| `"video_device"` | int | The video device index. To get a list of devices: ffmpeg -f avfoundation -list_devices true -i "" | 1 |
+| `"audio_device"` | int | The audio device index. Ignored if audio == False. To get a list of devices: ffmpeg -f avfoundation -list_devices true -i "" | 0 |
+| `"size_scale_factor"` | int | On retina screens, the actual window size is scaled. Set this scale factor to scale the video capture size. | 2 |
+| `"position_scale_factor"` | int | On retina screens, the actual window size is scaled. Set this scale factor to scale the video capture position. | 2 |
+| `"output_path"` | string | The absolute path to the output file, e.g. /home/user/video.mp4 | |
+| `"ffmpeg"` | string | The path to the ffmpeg process. Set this parameter only if you're using a non-standard path. | "" |
+| `"overwrite"` | bool | If True, overwrite the video if it already exists. | True |
+| `"framerate"` | int | The framerate of the output video. | 60 |
+| `"position"` | Vector2Int | The top-left corner of the screen region that will be captured. On Windows, this is ignored if window_capture == True. | {"x": 0, "y": 0} |
+| `"audio"` | bool | If True, audio will be captured. | True |
+| `"audio_codec"` | string | The audio codec. You should usually keep this set to the default value. See: <ulink url="https://ffmpeg.org/ffmpeg-codecs.html">https://ffmpeg.org/ffmpeg-codecs.html</ulink> | "aac" |
+| `"video_codec"` | string | The video codec. You should usually keep this set to the default value. See: <ulink url="https://ffmpeg.org/ffmpeg-codecs.html">https://ffmpeg.org/ffmpeg-codecs.html</ulink> | "h264" |
+| `"preset"` | string | H.264 video encoding only. A preset of parameters that affect encoding speed and compression. See: <ulink url="https://trac.ffmpeg.org/wiki/Encode/H.264">https://trac.ffmpeg.org/wiki/Encode/H.264</ulink> | "ultrafast" |
+| `"qp"` | int | H.264 video encoding only. This controls the video quality. 0 is lossless. | 1 |
+| `"pixel_format"` | string | The pixel format. You should almost never need to set this to anything other than the default value. | "yuv420p" |
+| `"log_args"` | bool | If True, log the command-line arguments to the player log (this can additionally be received by the controller via the send_log_messages command). | False |
+| `"override_args"` | string | If not empty, replace the ffmpeg arguments with this string. Usually, you won't want to set this. If you want to use ffmpeg for something other than screen recording, consider launching it from a Python script using subprocess.call(). | "" |
+
+***
+
+## **`start_video_capture_windows`**
+
+Start video capture using ffmpeg. This command can only be used on Windows.
+
+
+```python
+{"$type": "start_video_capture_windows", "output_path": "string"}
+```
+
+```python
+{"$type": "start_video_capture_windows", "output_path": "string", "audio_device": "", "audio_buffer_size": 5, "draw_mouse": False, "ffmpeg": "", "overwrite": True, "framerate": 60, "position": {"x": 0, "y": 0}, "audio": True, "audio_codec": "aac", "video_codec": "h264", "preset": "ultrafast", "qp": 1, "pixel_format": "yuv420p", "log_args": False, "override_args": ""}
+```
+
+| Parameter | Type | Description | Default |
+| --- | --- | --- | --- |
+| `"audio_device"` | string | The name of the audio device. Ignored if audio == False. To get a list of devices: ffmpeg -list_devices true -f dshow -i dummy | "" |
+| `"audio_buffer_size"` | int | The audio buffer size in ms. This should always be greater than 0. Adjust this if the audio doesn't sync with the video. See: <ulink url="https://ffmpeg.org/ffmpeg-devices.html">https://ffmpeg.org/ffmpeg-devices.html</ulink> (search for audio_buffer_size). | 5 |
+| `"draw_mouse"` | bool | If True, show the mouse in the video. | False |
+| `"output_path"` | string | The absolute path to the output file, e.g. /home/user/video.mp4 | |
+| `"ffmpeg"` | string | The path to the ffmpeg process. Set this parameter only if you're using a non-standard path. | "" |
+| `"overwrite"` | bool | If True, overwrite the video if it already exists. | True |
+| `"framerate"` | int | The framerate of the output video. | 60 |
+| `"position"` | Vector2Int | The top-left corner of the screen region that will be captured. On Windows, this is ignored if window_capture == True. | {"x": 0, "y": 0} |
+| `"audio"` | bool | If True, audio will be captured. | True |
+| `"audio_codec"` | string | The audio codec. You should usually keep this set to the default value. See: <ulink url="https://ffmpeg.org/ffmpeg-codecs.html">https://ffmpeg.org/ffmpeg-codecs.html</ulink> | "aac" |
+| `"video_codec"` | string | The video codec. You should usually keep this set to the default value. See: <ulink url="https://ffmpeg.org/ffmpeg-codecs.html">https://ffmpeg.org/ffmpeg-codecs.html</ulink> | "h264" |
+| `"preset"` | string | H.264 video encoding only. A preset of parameters that affect encoding speed and compression. See: <ulink url="https://trac.ffmpeg.org/wiki/Encode/H.264">https://trac.ffmpeg.org/wiki/Encode/H.264</ulink> | "ultrafast" |
+| `"qp"` | int | H.264 video encoding only. This controls the video quality. 0 is lossless. | 1 |
+| `"pixel_format"` | string | The pixel format. You should almost never need to set this to anything other than the default value. | "yuv420p" |
+| `"log_args"` | bool | If True, log the command-line arguments to the player log (this can additionally be received by the controller via the send_log_messages command). | False |
+| `"override_args"` | string | If not empty, replace the ffmpeg arguments with this string. Usually, you won't want to set this. If you want to use ffmpeg for something other than screen recording, consider launching it from a Python script using subprocess.call(). | "" |
+
+# VrCommand
+
+These commands utilize VR in TDW.
+
+***
+
+## **`allow_fove_headset_movement`**
+
+Handle whether to send the Fove Headset position or not. 
+
+- <font style="color:green">**VR**: This command will only work if you've already sent [create_vr_rig](#create_vr_rig).</font>
+
+```python
+{"$type": "allow_fove_headset_movement"}
+```
+
+```python
+{"$type": "allow_fove_headset_movement", "allow": False}
+```
+
+| Parameter | Type | Description | Default |
+| --- | --- | --- | --- |
+| `"allow"` | bool | Whether or not to send positional information from the headset. Default is to NOT send position, just orientation. | False |
+
+***
+
+## **`allow_fove_headset_rotation`**
+
+Handle whether to send the Fove Headset orientation or not. 
+
+- <font style="color:green">**VR**: This command will only work if you've already sent [create_vr_rig](#create_vr_rig).</font>
+
+```python
+{"$type": "allow_fove_headset_rotation"}
+```
+
+```python
+{"$type": "allow_fove_headset_rotation", "allow": True}
+```
+
+| Parameter | Type | Description | Default |
+| --- | --- | --- | --- |
+| `"allow"` | bool | Whether or not to send orientation information from the headset. Default is to send orientation. | True |
+
+***
+
+## **`attach_avatar_to_vr_rig`**
+
+Attach an avatar (A_Img_Caps_Kinematic) to the VR rig in the scene. This avatar will work like all others, i.e it can send images and other data. The avatar will match the position and rotation of the VR rig's head. By default, this feature is disabled because it slows down the simulation's FPS. 
+
+- <font style="color:green">**VR**: This command will only work if you've already sent [create_vr_rig](#create_vr_rig).</font>
+
+```python
+{"$type": "attach_avatar_to_vr_rig", "id": "string"}
+```
+
+| Parameter | Type | Description | Default |
+| --- | --- | --- | --- |
+| `"id"` | string | ID of this avatar. Must be unique. | |
+
+***
+
+## **`create_vr_obi_colliders`**
+
+Create Obi colliders for a VR rig if there aren't any. 
+
+- <font style="color:blue">**Obi**: This command initializes utilizes the Obi physics engine, which requires a specialized scene initialization process.See: [Obi documentation](../lessons/obi/obi.md)</font>
+- <font style="color:green">**VR**: This command will only work if you've already sent [create_vr_rig](#create_vr_rig).</font>
+
+```python
+{"$type": "create_vr_obi_colliders"}
+```
+
+***
+
+## **`destroy_vr_rig`**
+
+Destroy the current VR rig. 
+
+- <font style="color:green">**VR**: This command will only work if you've already sent [create_vr_rig](#create_vr_rig).</font>
+
+```python
+{"$type": "destroy_vr_rig"}
+```
+
+***
+
+## **`refresh_leap_motion_rig`**
+
+Refresh a Leap Motion rig in the scene. This must be sent whenever new objects are added to the scene after the rig was created. 
+
+- <font style="color:green">**VR**: This command will only work if you've already sent [create_vr_rig](#create_vr_rig).</font>
+
+```python
+{"$type": "refresh_leap_motion_rig"}
+```
+
+***
+
+## **`rotate_vr_rig_by`**
+
+Rotate the VR rig by an angle. 
+
+- <font style="color:green">**VR**: This command will only work if you've already sent [create_vr_rig](#create_vr_rig).</font>
+
+```python
+{"$type": "rotate_vr_rig_by", "angle": 0.125}
+```
+
+| Parameter | Type | Description | Default |
+| --- | --- | --- | --- |
+| `"angle"` | float | The angle of rotation in degrees. | |
+
+***
+
+## **`set_vr_loading_screen`**
+
+Show or hide the VR rig's loading screen. 
+
+- <font style="color:green">**VR**: This command will only work if you've already sent [create_vr_rig](#create_vr_rig).</font>
+
+```python
+{"$type": "set_vr_loading_screen", "show": True}
+```
+
+| Parameter | Type | Description | Default |
+| --- | --- | --- | --- |
+| `"show"` | bool | If true, show the loading screen. If false, hide it. | |
+
+***
+
+## **`set_vr_obi_collision_material`**
+
+Set the Obi collision material of the VR rig. 
+
+- <font style="color:blue">**Obi**: This command initializes utilizes the Obi physics engine, which requires a specialized scene initialization process.See: [Obi documentation](../lessons/obi/obi.md)</font>
+- <font style="color:green">**VR**: This command will only work if you've already sent [create_vr_rig](#create_vr_rig).</font>
+
+```python
+{"$type": "set_vr_obi_collision_material"}
+```
+
+```python
+{"$type": "set_vr_obi_collision_material", "dynamic_friction": 0.3, "static_friction": 0.3, "stickiness": 0, "stick_distance": 0, "friction_combine": "average", "stickiness_combine": "average"}
+```
+
+| Parameter | Type | Description | Default |
+| --- | --- | --- | --- |
+| `"dynamic_friction"` | float | Percentage of relative tangential velocity removed in a collision, once the static friction threshold has been surpassed and the particle is moving relative to the surface. 0 means things will slide as if made of ice, 1 will result in total loss of tangential velocity. | 0.3 |
+| `"static_friction"` | float | Percentage of relative tangential velocity removed in a collision. 0 means things will slide as if made of ice, 1 will result in total loss of tangential velocity. | 0.3 |
+| `"stickiness"` | float | Amount of inward normal force applied between objects in a collision. 0 means no force will be applied, 1 will keep objects from separating once they collide. | 0 |
+| `"stick_distance"` | float | Maximum distance between objects at which sticky forces are applied. Since contacts will be generated between bodies within the stick distance, it should be kept as small as possible to reduce the amount of contacts generated. | 0 |
+| `"friction_combine"` | MaterialCombineMode | How is the friction coefficient calculated when two objects involved in a collision have different coefficients. If both objects have different friction combine modes, the mode with the lowest enum index is used. | "average" |
+| `"stickiness_combine"` | MaterialCombineMode | How is the stickiness coefficient calculated when two objects involved in a collision have different coefficients. If both objects have different stickiness combine modes, the mode with the lowest enum index is used. | "average" |
+
+#### MaterialCombineMode
+
+Obi collision maerial combine modes.
+
+| Value | Description |
+| --- | --- |
+| `"average"` |  |
+| `"minimum"` |  |
+| `"multiply"` |  |
+| `"maximum"` |  |
+
+***
+
+## **`set_vr_resolution_scale`**
+
+Controls the actual size of eye textures as a multiplier of the device's default resolution. 
+
+- <font style="color:green">**VR**: This command will only work if you've already sent [create_vr_rig](#create_vr_rig).</font>
+
+```python
+{"$type": "set_vr_resolution_scale"}
+```
+
+```python
+{"$type": "set_vr_resolution_scale", "resolution_scale_factor": 1.0}
+```
+
+| Parameter | Type | Description | Default |
+| --- | --- | --- | --- |
+| `"resolution_scale_factor"` | float | Texture resolution scale factor. A value greater than 1.0 improves image quality but at a slight performance cost. Range: 0.5 to 1.75 | 1.0 |
+
+***
+
+## **`show_leap_motion_hands`**
+
+Visually show or hide Leap Motion hands. 
+
+- <font style="color:green">**VR**: This command will only work if you've already sent [create_vr_rig](#create_vr_rig).</font>
+
+```python
+{"$type": "show_leap_motion_hands"}
+```
+
+```python
+{"$type": "show_leap_motion_hands", "show": True}
+```
+
+| Parameter | Type | Description | Default |
+| --- | --- | --- | --- |
+| `"show"` | bool | Whether or not to show the visual representation of the Leap Motion hands. If false, hand tracking, grasping etc. will function as normal but the hands will be invisible. | True |
+
+***
+
+## **`start_fove_calibration`**
+
+Start the FOVE headset's internal calibration.
+
+
+```python
+{"$type": "start_fove_calibration"}
+```
+
+```python
+{"$type": "start_fove_calibration", "restart": True, "eye_by_eye": "Disabled", "method": "Spiral", "eye_torsion": "Default", "profile_name": "new profile"}
+```
+
+| Parameter | Type | Description | Default |
+| --- | --- | --- | --- |
+| `"restart"` | bool | If true, restart an ongoing calibration. | True |
+| `"eye_by_eye"` | EyeByEyeCalibration | Indicate whether each eye should be calibrated separately or not. | "Disabled" |
+| `"method"` | CalibrationMethod | Indicate the calibration method to use. | "Spiral" |
+| `"eye_torsion"` | EyeTorsionCalibration | Indicate whether each eye torsion calibration should be run. | "Default" |
+| `"profile_name"` | string | Name to give the new calibration profile. This will typically be a subject's name. | "new profile" |
+
+#### CalibrationMethod
+
+FOVE calibration methods.
+
+| Value | Description |
+| --- | --- |
+| `"Default"` | Use the calibration method specified in the configuration file (default: single point). |
+| `"OnePoint"` | Use the simple point calibration method (Requires license). |
+| `"Spiral"` | Use the spiral calibration method. |
+| `"OnePointWithNoGlassesSpiralWithGlasses"` | Use the 1-point calibration method for user without eyeglasses, and the spiral calibration method if user has eyeglasses. |
+| `"ZeroPoint"` | Use the zero point calibration method (Requires license). |
+| `"DefaultCalibration"` | Use a premade calibration profile with average human parameters built-in. |
+
+#### EyeByEyeCalibration
+
+Indicate whether each eye should be calibrated separately or not.
+
+| Value | Description |
+| --- | --- |
+| `"Default"` | Use the settings coming from the configuration file (default: Disabled) |
+| `"Disabled"` | Calibrate both eye simultaneously |
+| `"Enabled"` | Calibrate each eye separately, first the left, then the right (Requires license) |
+
+#### EyeTorsionCalibration
+
+Indicate whether each eye torsion calibration should be run.
+
+| Value | Description |
+| --- | --- |
+| `"Default"` | Use the settings coming from the configuration file. |
+| `"IfEnabled"` | Run eye torsion calibration only if the capability is currently enabled. |
+| `"Always"` | Always run eye torsion calibration independently of whether the capability is used. |
+
+***
+
+## **`teleport_vr_rig`**
+
+Teleport the VR rig to a new position. 
+
+- <font style="color:green">**VR**: This command will only work if you've already sent [create_vr_rig](#create_vr_rig).</font>
+
+```python
+{"$type": "teleport_vr_rig", "position": {"x": 1.1, "y": 0.0, "z": 0}}
+```
+
+| Parameter | Type | Description | Default |
+| --- | --- | --- | --- |
+| `"position"` | Vector3 | The position to teleport to. | |
+
+***
+
+## **`tilt_fove_rig_by`**
+
+Tilt (pitch) the Fove rig by an angle. 
+
+- <font style="color:green">**VR**: This command will only work if you've already sent [create_vr_rig](#create_vr_rig).</font>
+
+```python
+{"$type": "tilt_fove_rig_by", "angle": 0.125}
+```
+
+| Parameter | Type | Description | Default |
+| --- | --- | --- | --- |
 | `"angle"` | float | The angle of rotation in degrees. | |