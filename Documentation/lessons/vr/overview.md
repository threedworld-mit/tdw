--- conflicted
+++ resolved
@@ -47,10 +47,6 @@
 - [Oculus Touch](oculus_touch.md)
 - [Oculus Leap Motion](oculus_leap_motion.md)
 
-<<<<<<< HEAD
-[Return to the README](../../../README.md)
-=======
 ***
 
-[Return to the README](../../../README.md)
->>>>>>> 3966dba9
+[Return to the README](../../../README.md)