from tdw.controller import Controller
from tdw.tdw_utils import TDWUtils
from tdw.add_ons.sensor_interface import SensorInterface
import time

"""
Minimal example of sending a custom command to an Arduino, to control 
a DRV2605 haptic motor controller. This will trigger a vibration pattern from 
a "pancake" haptic motor connected to the controller.
The command name "playSequence" is registered in the Arduino code using
this line:

uduino.addCommand("playSequence", playSeq);

When TDW sends the "playSequence" command, the function "playSeq" is invoked, 
which sends the requested vibration waveform to the haptic motor.
"""

c = Controller(launch_build=False)
glove = HapticGlove()
c.add_ons.append(glove)
c.communicate(TDWUtils.create_empty_room(12, 12))
while True:
<<<<<<< HEAD
    c.communicate(sensor.get_send_haptic_glove_command(wave_id=84))
=======
    c.communicate(glove.get_send_haptic_waveform_command(command_name="playSequence", wave_id=84))
>>>>>>> 5ddb5db4
    # Add a small delay between sends.
    for i in range(50):
        c.communicate([])<|MERGE_RESOLUTION|>--- conflicted
+++ resolved
@@ -21,11 +21,7 @@
 c.add_ons.append(glove)
 c.communicate(TDWUtils.create_empty_room(12, 12))
 while True:
-<<<<<<< HEAD
-    c.communicate(sensor.get_send_haptic_glove_command(wave_id=84))
-=======
     c.communicate(glove.get_send_haptic_waveform_command(command_name="playSequence", wave_id=84))
->>>>>>> 5ddb5db4
     # Add a small delay between sends.
     for i in range(50):
         c.communicate([])