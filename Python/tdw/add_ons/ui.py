from io import BytesIO
from base64 import b64encode
from typing import Tuple, List, Dict, Union
from pathlib import Path
from PIL import Image
from tdw.controller import Controller
from tdw.add_ons.add_on import AddOn


class UI(AddOn):
    """
    Manager add-on for UI in TDW.

    ## Parameter types

    All parameters of type `Dict[str, float]` are Vector2, e.g. `{"x": 0, "y": 0}`. There is no `"z"` parameter.

    `"x"` is the horizontal value and `"y"` is the vertical value.

    In some cases, this document will note that Vector2 values must be integers. This is usually because they are adjusting a value that references the actual screen pixels.
    """

    def __init__(self, canvas_id: int = 0):
        """
        :param canvas_id: The ID of the UI canvas.
        """

        super().__init__()
        self._canvas_id: int = canvas_id
        self._ui_ids: List[int] = list()

    def get_initialization_commands(self) -> List[dict]:
        return [{"$type": "add_ui_canvas",
                 "canvas_id": self._canvas_id}]

    def on_send(self, resp: List[bytes]) -> None:
        pass

    def add_text(self, text: str, font_size: int, position: Dict[str, int], anchor: Dict[str, float] = None,
                 pivot: Dict[str, float] = None, color: Dict[str, float] = None, raycast_target: bool = True) -> int:
        """
        Add UI text to the scene.

        :param text: The text.
        :param font_size: The size of the font.
        :param position: The screen (pixel) position as a Vector2. Values must be integers.
        :param anchor: The anchor as a Vector2. Values are floats between 0 and 1. If None, defaults to `{"x": 0.5, "y": 0.5}`.
        :param pivot: The pivot as a Vector2. Values are floats between 0 and 1. If None, defaults to `{"x": 0.5, "y": 0.5}`.
        :param color: The color of the text. If None, defaults to `{"r": 1, "g": 1, "b": 1, "a": 1}`.
        :param raycast_target: If True, raycasts will hit the UI element.

        :return: The ID of the new UI element.
        """

        cmd, ui_id = self._get_add_element(command_type="add_ui_text", anchor=anchor, pivot=pivot, position=position,
                                           color=color, raycast_target=raycast_target)
        cmd.update({"text": text,
                    "font_size": font_size})
        self.commands.append(cmd)
        return ui_id

    def add_image(self, image: Union[str, Path, bytes, Image.Image], position: Dict[str, int], size: Dict[str, int],
                  rgba: bool = True, scale_factor: Dict[str, float] = None, anchor: Dict[str, float] = None,
                  pivot: Dict[str, float] = None, color: Dict[str, float] = None, raycast_target: bool = True) -> int:
        """
        Add a UI image to the scene.

        :param image: The image. If a string or `Path`, this is a filepath. If `bytes`, this is the image byte data. If `Image.Image`, this is a PIL image.
        :param position: The screen (pixel) position as a Vector2. Values must be integers.
        :param size: The pixel size of the image as a Vector2. Values must be integers and must match the actual image size.
        :param rgba: If True, this is an RGBA image. If False, this is an RGB image.
        :param scale_factor: Scale the UI image by this factor. If None, defaults to {"x": 1, "y": 1}.
        :param anchor: The anchor as a Vector2. Values are floats between 0 and 1. If None, defaults to `{"x": 0.5, "y": 0.5}`.
        :param pivot: The pivot as a Vector2. Values are floats between 0 and 1. If None, defaults to `{"x": 0.5, "y": 0.5}`.
        :param color: The color of the text. If None, defaults to `{"r": 1, "g": 1, "b": 1, "a": 1}`.
        :param raycast_target: If True, raycasts will hit the UI element.

        :return: The ID of the new UI element.
        """

        img = UI._get_base64_image(image)
        if scale_factor is None:
            scale_factor = {"x": 1, "y": 1}
        cmd, ui_id = self._get_add_element(command_type="add_ui_image", anchor=anchor, pivot=pivot,
                                           position=position, color=color, raycast_target=raycast_target)
        cmd.update({"image": img,
                    "size": size,
                    "rgba": rgba,
                    "scale_factor": scale_factor})
        self.commands.append(cmd)
        return ui_id

    def add_cutout(self, base_id: int, image: Union[str, Path, bytes, Image.Image], position: Dict[str, int],
                   size: Dict[str, int], scale_factor: Dict[str, float] = None, anchor: Dict[str, float] = None,
                   pivot: Dict[str, float] = None) -> int:
        """
        Add a UI image that cuts a transparent hole in another UI image.

        :param base_id: The ID of the image that will have a hole in it. This can be added on the same frame as the cutout image but it must be added prior to the cutout image.
        :param image: The image. *This must be an RGBA image.* If a string or `Path`, this is a filepath. If `bytes`, this is the image byte data. If `Image.Image`, this is a PIL image.
        :param position: The screen (pixel) position as a Vector2. Values must be integers.
        :param size: The pixel size of the image as a Vector2. Values must be integers and must match the actual image size.
        :param scale_factor: Scale the UI image by this factor. If None, defaults to {"x": 1, "y": 1}.
        :param anchor: The anchor as a Vector2. Values are floats between 0 and 1. If None, defaults to `{"x": 0.5, "y": 0.5}`.
        :param pivot: The pivot as a Vector2. Values are floats between 0 and 1. If None, defaults to `{"x": 0.5, "y": 0.5}`.

        :return: The ID of the new UI element.
        """

        img = UI._get_base64_image(image)
        if scale_factor is None:
            scale_factor = {"x": 1, "y": 1}
        if anchor is None:
            anchor = {"x": 0.5, "y": 0.5}
        if pivot is None:
            pivot = {"x": 0.5, "y": 0.5}
        ui_id = Controller.get_unique_id()
        self._ui_ids.append(ui_id)
        self.commands.append({"$type": "add_ui_cutout",
                              "id": ui_id,
                              "canvas_id": self._canvas_id,
                              "anchor": anchor,
                              "pivot": pivot,
                              "position": position,
                              "size": size,
                              "scale_factor": scale_factor,
                              "image": img,
                              "base_id": base_id})
        return ui_id

    def set_text(self, ui_id: int, text: str) -> None:
        """
        Set the text of a UI text element that is already in the scene.

        :param ui_id: The ID of the UI text element.
        :param text: The text.
        """

        self.commands.append({"$type": "set_ui_text",
                              "id": ui_id,
                              "canvas_id": self._canvas_id,
                              "text": text})

    def attach_canvas_to_avatar(self, avatar_id: str = "a", focus_distance: float = 2.5, plane_distance: float = 0.101) -> None:
        """
        Attach the UI canvas to an avatar. This allows the UI to appear in image output data.

        :param avatar_id: The avatar ID.
        :param focus_distance: The focus distance. If the focus distance is less than the default value (2.5), the UI will appear blurry unless post-processing is disabled.
        :param plane_distance: The distance from the camera to the UI canvas. This should be slightly further than the near clipping plane.
        """

        self.commands.extend([{"$type": "set_focus_distance",
                               "focus_distance": focus_distance},
                              {"$type": "attach_ui_canvas_to_avatar",
                               "avatar_id": avatar_id,
                               "canvas_id": self._canvas_id,
                               "plane_distance": plane_distance}])

    def attach_canvas_to_vr_rig(self, plane_distance: float = 0.25) -> None:
        """
        Attach the UI canvas to a VR rig.

        :param plane_distance: The distance from the camera to the UI canvas.
        """

        self.commands.append({"$type": "attach_ui_canvas_to_vr_rig",
                              "plane_distance": plane_distance})

    def set_position(self, ui_id: int, position: Dict[str, float]) -> None:
        """
        Set the position of a UI element.

        :param ui_id: The UI element's ID.
        :param position: The screen (pixel) position as a Vector2. Values must be integers.
        """

        self.commands.append({"$type": "set_ui_element_position",
                              "id": ui_id,
                              "position": position})

<<<<<<< HEAD
    def set_size(self, ui_id: int, size: Dict[str, float]) -> None:
        """
        Set the size of a UI element that is already in the scene.

        :param ui_id: The ID of the UI element.
        :param size: The size.
        """

        self.commands.append({"$type": "set_ui_element_size",
                              "id": ui_id,
                              "canvas_id": self._canvas_id,
                              "size": size})

    def set_rotation(self, ui_id: int, angle: float) -> None:
        """
        Rotate a UI element to an angle.

        :param ui_id: The ID of the UI element.
        :param angle: The new rotation angle in degrees.
        """

        self.commands.append({"$type": "set_ui_element_rotation",
                              "id": ui_id,
                              "canvas_id": self._canvas_id,
                              "angle": angle})
=======
    def set_depth(self, ui_id: int, depth: float) -> None:
        """
        Set the depth (z value) of a UI element relative its canvas (not its camera).

        If the canvas is attached to an avatar or VR rig, the canvas depth relative to the camera is the `plane_distance`.

        :param ui_id: The UI element's ID.
        :param depth: The depth (z value) in meters.
        """

        self.commands.append({"$type": "set_ui_element_depth",
                              "id": ui_id,
                              "depth": depth})
>>>>>>> d383c5e4

    def destroy(self, ui_id: int) -> None:
        """
        Destroy a UI element.

        :param ui_id: The ID of the UI element.
        """

        self.commands.append({"$type": "destroy_ui_element",
                              "id": ui_id,
                              "canvas_id": self._canvas_id})

    def destroy_all(self, destroy_canvas: bool = False) -> None:
        """
        Destroy all UI elements.

        :param destroy_canvas: If True, destroy the UI canvas and all of its UI elements. If False, destroy the canvas' UI elements but not the canvas itself.
        """

        if destroy_canvas:
            self.commands.append({"$type": "destroy_ui_canvas",
                                  "canvas_id": self._canvas_id})
        else:
            for ui_id in self._ui_ids:
                self.commands.append({"$type": "destroy_ui_element",
                                      "id": ui_id,
                                      "canvas_id": self._canvas_id})
        self._ui_ids.clear()

    def _get_add_element(self, command_type: str, position: Dict[str, int], anchor: Tuple[float, float] = None,
                         pivot: Dict[str, float] = None, color: Dict[str, float] = None,
                         raycast_target: bool = True) -> Tuple[dict, int]:
        """
        :param position: The screen (pixel) position as a Vector2. Values must be integers.
        :param anchor: The anchor as a Vector2. Values are floats between 0 and 1. If None, defaults to `{"x": 0.5, "y": 0.5}`.
        :param pivot: The pivot as a Vector2. Values are floats between 0 and 1. If None, defaults to `{"x": 0.5, "y": 0.5}`.
        :param color: The color of the text. If None, defaults to `{"r": 1, "g": 1, "b": 1, "a": 1}`.
        :param raycast_target: If True, raycasts will hit the UI element.

        :return: Tuple: A partial command, the ID of the new UI element.
        """

        if anchor is None:
            anchor = {"x": 0.5, "y": 0.5}
        if pivot is None:
            pivot = {"x": 0.5, "y": 0.5}
        if color is None:
            color = {"r": 1, "g": 1, "b": 1, "a": 1}
        ui_id = Controller.get_unique_id()
        self._ui_ids.append(ui_id)
        return {"$type": command_type,
                "id": ui_id,
                "canvas_id": self._canvas_id,
                "anchor": anchor,
                "pivot": pivot,
                "position": position,
                "color": color,
                "raycast_target": raycast_target}, ui_id

    @staticmethod
    def _get_image(color: Tuple[int, int, int], size: Dict[str, int]) -> bytes:
        """
        :param color: The color of the image.
        :param size: The pixel size of the image. The values must be integers. Example: `{"x": 64, "y": 128}`.

        :return: A new image of size `self._size` with color `color`.
        """

        with BytesIO() as output:
            Image.new(mode="RGB", size=(size["x"], size["y"]), color=color).save(output, "PNG")
            return output.getvalue()

    @staticmethod
    def _get_base64_image(image: Union[str, Path, bytes, Image.Image]) -> str:
        """
        :param image: Image data as a path to a file, raw bytes, or a PIL image.

        :return: The image encoded as a base64 string.
        """
        
        if isinstance(image, str) or isinstance(image, Path):
            image_bytes = Path(image).read_bytes()
        elif isinstance(image, bytes):
            image_bytes = image
        elif isinstance(image, Image.Image):
            with BytesIO() as output:
                image.save(output, "PNG")
                image_bytes = output.getvalue()
        else:
            raise Exception(f"Invalid image type: {image.__class__}")
        return b64encode(image_bytes).decode("utf-8")<|MERGE_RESOLUTION|>--- conflicted
+++ resolved
@@ -179,7 +179,6 @@
                               "id": ui_id,
                               "position": position})
 
-<<<<<<< HEAD
     def set_size(self, ui_id: int, size: Dict[str, float]) -> None:
         """
         Set the size of a UI element that is already in the scene.
@@ -205,7 +204,7 @@
                               "id": ui_id,
                               "canvas_id": self._canvas_id,
                               "angle": angle})
-=======
+
     def set_depth(self, ui_id: int, depth: float) -> None:
         """
         Set the depth (z value) of a UI element relative its canvas (not its camera).
@@ -219,7 +218,6 @@
         self.commands.append({"$type": "set_ui_element_depth",
                               "id": ui_id,
                               "depth": depth})
->>>>>>> d383c5e4
 
     def destroy(self, ui_id: int) -> None:
         """
