from typing import List, Union
from tdw.type_aliases import TARGET
from tdw.add_ons.replicant_base import ReplicantBase
from tdw.replicant.replicant_static import ReplicantStatic
from tdw.replicant.replicant_dynamic import ReplicantDynamic
from tdw.replicant.actions.turn_by import TurnBy
from tdw.replicant.actions.turn_to import TurnTo
from tdw.replicant.actions.move_by import MoveBy
from tdw.replicant.actions.move_to import MoveTo
from tdw.replicant.actions.reach_for import ReachFor
from tdw.replicant.actions.reach_for_with_plan import ReachForWithPlan
from tdw.replicant.actions.animate import Animate
from tdw.replicant.arm import Arm
from tdw.replicant.ik_plans.ik_plan_type import IkPlanType


class Replicant(ReplicantBase, ReplicantStatic, ReplicantDynamic):
    """
    A Replicant is an able-bodied human-like agent that can interact with the scene with pseudo-physics behavior.

    When a Replicant collides with objects, it initiates a physics-driven collision. The Replicant's own movements are driven by non-physics animation.

    A Replicant can walk, turn, reach for positions or objects, grasp and drop objects, and turn its head to look around.
    """

    """:class_var
    The Replicants library file. You can override this to use a custom library (e.g. a local library).
    """
    LIBRARY_NAME: str = "replicants.json"

    def get_initialization_commands(self) -> List[dict]:
        commands = super().get_initialization_commands()
        commands.insert(1, {"$type": "add_replicant_rigidbody",
                            "id": self.replicant_id})
        commands.insert(2, {"$type": "set_rigidbody_constraints",
                            "id": self.replicant_id,
                            "freeze_position_axes": {"x": 0, "y": 1, "z": 0}})
        # Add empty objects to the Replicant for relative IK motion targets.
        commands.extend([{"$type": "attach_empty_object",
                          "id": self.replicant_id,
                          "empty_object_id": arm.value,
                          "position": {"x": 0, "y": 0, "z": 0}} for arm in [Arm.left, Arm.right]])
        return commands

    def turn_by(self, angle: float) -> None:
        """
        Turn the Replicant by an angle.

        This is a non-animated action, meaning that the Replicant will immediately snap to the angle.

        :param angle: The target angle in degrees. Positive value = clockwise turn.
        """

        self.action = TurnBy(angle=angle)

    def turn_to(self, target: TARGET) -> None:
        """
        Turn the Replicant to face a target object or position.

        This is a non-animated action, meaning that the Replicant will immediately snap to the angle.

        :param target: The target. If int: An object ID. If dict: A position as an x, y, z dictionary. If numpy array: A position as an [x, y, z] numpy array.
        """

        self.action = TurnTo(target=target)

    def move_by(self, distance: float, reset_arms: bool = True, reset_arms_duration: float = 0.25,
                scale_reset_arms_duration: bool = True, arrived_at: float = 0.1, max_walk_cycles: int = 100,
                animation: str = "walking_2", library: str = "humanoid_animations.json") -> None:
        """
        Walk a given distance.

        The Replicant will continuously play a walk cycle animation until the action ends.

        The action can end for several reasons depending on the collision detection rules (see [`self.collision_detection`](../replicant/collision_detection.md).

        - If the Replicant walks the target distance, the action succeeds.
        - If `collision_detection.previous_was_same == True`, and the previous action was `move_by()` or `move_to()`, and it was in the same direction (forwards/backwards), and the previous action ended in failure, this action ends immediately.
        - If `self.collision_detection.avoid_obstacles == True` and the Replicant encounters a wall or object in its path:
          - If the object is in `self.collision_detection.exclude_objects`, the Replicant ignores it.
          - Otherwise, the action ends in failure.
        - If the Replicant collides with an object or a wall and `self.collision_detection.objects == True` and/or `self.collision_detection.walls == True` respectively:
          - If the object is in `self.collision_detection.exclude_objects`, the Replicant ignores it.
          - Otherwise, the action ends in failure.
        - If the Replicant takes too long to reach the target distance, the action ends in failure (see `self.max_walk_cycles`).

        :param distance: The target distance. If less than 0, the Replicant will walk backwards.
        :param reset_arms: If True, reset the arms to their neutral positions while beginning the walk cycle.
        :param reset_arms_duration: The speed at which the arms are reset in seconds.
        :param scale_reset_arms_duration: If True, `reset_arms_duration` will be multiplied by `framerate / 60)`, ensuring smoother motions at faster-than-life simulation speeds.
        :param arrived_at: If at any point during the action the difference between the target distance and distance traversed is less than this, then the action is successful.
        :param max_walk_cycles: The walk animation will loop this many times maximum. If by that point the Replicant hasn't reached its destination, the action fails.
        :param animation: The name of the walk animation.
        :param library: The name of the walk animation's library.
        """

        self.action = MoveBy(distance=distance,
                             dynamic=self.dynamic,
                             collision_detection=self.collision_detection,
                             previous=self._previous_action,
                             reset_arms=reset_arms,
                             reset_arms_duration=reset_arms_duration,
                             scale_reset_arms_duration=scale_reset_arms_duration,
                             arrived_at=arrived_at,
                             max_walk_cycles=max_walk_cycles,
<<<<<<< HEAD
                             animation=animation,
                             library=library)
=======
                             collision_avoidance_distance=self._record.collision_avoidance_distance,
                             collision_avoidance_half_extents=self._record.collision_avoidance_half_extents)
>>>>>>> 2521021f

    def move_to(self, target: TARGET, reset_arms: bool = True, reset_arms_duration: float = 0.25,
                scale_reset_arms_duration: bool = True, arrived_at: float = 0.1, max_walk_cycles: int = 100,
                bounds_position: str = "center", animation: str = "walking_2",
                library: str = "humanoid_animations.json") -> None:
        """
        Turn the Replicant to a target position or object and then walk to it.

        While walking, the Replicant will continuously play a walk cycle animation until the action ends.

        The action can end for several reasons depending on the collision detection rules (see [`self.collision_detection`](../replicant/collision_detection.md).

        - If the Replicant walks the target distance, the action succeeds.
        - If `collision_detection.previous_was_same == True`, and the previous action was `move_by()` or `move_to()`, and it was in the same direction (forwards/backwards), and the previous action ended in failure, this action ends immediately.
        - If `self.collision_detection.avoid_obstacles == True` and the Replicant encounters a wall or object in its path:
          - If the object is in `self.collision_detection.exclude_objects`, the Replicant ignores it.
          - Otherwise, the action ends in failure.
        - If the Replicant collides with an object or a wall and `self.collision_detection.objects == True` and/or `self.collision_detection.walls == True` respectively:
          - If the object is in `self.collision_detection.exclude_objects`, the Replicant ignores it.
          - Otherwise, the action ends in failure.
        - If the Replicant takes too long to reach the target distance, the action ends in failure (see `self.max_walk_cycles`).

        :param target: The target. If int: An object ID. If dict: A position as an x, y, z dictionary. If numpy array: A position as an [x, y, z] numpy array.
        :param reset_arms: If True, reset the arms to their neutral positions while beginning the walk cycle.
        :param reset_arms_duration: The speed at which the arms are reset in seconds.
        :param scale_reset_arms_duration: If True, `reset_arms_duration` will be multiplied by `framerate / 60)`, ensuring smoother motions at faster-than-life simulation speeds.
        :param arrived_at: If at any point during the action the difference between the target distance and distance traversed is less than this, then the action is successful.
        :param max_walk_cycles: The walk animation will loop this many times maximum. If by that point the Replicant hasn't reached its destination, the action fails.
        :param bounds_position: If `target` is an integer object ID, move towards this bounds point of the object. Options: `"center"`, `"top`", `"bottom"`, `"left"`, `"right"`, `"front"`, `"back"`.
        :param animation: The name of the walk animation.
        :param library: The name of the walk animation's library.
        """

        self.action = MoveTo(target=target,
                             collision_detection=self.collision_detection,
                             previous=self._previous_action,
                             reset_arms=reset_arms,
                             reset_arms_duration=reset_arms_duration,
                             scale_reset_arms_duration=scale_reset_arms_duration,
                             arrived_at=arrived_at,
                             max_walk_cycles=max_walk_cycles,
                             bounds_position=bounds_position,
                             collision_avoidance_distance=self._record.collision_avoidance_distance,
                             collision_avoidance_half_extents=self._record.collision_avoidance_half_extents)

    def reach_for(self, target: Union[TARGET, List[TARGET]], arm: Union[Arm, List[Arm]], absolute: bool = True,
                  offhand_follows: bool = False, arrived_at: float = 0.09, max_distance: float = 1.5,
                  duration: float = 0.25, scale_duration: bool = True, from_held: bool = False,
                  held_point: str = "bottom", plan: IkPlanType = None) -> None:
        """
        Reach for a target object or position. One or both hands can reach for the same or separate targets.

        If target is an object, the target position is a point on the object.
        If the object has affordance points, the target position is the affordance point closest to the hand.
        Otherwise, the target position is the bounds position closest to the hand.

        The Replicant's arm(s) will continuously over multiple `communicate()` calls move until either the motion is complete or the arm collides with something (see `self.collision_detection`).

        - If the hand is near the target at the end of the action, the action succeeds.
        - If the target is too far away at the start of the action, the action fails.
        - The collision detection will respond normally to walls, objects, obstacle avoidance, etc.
        - If `self.collision_detection.previous_was_same == True`, and if the previous action was a subclass of `ArmMotion`, and it ended in a collision, this action ends immediately.

        :param target: The target(s). This can be a list (one target per hand) or a single value (the hand's target). If int: An object ID. If dict: A position as an x, y, z dictionary. If numpy array: A position as an [x, y, z] numpy array.
        :param arm: The [`Arm`](../replicant/arm.md) value(s) that will reach for each target as a single value or a list. Example: `Arm.left` or `[Arm.left, Arm.right]`.
        :param absolute: If True, the target position is in world space coordinates. If False, the target position is relative to the Replicant. Ignored if `target` is an int.
        :param offhand_follows: If True, the offhand will follow the primary hand, meaning that it will maintain the same relative position. Ignored if `arm` is a list or `target` is an int.
        :param arrived_at: If at the end of the action the hand(s) is this distance or less from the target position, the action succeeds.
        :param max_distance: The maximum distance from the hand to the target position.
        :param duration: The duration of the motion in seconds.
        :param scale_duration: If True, `duration` will be multiplied by `framerate / 60)`, ensuring smoother motions at faster-than-life simulation speeds.
        :param from_held: If False, the Replicant will try to move its hand to the `target`. If True, the Replicant will try to move its held object to the `target`. This is ignored if the hand isn't holding an object.
        :param held_point: The bounds point of the held object from which the offset will be calculated. Can be `"bottom"`, `"top"`, etc. For example, if this is `"bottom"`, the Replicant will move the bottom point of its held object to the `target`. This is ignored if `from_held == False` or ths hand isn't holding an object.
        :param plan: An optional [`IkPlanType`](../replicant/ik_plans/ik_plan_type.md) that splits this action into multiple sub-actions. If None, there is a single `ReachFor` action. If `arm` is a list, only the first element is used. `offhand_follows` is ignored. `duration` is divided by the number of sub-actions.
        """

        if isinstance(target, list):
            targets = target
        else:
            targets = [target]
        if plan is None:
            self.action = ReachFor(targets=targets,
                                   arms=Replicant._arms_to_list(arm),
                                   absolute=absolute,
                                   dynamic=self.dynamic,
                                   collision_detection=self.collision_detection,
                                   offhand_follows=offhand_follows,
                                   arrived_at=arrived_at,
                                   previous=self._previous_action,
                                   duration=duration,
                                   scale_duration=scale_duration,
                                   max_distance=max_distance,
                                   from_held=from_held,
                                   held_point=held_point)
        else:
            self.action = ReachForWithPlan(targets=targets,
                                           arms=Replicant._arms_to_list(arm),
                                           absolute=absolute,
                                           dynamic=self.dynamic,
                                           collision_detection=self.collision_detection,
                                           arrived_at=arrived_at,
                                           previous=self._previous_action,
                                           duration=duration,
                                           scale_duration=scale_duration,
                                           max_distance=max_distance,
                                           from_held=from_held,
                                           held_point=held_point,
                                           plan=plan)

    def animate(self, animation: str, library: str = "humanoid_animations.json") -> None:
        """
        Play an animation.

        The animation will end either when the animation clip is finished or if the Replicant collides with something (see [`self.collision_detection`](../replicant/collision_detection.md)).

        - The collision detection will respond normally to walls, objects, obstacle avoidance, etc.
        - If `self.collision_detection.previous_was_same == True`, and it was the same animation, and it ended in a collision, this action ends immediately.

        :param animation: The name of the animation.
        :param library: The animation library.
        """

        self.action = Animate(animation=animation,
                              collision_detection=self.collision_detection,
                              forward=True,
                              library=library,
                              previous=self._previous_action,
                              ik_body_parts=[])

    def _get_library_name(self) -> str:
        return Replicant.LIBRARY_NAME

    def _get_add_replicant_command(self) -> str:
        return "add_replicant"

    def _get_send_replicants_command(self) -> str:
        return "send_replicants"

    def _can_walk(self) -> bool:
        return True<|MERGE_RESOLUTION|>--- conflicted
+++ resolved
@@ -103,13 +103,10 @@
                              scale_reset_arms_duration=scale_reset_arms_duration,
                              arrived_at=arrived_at,
                              max_walk_cycles=max_walk_cycles,
-<<<<<<< HEAD
                              animation=animation,
-                             library=library)
-=======
+                             library=library,
                              collision_avoidance_distance=self._record.collision_avoidance_distance,
                              collision_avoidance_half_extents=self._record.collision_avoidance_half_extents)
->>>>>>> 2521021f
 
     def move_to(self, target: TARGET, reset_arms: bool = True, reset_arms_duration: float = 0.25,
                 scale_reset_arms_duration: bool = True, arrived_at: float = 0.1, max_walk_cycles: int = 100,
@@ -152,6 +149,8 @@
                              arrived_at=arrived_at,
                              max_walk_cycles=max_walk_cycles,
                              bounds_position=bounds_position,
+                             animation=animation,
+                             library=library,
                              collision_avoidance_distance=self._record.collision_avoidance_distance,
                              collision_avoidance_half_extents=self._record.collision_avoidance_half_extents)
 
