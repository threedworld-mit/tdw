--- conflicted
+++ resolved
@@ -1,29 +1,33 @@
-# Example Controllers
-
-Each TDW release includes many example controllers. They can be found in: `<root>/Python/example_controllers/`
-
-| Controller | Description |
-| --- | --- |
-| `add_ons.py` | Add multiple add-ons to a controller. |
-| `animate_humanoid.py` | Create a humanoid and play some animations. |
-| `cloth_drape.py` | Using NVIDIA Flex, drape a cloth over an object. |
-| `debug.py` | Create a controller with a `Debug` module.<br>After running a simple physics simulation, play back all of the commands. |
-| `flex_cloth_fixed_particle.py` | Create a Flex cloth object and "fix" one of its corners in mid-air. |
-| `flex_fluid_object.py` | Create a fluid "container" with the NVIDIA Flex physics engine. Run several trials, dropping ball objects of increasing mass into the fluid. |
-| `flex_fluid_source.py` | Create a Flex FluidSource, or "hose pipe", simulation of a fluid stream. |
-| `flex_soft_body.py` | Create a soft-body object with the NVIDIA Flex physics engine. |
-| `keyboard_controls.py` | Use WASD or arrow keys to move an avatar. |
-| `minimal_remote.py` | A minimal example of how to use the launch binaries daemon to<br>start and connect to a build on a remote node. Note: the remote<br>must be running launch_binaries.py. |
-| `occupancy_mapper.py` | Generate occupancy maps in a scene populated by objects.<br>For more information, [read this](add_ons/occupancy_map.md). |
-| `paintings.py` | Add a painting to the scene. |
-| `perlin_noise_terrain.py` | Generate Perlin noise terrain and roll a ball down the terrain. |
-<<<<<<< HEAD
-| `photoreal.py` | Create a photorealistic scene, focusing on post-processing and other effects.<br>The "archviz_house" environment is used due to its maximal photorealistic lighting. |
-=======
-| `proc_gen_room.py` | - Procedurally generate rooms with different layouts.<br>- Create a ceiling and delete a portion of it.<br>- Set the floor and wall materials. |
-| `records.py` | - Use Librarian objects to search for model and material records.<br>- Set the visual material(s) of an object.<br>For documentation, see `Documentation/python/librarian.md`. |
->>>>>>> 54d1cace
-| `smpl_humanoid.py` | Add a [SMPL humanoid](https://smpl.is.tue.mpg.de/en) to the scene. Set its body parameters and play an animation. |
-| `vr.py` | 1. Create an Oculus VR rig.<br>2. Add a few objects to the scene that can be picked up, moved, put down, etc. |
-| `vr_flex.py` | 1. Create an Oculus VR rig.<br>2. Create Flex-enabled objects.<br>3. Receive Flex particle data. |
-| `vr_observed_objects.py` | Create a VR rig and gather observed object data by attaching an avatar and using IdPassSegmentationColors output data. |
+# Example Controllers
+
+Each TDW release includes many example controllers. They can be found in: `<root>/Python/example_controllers/`
+
+| Controller | Description |
+| --- | --- |
+| `add_ons.py` | Add multiple add-ons to a controller. |
+| `animate_humanoid.py` | Create a humanoid and play some animations. |
+| `avatar_drag.py` | Set the avatar's drag values to control its speed while in mid-air. |
+| `avatar_movement.py` | A basic example of how to move a physics-enabled (non-kinematic) avatar. |
+| `cinematic_camera_controls.py` | Example implementation of the `CinematicCamera` add-on. |
+| `cloth_drape.py` | Using NVIDIA Flex, drape a cloth over an object. |
+| `debug.py` | Create a controller with a `Debug` module.<br>After running a simple physics simulation, play back all of the commands. |
+| `directional_light.py` | Rotate the directional light in the scene. |
+| `flex_cloth_fixed_particle.py` | Create a Flex cloth object and "fix" one of its corners in mid-air. |
+| `flex_fluid_object.py` | Create a fluid "container" with the NVIDIA Flex physics engine. Run several trials, dropping ball objects of increasing mass into the fluid. |
+| `flex_fluid_source.py` | Create a Flex FluidSource, or "hose pipe", simulation of a fluid stream. |
+| `flex_soft_body.py` | Create a soft-body object with the NVIDIA Flex physics engine. |
+| `hdri.py` | Create an object and avatar and capture images of the scene, rotating the HDRI skybox by 15 degrees<br>for each image. |
+| `keyboard_controls.py` | Use WASD or arrow keys to move an avatar. |
+| `lights_output_data.py` | Load a streamed scene and received Lights output data. |
+| `minimal_remote.py` | A minimal example of how to use the launch binaries daemon to<br>start and connect to a build on a remote node. Note: the remote<br>must be running launch_binaries.py. |
+| `nav_mesh.py` | - Create a NavMeshAvatar and a simple procedurally-generated room.<br>- Tell the avatar to navigate to different destinations. |
+| `occupancy_mapper.py` | Generate occupancy maps in a scene populated by objects.<br>For more information, [read this](add_ons/occupancy_map.md). |
+| `paintings.py` | Add a painting to the scene. |
+| `perlin_noise_terrain.py` | Generate Perlin noise terrain and roll a ball down the terrain. |
+| `photoreal.py` | Create a photorealistic scene, focusing on post-processing and other effects.<br>The "archviz_house" environment is used due to its maximal photorealistic lighting. |
+| `proc_gen_room.py` | - Procedurally generate rooms with different layouts.<br>- Create a ceiling and delete a portion of it.<br>- Set the floor and wall materials. |
+| `records.py` | - Use Librarian objects to search for model and material records.<br>- Set the visual material(s) of an object.<br>For documentation, see `Documentation/python/librarian.md`. |
+| `smpl_humanoid.py` | Add a [SMPL humanoid](https://smpl.is.tue.mpg.de/en) to the scene. Set its body parameters and play an animation. |
+| `vr.py` | 1. Create an Oculus VR rig.<br>2. Add a few objects to the scene that can be picked up, moved, put down, etc. |
+| `vr_flex.py` | 1. Create an Oculus VR rig.<br>2. Create Flex-enabled objects.<br>3. Receive Flex particle data. |
+| `vr_observed_objects.py` | Create a VR rig and gather observed object data by attaching an avatar and using IdPassSegmentationColors output data. |